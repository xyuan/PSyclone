--- conflicted
+++ resolved
@@ -17,18 +17,12 @@
 	8) #797 for #790. Add intrinsic type information to GOcean grid
 	properties in config file. Add OpenCL to GOcean/eg1 ('shallow').
 
-<<<<<<< HEAD
-        9) #792 for #789. Return kernel argument objects instead of just names
-=======
 	9) #792 for #789. Return kernel argument objects instead of just names
->>>>>>> fa531012
 	from unique_declarations() and unique_declarations_by_intent().
 
 	10) #750 for #575. Add support for jupyter notebooks with links to
 	binder for some examples.
 
-<<<<<<< HEAD
-=======
 	11) #804 for #801. Correct Fortran intents for invoke arguments in
 	unique_declns_by_intent().
 
@@ -58,7 +52,6 @@
 	support in fparser2reader for translating Fortran NINT into this
 	intrinsic.
 
->>>>>>> fa531012
 release 1.9.0 20th May 2020
 
 	1) #602 for #597. Modify Node.ancestor() to optionally include
