	1) #778 for #713. Use 'make' to execute all examples.

	2) #782 for #780. Refactor FunctionSpace support and move it
	out of dynamo0p3.py and into the lfric domain.

	3) #785 for #679. Use a DataSymbol to represent the PSyIR Loop variable.

	4) #795 for #793. Add the scope property to PSyIR node.

	5) #779 for #763. Capture unrecognised declarations in a new
	PSyIR UnknownType DataType.

	6) #787 for #786. Introduce the PSyIR Call node and the RoutineSymbol.

	7) #784 for #764. Update LFRic test kernels to use fs_continuity_mod.

	8) #797 for #790. Add intrinsic type information to GOcean grid
	properties in config file. Add OpenCL to GOcean/eg1 ('shallow').

	9) #792 for #789. Return kernel argument objects instead of just names
	from unique_declarations() and unique_declarations_by_intent().

	10) #750 for #575. Add support for jupyter notebooks with links to
	binder for some examples.

	11) #804 for #801. Correct Fortran intents for invoke arguments in
	unique_declns_by_intent().

	12) #794 for #788. Re-structuring and tidying of DynArgDescriptor03
	to become LFRicArgDescriptor.

	13) #807 for #805. Put fparser2 bare DO constructs inside CodeBlocks.

 	14) #816 for #810 (fix GOcean examples to build dl_esm_inf if
	required) and #730 (bring GOcean/eg5 up-to-date with latest dl_timer).

	15) #811 for #783. Removes potential duplication of orientation
	pointer declarations.

	16) #808 for #800. Adds support in the PSyIR for the case when a
	variable used to dimension an array has deferred or unknown type.

	17) #822 for #820. Excludes return statements from profile and
	directive regions. Also reworks the relevant code to exclude nodes
	rather than include them which makes more sense as exclusion is
	the exception.

	18) #796 for #412. Adds a transformation to convert an assignment
	to an array range into an explicit loop in the PSyIR.

	19) #834 for #833. Adds the NINT intrinsic to the PSyIR and adds
	support in fparser2reader for translating Fortran NINT into this
	intrinsic.

<<<<<<< HEAD
	20) #837 for #824: Introduce profile_PSyDataStart() and
	profile_PSyDataStop() functions for NVTX profiling on NVIDIA.
=======
	20) #821 for #630. Extends symbol table functionality to allow
	search of ancestor symbol tables.
>>>>>>> b4ad9f0a

release 1.9.0 20th May 2020

	1) #602 for #597. Modify Node.ancestor() to optionally include
	self.

	2) #607 for #457. Add fixtures documentation to the developer
	guide and split guide into smaller files.

	3) #610 towards #567. Extends the Profile transformation so that
	a user can supply name and location strings rather than rely
	on the automatic generation of suitable names.

	4) #600 for #468. Adds a datatype to literals in the PSyIR.

	5) #601 for #599. Add create methods to assist bottom up PSyIR node
	creation.

	6) #608 for #594. Add 'DEFERRED' and 'ATTRIBUTE' as PSyIR array extents.

	7) #606 towards #474. Moves Profile and Extract transformations into
	new directory structure (psyir/transformations/). Begin putting
	domain-specific transformations into domain/ directory.

	8) #618 for #567. Corrects the automatic generation of names for
	profiled regions.

	9) #624 for #566. Removes the 'force profile' option from the psyclone
	script as it is no longer required.

	10) #614 for #612. Use the datatype of the Literal node in the SIR
	backend rather than assuming all literals are real.

	11) #555 for #190. Adds a GlobalsToArguments transformation that
	converts kernel accesses to global data into arguments.

	12) #627 for 625. Adds SymbolTable.new_symbol_name() method to generate
	names that don't clash with existing symbols.

	13) #623 for #622. Bug fix for adding loop directives inside
	region directives for the nemo api.

	14) #631 for #628. Add support for compiling additional
	non-library code in compilation tests.

	15) #643 for #617. Corrects table widths in the html version of the
	documentation and also fixes broken links to developer guide.

	16) #632 for #585. Add support for the use of expressions when
	assigning values to constant Symbols.

	17) #635 for #634. Update PSyclone to use new parent functionality
	in fparser and to remove spurious white space in some of the
	generated (end do/if) code.

	18) #657 towards #474. Moves various node classes out of psyGen
	and into the psyclone.psyir.nodes module.

	19) #669 towards #474. Move those error/exception classes that
	were in psyGen into a new 'errors' module.

	20) #656 towards #412. Add PSyIR Range node to support array slice
	accesses. This could also be used for loop indices.

	21) #672 for #651. Add PSyIR lbound and ubound BinaryOperations.

	22) #670 for #666. Make the various GOcean grid properties
	configurable (previously the mapping from meta-data name to
	corresponding Fortran code was a dict in the code).

	23) #671 for #653 and #652. Fixes two issues with OpenCL
	generation for the GOcean API (handling of the SAVE attribute
	and support for real and integer scalar arguments).

	24) #541 for #536. Adds transformations to convert MIN, ABS and
	SIGN intrinsics into equivalent PSyIR code and uses these in
	NEMO/eg4.

	25) #662 for #661. Adds PSyIR support for the MATMUL intrinsic
	and renames the dynamo examples to lfric.

	26) #665 for #603 and #673. Alters the Reference and Array nodes
	so that they refer to a Symbol instead of just a name.

	27) #683 for #682. Modifies PSyclone fparser2 front-end reader to
	work with the latest version of fparser2 which now correctly deals
	with intent attributes.

	28) #681 for #680. Small fix to failing profiling test (DM assumed
	to be on but not explicitly set).

	29) #691 for #690. Fix PSyIR fparser frontend handling of allocatable
	array declarations.

	30) PR #605 for #150. Implements code generation for reference
	element properties in the Dynamo0.3 (LFRic) API.

	31) PR #615 for #586 and #323. Improves support for use statements
	including unqualified use statements.

	32) PR #650 for #583. Implementation of the PSyData API and
	refactoring of Extraction and Profiling support. Note that the LFRic
	(Dynamo0.3) API is not yet fully supported.

	33) PR #702 for #660. Read the default KIND parameters for the LFRic
	domain from the configuration file.
	NOTE: this change requires that any local config file be updated as
	the new KIND mapping is mandatory.

	34) PR #704 for #699 and #697. Fixes gocean/eg2 and adds a
	--compile option to the check_examples script.

	35) PR #684 for #655. Re-factor psy-data-based transformations.

	36) PR #700 for #687. Adds support for Fortran array syntax
	to the PSyIR Fortran front-/back-ends.

	37) PR #707 for #694. Extends gocean/eg5 to produce executables
	for the simple_timing, dl_timer and drhook profiling wrappers.

	38) PR #689 for #312. Removes the Namespace manager and replaces
	it with a SymbolTable. This is work towards all code being
	generated by the PSyIR backends.

	39) PR #722 for #716. Adds support for reference-element normals
	and extends the kernel-stub generator to support reference-element
	properties.

	40) PR #708 for #638. Adds limited support for GOcean grid properties
	to the ExtractNode functionality.

	41) PR #701 for #193 and #195. Adds support for face and edge
	quadrature as well as multiple quadratures in a kernel in the
	Dynamo0.3 (LFRic) API. Also extends kernel-stub generator support.

	42) PR #709 for #698. Adds the 'target' attribute to declarations
	of the PSyData object.

	43) PR #729 for #12. Change the Fortran intent of all derived-type
	objects passed into the PSy layer in the LFRic API to be 'in'.

	44) PR #739 for part of #18. Documents mesh properties that a
	kernel can request in LFRic (Dynamo0.3) API.

	45) PR #743 for #740. Remove old unused quadrature_mod.f90 from
	LFRic (Dynamo0.3 API).

	46) PR #734 for #539. Added the Wchi function space to LFRic
	(Dynamo0.3 API).

	47) PR #728 for #721. Adds DataType hierarchy decoupled from DataSymbol.

	48) PR #596 for #500. Makes the NEMO API use the symbol table.

	49) PR #686 for #684. Adds the MatMul2CodeTrans which transforms
	a MATMUL PSyIR operation into the equivalent PSyIR expression.

	50) PR #747 for #18. Implements code generation (PSy-layer and
	kernel stub) for mesh properties that a kernel can request in
	LFRic (Dynamo0.3) API.

	51) PR #731 for #668. Adds support for ProfileInit and ProfileEnd
	functions in the PSyData API. Re-structuring of the associated
	documentation.

	52) PR #756 for #749. Adds the option to generate run-time checks
	for the LFRic API that fields are on function spaces consistent
	with those specified in kernel metadata.

	53) PR #726 for issue #723. Adds the concepts of DataNode and
	Statement to the PSyIR and adds checks that ensure that when a
	child Node is added to a parent Node, the type of the child Node
	is compatible with the type of Node expected by the parent.

	54) PR #758 for #733. Shortens the variable names that are
	constructed for LFRic PSy-layer variables related to any-space
	function spaces.

	55) PR #760 for #751. Adds support for W2htrace and W2vtrace
	function spaces.

	56) PR #762 for #725. Renames the various builtin-operation-to-
	code transformations now that they are not NEMO specific.

	57) PR #773 for #772 and #715. Adds support for reading Fortran
	parameter statements containing symbols into the PSyIR.

	58) PR #776 for #775. Small bug fix for upper loop bound in
	Matmul2CodeTrans transformation.

	59) PR #735 for #732. Add a Visibility attribute to symbols and
	fparser2 front-end captures public and private visibilities.

	60) PR #770 for #766. Fix operation precedence issues in the Fortran
	back-end by inserting parenthesis when needed.

	61) PR #769 for #588. Adds frontend support for *N and double
	precision type declarations.

release 1.8.1 29th November 2019

        1) #579 for #509. Improves the structuring of the html version
	of the User Guide.

        2) PR #581 for #578. Extends the PSyIR Fortran backend so
	that variable declarations include kind information. This
	currently only works if kind-parameters are declared or
	explicitly imported in the local scope - see #587 and #586.

        3) PR #562 for #473. Fixes the DAG generation to allow for
	Loops having Schedules and children (e.g. loop limits) that
	we want to ignore.

	4) PR #535 for part of #150. Implements support for parsing
	of reference element metadata in the Dynamo0.3 (LFRic) API.

	5) PR #516 for #497. Adds support for translating the Fortran
	where construct into the PSyIR.

        6) PR #545 for #544 and #543. Moves the Symbol support into
	a separate sub-module and adds support for parameter declarations
	and the functionality to resolve deferred datatypes.

        7) PR #559 for #483. Introduces new InlinedKernel class and
	uses this as the base class for all NEMO kernels.

	8) PR #580 for #542. Adds a Schedule as a child of ExtractNode and
	ProfileNode.

        9) PR #573 for #438. Fixes all tests to use the value property of
	exceptions rather than str(err).

	10) PR #416 for #408. Adds support for non-ascii chars in Fortran
	strings.

	11) PR #591 for #584. Adds the concept of a deferred interface to
	PSyIR symbols. This allows declarations to appear in any order and
	helps to deal with kind symbols scoped via module use statements.

release 1.8.0 8th November 2019

	1) #245 and PR #247. Extend PSyIR to support common kernel
	constructs (e.g. asignments) and generalise ASTProcessor and
	CodeBlocks.

	2) #275 and PR #276. Update fparser submodule (to point to latest
	version) as this was not done at the last release.

	3) #269 and PR #273. Remove generation of unnecessary
	infrastructure calls when an Invoke only contains calls to
	built-ins.

	4) #196 and PR #242. Add support for kernels with evaluators on
	multiple target function spaces.

	5) #270 and PR #271. Add ability to specify include directories in
	PSyclone script to allow Fortran include files to be found when
	transforming kernels.

	6) #201 and PR #224. Add ability to write transformed kernels to
	file. Also ensures that kernel and psy-layer names match, allows
	an output directory to be specified and supports different output
	options when the same kernel is transformed in more than one
	location.

	7) #126 and PR #283. Update xfailing tests in alggen_test.py which
	require multiple quadrature objects in a single invoke to pass.

	8) #227 and PR #233. Add a gocean1.0 API OpenACC example.

	9) #207 and PR #280. Remove support for gunghoproto API.

	10) #174 and PR #216. Adds the ability to generate an OpenCL PSy
	layer in the gocean1.0 API (including an OpenCL transformation).

	11) #272 and PR #277. Adds an implicit-to-explicit-loop
	transformation for the nemo API.

	12) PR #255. Construct a KernelSchedule for kernel code with a
	SymbolTable to hold information on variables used.

	13) PR #302. Fix API's -> APIs typo in documentation.

	14) #292 and PR #293. Add allowed list of nodes to RegionTrans.

	15) #254 and PR #299. Adds methods to generate C and OpenCL
	code for the Symbol Table and for certain PSyIR nodes.

	16) PR #301. Adds an extras_require section to setup.py to simplify
	installation of dependencies required for docs and tests.

	17) #281 and PR #313. Adds support for compiling the code
	generated as part of the GOcean 1.0 tests (including OpenCL
	code that uses FortCL).

	18) #139 and PR #218. Beginning of implementation of kernel-
	extraction functionality (PSyKE). Currently only inserts
	comments into generated Fortran code.

        19) #327 and PR #328. Fix for erroneous xpassing test.

	20) #238 and PR #285. Use fparser2 for parsing the
	Algorithm layer (instead of fparser1).

	21) #321 and PR #325. Document kernel coding restrictions required
	for kernel transformations.

        22) #326 PR #335. Alters the use of pytest fixtures to remove the now
	deprecated use of the global pytest.config.

	23) PR #318. Updates the Schedule hierarchy within the PSyIR.
	Introduces a new Schedule base class which KernelSchedule and
	InvokeSchedule then sub-class.

	24) #332 and PR #333. Bug fix for parsing of simple arithmetic
	expressions in kernel argument lists in the Algorithm layer.

	25) #337 and PR #341. Bug fix to make matching of kernel names
	in module use statements (in the Algorithm) case insensitive.

	26) #268 and PR #306. Restructure of PSy and stub code generation.

	27) #248 and PR #287. Extends OpenACC transformation support to
	the nemo api, adds transformations for OpenACC data and kernel
	directives and adds a sequential option to the OpenACC loop
	directive transformation.

	28) #319 and PR #331. Bug fix to make matching of kernel names
	in module use statements (in the Kernel) case insensitive.

	29) #349 Bug fix for unicode characters in comment strings for
	Python 3 to 3.6.

	30) #320 and PR #334. Remove obsolete GUI-related code.

	31) #322 and PR #343. Add gocean1.0 api example which contains
	kernels with use statements.

        32) #345 and PR #352. Makes the search for kernels within the parse
        tree case insensitive.

        33) #350 and PR #351. Bug fix in the stencil lookup for field
        vectors in the Dynamo0.3 API.

	34) #336 and PR #338. PSyIR Fortran array parsing support (logical
	type, a(xx) dimension specifications and array size can be an
	integer variable).

	35) #346 and PR #357. In the nemo api put do-while loops into a
	code block rather than recognising them as do-loops and make
	default(present) optional for ACCKernels transformations.

        36) #362 and PR #367. Adds the basics of a transformation for identifying
	certain LFRic kernel arguments that can be converted to constants.
	Currently only identifies candidate arguments and prints them to
	stdout.

        37) PR #347 (working towards #256). Adds support for If and CASE
	constructs to the PSyIR (superseding and removing the existing, NEMO-
	specific support for If constructs).

	38) #377 and PR #378. Update fparser submodule to point to latest
	fparser master (contains bug fix for Python 2 installation).

        39) #329 and PR #371. Removes the global psyGen.MAPPINGS_ACCESSES by
	moving the functionality into the api-specifc config section of
	the configuration file.

	40) #361 and PR #365. Identify NemoKernel nodes via the PSyIR
	rather than the fparser2 parse tree.

	41) #340 and PR #380. Split the documentation into a user-guide
	and a developer-guide. These will be available separately on
	read-the-docs.

	42) #369 and PR #347. Adds support for constant values (fixed compile-time
	known values) in the PSyIR Symbol representation.

        43) PR #383. Fixes to various pylint errors.

        44) PR #384 (working towards #354) Adds support for CASE constructs with
        a DEFAULT clause when translating Fortran fparser2 to PSyIR.

        45) PR #366 (working towards #323) Improves the Symbol interface
        infrastructure with Arguments and FortranGlobals. The Fortran-to-PSyIR
        front-end parses the 'use module only' statements.

        46) PR #370 for #339. Makes the support for operators in the PSyIR
        more robust by using an enumerator. Adds support for some intrinsics.

        47) PR #389 for #386. Variable names and associated loop-types
	for the NEMO API are now stored in the configuration file.

        48) PR #394 for #392. Fixes a bug in the way the test suite checks
	for whether the graphviz package is available.

        49) PR #387 for #249. Extends OCLTrans() so that all kernels within a
	transformed Invoke are converted to OpenCL. Also includes a
	work-around for array accesses incorrectly identified as Statement
	Functions by fparser2.

        50) PR #403 for #390. Use AutoAPI to generate the PSyclone Reference Guide
        and build all local documentation using the 'sphinx_rtd_theme'.

        51) PR #404 for #364. Re-structure class hierarchy for Kernels, with
        CodedKernels and BuiltIns as specialisations.

        52) PR #297. Adds support for the Dr Hook profiling library.

        53) PR #413 for #411. Adds support for semantic navigation of the
        PSyIR tree.

        54) PR #376 for #368. Introduces PSyIR back-end infrastructure using the
        Visitor Pattern and creates a PSyIR-to-Fortran back-end.

        55) PR #428 for #427. Fix to test suite so that empty, transformed
        kernel files are not created in the CWD.

        56) PR #439 and Issue #438. Instruct pip to install the version of
        pytest prior to 5.0 (as changes to the structure of the exception
        object break a lot of our tests).

        57) PR #420 for #418. Moves the C/OpenCL generation functionality out
        of the Node class and implements it as PSyIR backends using the
        Visitor Pattern.

        58) PR #434 for #354. Add support for translating ranges in
        Fortran case statements into PSyIR.

        59) PR #421. Alters the generated code for the dynamo 0.3 API so that
        the mesh object is obtained from proxy. (Consistent with other accesses
        and works around a bug in the PGI compiler.)

        60) PR #452 for #397. Removes unnecessary walk_ast() call from the
        NemoInvokes constructor.

        61) PR #424 for #399. Adds dependence-analysis functionality to
        the PSyIR (for reasoning about existing code such as in kernels or
        the NEMO API).

        62) PR #464 for #443. Adds a coding-style guide to the Developers'
        Guide.

        63) PR #453 for #449. Adds support for NVIDIA's nvtx profiling
        API to the PSyclone profiling interface.

        64) PR #454 for #410. Simplifies the Node.walk() method.

        65) PR #400 towards #385. Adds support for Fortran Do loops in
        the PSyIR - loop bounds are now captured.

        66) PR #469 for #465. Removes duplicate lma tests.

        67) PR #479 from kinow:fix-gungho-link. Fixes broken GungHo link
        in documentation.

        68) PR #441 for #373. Adds support for writing transformed LFRic
        kernels to file.

        69) PR #445 for #442. First step towards supporting OpenACC for
        the LFRic (Dynamo0.3 API) PSy layer.

        70) PR #466. Adds basic SIR backend to the PSyIR.

	71) PR #407 for #315. Use the PSyIR SymbolTable to check for
	global symbols (module variables) in kernels. Use this support to
	raise an exception in transformations where global symbols are not
	supported (e.g. the OpenCL transformation).

	72) PR #498 for #388. Documents the PSyIR CodeBlock node and extends
	the CodeBlocks with a property to differentiate between statement/s
	and expression/s.

	73) PR #476 for #429, #432, #433. Fix multi-line codeblocks,
	add support for nemo implicit loops and nemo invokes.

	74) PR #458 for #425. Add support for profiling in the NEMO API.

	75) PR #510 for #419. Code re-structuring - moves what was the
	FParser2ASTProcessor into psyir.frontend.fparser2.

	76) PR #503 for #502. Adds size intrinsic to PSyIR and makes use
	of it in the gocean api's for setting loop bounds.

	77) PR #511 for #508. Includes the test directories in the Python
	module so that the test utilities are available throught the test
	directory hierarchy.

	78) PR #496 for #494, #495 and #499. Fixes for OpenCL generation
	including the ability to specify kernel local size and command
	queue parameters.

	79) PR #517 for #513. Adds support for if statements to the SIR
	backend.

	80) PR #522 for #519. Fix for adding profiling around a select
	case construct.

	81) PR #460 for #133. Add support for ANY_DISCONTINUOUS_SPACE in
	the dynamo0.3 API (LFRic).

	82) PR #531 for #455. Add ANY_SPACE_10 to the dynamo0.3 API
	(LFRic) to be consistent with LFRic infrastructure.

	83) PR #360 for part of #150. Document the rules for reference
	element properties in the dynamo0.3 API (LFRic).

	84) PR #518 for #393. Add the Container PSyIR node.

	85) PR #525 for #459. Bug fix for passing scalar grid properties
	to GOcean kernels when using OpenCL.

	86) PR #485. Adds a psyclone.psyir.tools.dependency_analysis
	module and associated DependencyTools class to help with
	dependence analysis in the PSyIR.

	87) PR #532 for #204. Adds support for W2broken and W2trace
	function spaces in the dynamo0.3 (LFRic) API.

	89) PR #515 for #512. Adds PSyIR backend support (Fortran and C)
	for Directives.

	90) PR #534 for #520. Adds PSyIR Fortran backend support for the
	Container Node.

	91) #547 and PR #551. Update all READMEs to use MarkDown and correct
	paths in documentation on creating built-ins.

	92) #546 for PR #553. Rename psyir.psyir.backend.base to visitor.

	93) #526 for PR #527. Update fparser submodule and fix parsing of
	intrinsics with a single argument.

	94) PR #556 for #478. Changes the apply() and validate() methods of
	all Transformations to take a dict of options. Also renames any
	_validate() methods to validate().

	95) PR #558 for #557. Move code-creation out of visitor and into
	the appropriate back-ends.

	96) PR #565 for #564. Alter implementation of auto-addition of
	profiling so that it happens *after* the application of any
	transformation script.

	97) PR #505 for #303. Restructure view method to move the replicated
	logic into the abstract class and add index numbers to the printed
	Schedule statements. Also adds a Schedule to encapsulate Directive
	children.

	98) #570. PSyclone now set to require fparser 0.0.9 on
	installation.

	99) PR #572 for #571. Bug fixes now that fparser uses unicode.

	100) PR 524 for #472. Adds support for scalar variables to the
	SIR backend.

	101) PR #574 towards #567. Fixes bug in profiling that causes
	crash if first kernel in an invoke is a built-in.

        102) PR #576 for #530. Includes the repository examples in the
        distribution and updates the documentation accordingly.

release 1.7.0 20th December 2018

	1) #172 and PR #173 Add support for logical declaration, the save
	attribute and initialisation in f2pygen (required for the OpenACC
	transformation)

        2) #137 Add support for Python 3. Travis now runs the test suite
	for both Python 2 and Python 3.

        3) #159 and PR #165. Adds a configuration option for the Dynamo
	0.3 API to turn on (redundant) computation over annexed dofs in
	order to reduce the number of halo exchanges required.

	4) #119 and PR #171. Adds support for inserting profiling/
	monitoring into a Schedule.

	5) #179 and PR #183. Bug fix in CompileError constructor to run
	tests under Python 3.

	6) #121 and PR #166. Adds a user editable configuration file.

	7) #181 and PR #182. Adds support for generating declarations of
	character variables and for the target attribute.

	8) #170 and PR #177. Adds OpenACC transformations for use with the
	GOcean1.0 API. Appropriate Kernel transformations need to be added
	for full automated OpenACC code parallelisation.

	9) #164 and PR #184. Updates documentation to refer to psyclone
	script instead of generator.py.

        10) PR #187. Add example transformation scripts for the Dynamo
        0.3 API.

	11) PR #180. Makes the specification of loop limits in the GOcean
	API more flexible. This will enable us to support single-iteration
	loops.

        12) #188 and PR #189. Bug fix to ensure that the name of profiling
        regions remains the same when gen() is called multiple times.

        13) #176 and PR #200. Introduce new RegionTrans base class and
	add _validate method to ensure that the list of nodes to
	be transformed (with OpenMP or OpenACC) is correct.

        14) #197. Tidying of the test suite to use the new, get_invoke()
	utility everywhere.

	15) #212 and PR #213. Adds fparser as a submodule of psyclone to
	allow concurrent development of PSyclone and fparser (by allowing
	development versions of PSyclone to point to development versions
	of fparser).

	16) #185 and PR #202. Adds ability to modify a kernel in PSyclone
	using fparser2 and includes an OpenACC transformation to specify a
	kernel is an OpenACC kernel by adding an appropriate
	directive. Currently it is not possible to write the modified
	kernel to file.

	17) #134 and PR #217. Add support for colouring intergrid kernels.

	18) #196 and PR #210. Adds metadata support for evaluators on
	multiple function spaces in the Dynamo 0.3 API.

	19) #191 and PR #215. Add ability to specify iteration space
	definitions to the configuration file.

	20) #228 and PR #232. Fix for examples and travis now checks
	examples at the same time as coverage and code style.

        21) #219 and PR #225. Refactor dependence analysis and fix bug
        that meant that unnecessary halo exchanges of vector components
        were not being removed (following a redundant computation
        transformation).

	22) #27 and PR #209. Created initial NEMO api. Needs lots of work
	but it provides a starting point.

        23) #214 and PR #221. Adds a transformation to convert a
        synchronous halo exchange into an asynchronous halo exchange.

	24) #235 and PR #243. Removes dependency on Habakkuk in NEMO API.

	25) #134 and PR #236. Adds support for adding OpenMP to intergrid
	kernels.

        26) #198 and PR #223. Updates PSyclone to use the latest
        version of dl_esm_inf which has "GO_" prefixed to all public
        quantities. Adds dl_esm_inf as a git submodule.

        27) #158 and PR #253. Fix to remove unnecessary halo exchanges
	related to GH_INC updates to kernel arguments.

	28) #317 and PR #330. Fix to allow module use statements to be
	added to functions.

	29) #330 and PR #422. Adds PSyIR node to represent Nary operators and
	increases the number of supported operators.

release 1.6.1 6th December 2018

  	1) #250. Change setup.py (used for pip installation) to only use
	version 0.0.7 of fparser.

release 1.6.0 18th May 2018

        1) #91 and PR #111 Remove unnecessary __init__.py files.

        2) PR #107 Fix errors in Fortran test files revealed by update
	to fparser 0.0.6. Update to catch new AnalyzeError raised by
        fparser.

        3) #90 and PR #102 Add support for integer, read-only, scalar
        arguments to built-in kernels. Add new inc_X_powint_n Built-in
        that raises a field to an integer power.

        4) #67 Bug fix - printing Invoke object caused crash.

        5) #112 and PR #113 - add travis support for codecov coverage tool

	6) #118 and PR #122 - add .pylintrc file in tests directory
	to disable some warnings that we don't care about (for testing
	code).

	7) #117 and PR #125 - bug fix for passing kernel arguments by value
	in the GOcean API.

	8) #105 and PR #115 - add support for coloured loops when
	performing redundant computation.

        9) #84 and PR #128 - make w2v and wtheta discontinuous function
        spaces

	10) PR #93 - add support for a swap-loop transform for the GOcean
	API.

        11) PR #152 - add pylintrc so that pylint's line-length limit
        matches that of pep8.

	12) PR #143 - bug fix for DAG generation in the GOcean API.

        13) PR #153 - added -v option to the psyclone script to show the
	version

	14) PR #136 - add support for intergrid kernels (required for
	multigrid)

	15) PR #149 - add support for GH_READWRITE access for
	discontinuous fields

	16) PR #163 - updating PSyclone to work with the latest version of
	the parser (0.0.7) as the API has changed

	17) PR #169 - add support for specifying stencils in the GOcean
	kernel meta-data.

release 1.5.1 3rd December 2017

	1) #53 and PR #88 Add a version file so that PSyclone does not
	need to be installed to generate documentation.

	2) #94, #96, #98 and PR #97 Make name="name" support in invoke
	calls more robust e.g. names must be valid fortran and match
	should be insensitive to case.

	3) #76 and PR #89 Add support for the new LFRic quadrature
	api. Currently only gh_quadrature_xyoz is supported.

        4) #99 and PR #100 Make the author list for the user manual
        strictly alphabetical.

        5) #50 and PR #78 Implement a redundant-computation transformation.
        This enables a user to request that a kernel (or kernels) is
        computed out into the halo region and any affected halo swaps
        be updated (and/or removed) as required.

        6) #103 and PR #104. Bug fix to ensure that a halo swap is not
        inserted if read annexed dofs are already clean due to a previous
	write to the L1 halo.

release 1.5.0 3rd October 2017

        1) #20 and PR #28 Add dependence analysis (and a Move
        transformation) to PSyclone. This will subsequently allow for
        the safe implementation of more complex schedule transformations
        and optimisations.

	2) #16 and PR #29 Update and add new PSyclone-generated builtins
	to support the functionality required by the current LFRic code.

        3) #43 and PR #44 Update of Met Office-specific install script to
	symlink the generator.py file rather than copy it.

	4) #40 and PR #47 Update example lfric/eg3 to use builtins and to
	merge invokes together as much as possible

	5) #45 and PR #49 Change of kernel metadata names from
	evaluator_shape to gh_shape and modifications to its values.

	6) #3 and PR #51 Restructure repository to allow installation via
	pip. Due to this change we can now use travis and coveralls within
	github for automated testing. Also, new releases are now
	automatically uploaded to pypi (via travis) and status badges can
	now be used so have been added to the README.md file (which is
	shown on the main github page).

	7) #55 and PR #66 Update the documentation to cover installation
	on systems running OpenSUSE.

	8) #61 and PR #71 Re-name existing Dynamo0.3 builtins to follow
	a consistent scheme and add support for some new ones (including
	setval_{c,X}, X_minus_bY etc.). See psyclone.pdf for the full list.

	9) #32 and PR #39 Adds the ability to build the generated code
	when performing python tests. Generated code can now be checked
	that it compiles as part of the development process helping avoid
	making releases with errors in them. Note, existing tests still
	need to be updated.

	10) #54 and PR #63 The view() method (used to look at the internal
	representation of a schedule) now outputs coloured text (for
	easier viewing) if the termcolor package is installed.

	11) #69 and PR #73 setup.py now uses an absolute path to avoid
	failing tests (with file not found) in some environments when
	running py.test from a different directory to the tests
	themselves.

	12) #59 and PR #75 added metadata support for inter-grid kernels
	which will be used for the multi-grid code.

	13) #82 and PR #83 modified a test to work with different versions
	of graphviz which output files with different ammounts of white
	space

	14) #52 and PR #60 added support for evaluators. An evaluator is
	specified by setting the gh_shape metadata in kernels
	appropriately.

	15) #85 and PR #86 - minor correction to documentation (section
	on Inter-Grid kernel rules was in the wrong place).

release 1.4.1

	1) #22 Updated PSyclone to support enforce_operator_bc_kernel (in
	addition to the existing enforce_bc_kernel) for boundary
	conditions. PSyclone no longer adds in boundary condition calls
	after a call to matrix_vector_kernel, it is up to the user to add
	them in the algorithm layer in all cases. Also fixes a bug
	introduced in 1.4.0 issue #12.

release 1.4.0

        1) #2 Add support for kernel meta-data changes required to support
        Column-wise operators (Column Matrix Assembly).

	2) #6 Implement support for Column Matrix Assembly (CMA) in
	PSyclone.

	3) #12 Add support for the any_w2 function space descriptor

	4) #33 Update documentation referring to fparser.

release 1.3.3

	1) Project moved to github: https://github.com/stfc/PSyclone.
        Hereon, ticket numbers now refer to github issues instead of
        SRS tickets.

        2) #8 Remove the f2py source code from the PSyclone distribution
	and use the fparser package (https://github.com/stfc/fparser)
	instead.

	3) #9 Update documentation to refer to github.

release 1.3.2

	1) #908 Bug fix - ensure that the dynamo0p3 loop colour
	transformation raises an exception if the loop it is applied to
	does not iterate over cells.

	2) #923 Change the name of the generated Fortran module containing
	PSy-layer code for the Dynamo 0.3 API. The name is constructed by
	appending "_psy" to the Algorithm-layer name. (Previously "psy_"
	was prepended to it.) The names of modules produced by other
	PSyclone APIs are unchanged.

release 1.3.1

	1) #846 Bug fix - generate correct logic and code for the call to
	enforce_bc_kernel after a call to matrix_vector_kernel. Also add
	w2h and w2v as spaces that cause enforce_bc_kernel to be called in
	addition to W1 and W2.

	2) #853 Bug fix - make sure that an operator object is only used
	as a lookup for values in the PSy layer when it is correct to do
	so. In particular, make sure that the dofmap lookup is always from
	a field, as this fixes the known bug.

release 1.3.0

        1) #686 Stencil extents (depth of the stencil) are now changed to
	stencil sizes (number of elements in the stencil) in the PSy-layer
	as the algorithm expects to provide the former and the kernel
	expects to receive the latter.

        2) #706 Avoid potential name clashes with stencil extent and
	direction arguments (as well as nlayers).

	3) #673 Fixed an xfailing built-in test

        4) #721 Bug fix - generate correct variable declarations and
        module use statements without modifying original arguments. Invokes
        requiring multiple enforce-bc kernel calls are now handled correctly.

        5) #727 Addition of install script (contributions/install) to
	support Met Office modules environment.

        6) #423 Add support for distributed-memory for built-ins.
        Global sums are now generated for calls to inner_product and
        sum_field built-in kernels.

        7) #489 Support the dereferencing of an object/derived type in the
	argument list of a kernel call within an invoke in the algorithm
	layer e.g. call invoke(kern(a%b))

	8) #669 Added support for named arguments to the expression
	analyser. This is the first step towards supporting named invokes
	in PSyclone.

        9) #628 dofmap lookups are now outside loops in the
	PSy-layer. This makes no functional difference but should give a
	performance benefit.

        10) #304 Added support for named invokes in PSyclone.

	11) #580 Implemented tests for the agreed dynamo0.3 builtin
	rules. For example, all fields must be on the same function space
	within a builtin.

	12) #761 Added support for parsing evaluator metadata.

        13) #484 Add support for the use of OpenMP (including reductions)
        with builtins.

        14) #819 Re-structuring of DynKern._create_arg_list. Replaced with
	new ArgList base class which is then sub-classed to KernCallArgList
	and KernStubArgList.

	15) #576 Added tests and documentation to check and describe the
	dynamo0.3 api kernel and builtin rules.

release 1.2.4

        1) #658 Adds support for the use of real and integer literals with
	kind specified in kernel calls from the algorithm layer. For
	example 0.0_rdef. This will be particularly useful for built-ins.

        2) #475 Fixes any remaining string assert comparison errors in
	tests. Updates algen_test.py to be pep8, pyflakes and pylint
	compliant.

	3) #468 Add support for kernels that perform stencil operations.
	Stencil depth is specified at the algorithm layer.

        4) #672 Fix error in boundary layer code generation for
	matrix_vector_kernel. The function space check is now always
	correct (hopefully).

        5) #680 Bug fix: the kernel stub generator was not adding the stencil
	dofmap required by a field with stencil access.

release 1.2.3

        1) #111 Adds support for dynamo0.3 built-in operations running
	sequentially.

        2) #640 Update PSyclone to call enforce_bc_kernel after every
	call to matrix_vector_kernel if the space is W1 or W2. (Previously
	PSyclone looked for matrix_vector_mm_kernel and only W2.)

	3) #430 Adds support for multiple kernels within an invoke with
	kernel arguments specified as any_space. Previously there was a
	limit of one kernel per invoke. This is particularly relevant for
	built-ins as all of these currently have arguments that are
	any_space.

	4) #657 Changes to the declaration and assignment of the mesh
	object (it is now a pointer) within the generated PSy layer so as
	to use the mesh singleton and not generate a temporary copy of it.

release 1.2.2

        1) #575 Add parser support for stencil meta-data.

        2) #587 Changed scalar metadata names to gh_real and gh_integer

        3) #501 Updates to parser and documentation to support writing to
	scalar arguments (reductions). Note that this is currently only
	supported for serial code. Implementation of this functionality
	for OpenMP and MPI will be done under #484 and #423, respectively.

	4) #235 PSyclone now uses the appropriate intent for arguments in
	the generated PSy code. Previously it always used inout. This
	allows the algorithm developer to specify the intent of data in
	the algorithm layer appropriately, rather than being forced to use
	inout in all cases.

        5) #604 If PSyclone encounters an Algorithm file that contains no
	invoke calls then it now issues a warning and outputs that file
	unchanged (previously it did not output a file at all). No PSy
	file is created in this case.

        6) #618 fix for #235. Data with intent out should have fields
	declared as inout as internal subroutines within the field are
	dereferenced so are required as intent in.

	7) #610 When PSyclone is operating in line length limiting mode
	("-l" switch) problems are caused if it breaks a line in the middle
	of a string. PSyclone now prefixes all continued lines with an
	ampersand. This then produces valid Fortran irrespective of whether
	the line-break happens within a string.

release 1.2.1

        1) Added a PSyclone logo

        2) #360 Internal code structure changes to make the Node class
	calls() method more intuitive and consistent with other methods. A
	side effect is that the OpenMP private list should no longer
	contain any variables names that are not required (as this change
	fixes that bug).

        3) #546 Bug fix for colouring when a kernel is passed an operator.
        PSyclone was not generating the correct cell look-up when
        colouring a loop containing a kernel call with an operator. i.e.
        the PSy layer passed 'cell' to the kernel rather than
        'cmap(colour, cell)'.

        4) #542 generate correct OpenMP private list. This was actually
        fixed by the changes made under #360 (change 2 above) so this
        ticket only adds a test for this functionality.

release 1.2.0

	1) #415 Support for parsing stencil information supplied in
	Dynamo 0.3 kernel meta-data.

	2) #367 Make gocean python conform to pep8

	3) #230 Add documentation for the GOcean1.0 API

	4) #379 Make f2pygen and its tests conform to pep8, pylint and
	improve the test coverage

	5) #429 Support for read-only scalar arguments in the 0.3
	Dynamo API.

	6) #420 Support for inter-invoke halo calls and logic (for
	distributed memory)

	7) #514 Fix for a bug in the if test round a halo_exchange call
	in which arrays (vectors) did not have their index added.

	8) #521 Fix bugs in the logic for adding halo exchange calls before
	loops.

        9) #532 Fix in the logic for adding halo exchange calls before
	loops which recognises that operators do not have halos.

	10) #467 Support transformations in Distributed Memory. Enable the use
	of OpenMP (and other transformations) with DM. Note that PSyclone
	currently does not support halo swaps inside OpenMP parallel regions.

release 1.1.0

	1) #263 OpenMP (including colouring) supported for the 0.3 Dynamo
	API. Parser fails gracefully if Kernel-code parsing is
	unsuccessful.

	2) #292 Add support for user-supplied transformations/optimisations
	via a script passed to the generate function/command-line. This
	enables the use of transformations within a build system.

	3) #292 Documentation for Algorithm, PSy and Kernel layers as well
	as for transformations has been added. Documentation on using
	transformation scripts then added on top.

	4) #292 Dynamo example scripts fixed.

	5) #258 First version of kernel-stub generator added. Given kernel
	metadata as input, PSyclone has enough information to be able to
	generate stub kernel code with the appropriate arguments and
	argument ordering.

	6) #364 OpenMP fix for update 1) (ticket #263). 'ncolour' variable
	now declared. New lfric/eg3 example added to demonstrate the use
	of transformation scripts introduced in update 2) (ticket #292).

	7) #361 Minor updates to the kernel-stub generator. Remove spurious
	dir() command, remove additional '_code' from kernel subroutine name
	and add 'implicit none' to the generated subroutine.

	8) #363 Update to the generator script to catch any run-time
	errors generated by the user-supplied optimisation script. Such
	errors are then reported in a user-friendly fashion to aid
	debugging.

	9) #272 Added support for explicit loop bounds in the PSy layer
	for the GOcean1.0 API. The Cray compiler makes use of this
	information to generate more efficient code. This option can be
	switched on or off using a transformation.

        10) Support the module in-lining of kernel subroutines. i.e.
        kernel subroutines can be moved into the same module that contains
        the invoke from which they are called. This functionality is
        implemented as a new transformation, 'KernelModuleInlineTrans'.
        psyGen.py has also been made fully pep8 compliant.

        11) #347 Add an option to limit the length of lines of fortran
        code that PSyclone generates to 132 chars. This is the length
        mandated by the Fortran free-format standard and is rigorously
        enforced by some compilers (e.g. PGI). As a part of this change
        PSyclone now checks the length of all lines of source code in
	the Algorithm and Kernel files that it parses.

        12) #395 Add support for new function spaces: Wtheta, W2H and W2V.

	13) #396 and #397 Make all tests work with Python 2.6. Previously
	two of the tests only worked in Python 2.7 and a third caused
	resource issues when using deepcopy.

        14) #355 Support operators where the "to" and "from" function
        spaces are different.

release 1.0.2

	1) #299 temporary boundary condition
	support. matrix_vector_kernel_mm now uses enforce_bc_code rather
	than enforce_boundary_w2 as the latter is no longer used.

release 1.0.1

	1) #299 temporary boundary condition support. removed the
	hardwired code and associated test that added an additional
	boundary condition array to ru_kernel as this kernel is no longer
	required. Added support for generating a boundary condition array
	in the PSy layer and passing it into the enforce_bc_kernel
	kernel. enforce_bc_kernel should be placed by the algorithm
	developer to enforce boundary conditions.

release 1.0.0<|MERGE_RESOLUTION|>--- conflicted
+++ resolved
@@ -52,13 +52,11 @@
 	support in fparser2reader for translating Fortran NINT into this
 	intrinsic.
 
-<<<<<<< HEAD
-	20) #837 for #824: Introduce profile_PSyDataStart() and
-	profile_PSyDataStop() functions for NVTX profiling on NVIDIA.
-=======
 	20) #821 for #630. Extends symbol table functionality to allow
 	search of ancestor symbol tables.
->>>>>>> b4ad9f0a
+
+	21) #837 for #824: Introduce profile_PSyDataStart() and
+	profile_PSyDataStop() functions for NVTX profiling on NVIDIA.
 
 release 1.9.0 20th May 2020
 
