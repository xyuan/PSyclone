# -----------------------------------------------------------------------------
# (c) The copyright relating to this work is owned by the Science,
# Technology and Facilities Council, 2016.
# -----------------------------------------------------------------------------
# Author A. R. Porter, STFC Daresbury Lab

''' This module implements the support for 'built-in' operations in the
    PSyclone Dynamo 0.3 API. Each supported built-in is implemented as
    a different Python class, all inheriting from the DynBuiltIn class.
    The DynBuiltInCallFactory creates the Python object required for
    a given built-in call. '''

import psyGen
from psyGen import BuiltIn, NameSpaceFactory
from parse import ParseError
from dynamo0p3 import DynLoop, DynKernelArguments

# The name of the file containing the meta-data describing the
# built-in operations for this API
BUILTIN_DEFINITIONS_FILE = "dynamo0p3_builtins_mod.f90"

<<<<<<< HEAD
# overide the default reduction operator mapping. This is used for
# reproducible reductions.
psyGen.REDUCTION_OPERATOR_MAPPING = {"gh_sum": "+"}
=======
# The types of argument that are valid for built-in kernels in the
# Dynamo 0.3 API
VALID_BUILTIN_ARG_TYPES = ["gh_field", "gh_real"]

>>>>>>> 877d1252

class DynBuiltInCallFactory(object):
    ''' Creates the necessary framework for a call to a Dynamo built-in,
    This consists of the operation itself and the loop over unique DoFs. '''

    def __str__(self):
        return "Factory for a call to a Dynamo built-in"

    @staticmethod
    def create(call, parent=None):
        ''' Create the objects needed for a call to the built-in
        described in the call (BuiltInCall) object '''

        if call.func_name not in BUILTIN_MAP:
            raise ParseError(
                "Unrecognised built-in call. Found '{0}' but expected "
                "one of '{1}'".format(call.func_name,
                                      BUILTIN_MAP.keys()))

        # Use our dictionary to get the correct Python object for
        # this built-in.
        builtin = BUILTIN_MAP[call.func_name]()

        # Create the loop over DoFs
        dofloop = DynLoop(parent=parent,
                          loop_type="dofs")

        # Use the call object (created by the parser) to set-up the state
        # of the infrastructure kernel
        builtin.load(call, parent=dofloop)

        # Check that our assumption that we're looping over DOFS is valid
        if builtin.iterates_over != "dofs":
            raise NotImplementedError(
                "In the Dynamo 0.3 API built-in calls must iterate over "
                "DoFs but found {0} for {1}".format(builtin.iterates_over,
                                                    str(builtin)))
<<<<<<< HEAD

=======
        # Create the loop over DoFs
        dofloop = DynLoop(parent=parent,
                          loop_type="dofs")
>>>>>>> 877d1252
        # Set-up its state
        dofloop.load(builtin)
        # As it is the innermost loop it has the kernel as a child
        dofloop.addchild(builtin)

        # Return the outermost loop
        return dofloop


class DynBuiltIn(BuiltIn):
    ''' Parent class for a call to a Dynamo Built-in. '''

    def __str__(self):
        raise NotImplementedError("DynBuiltIn.__str__ must be overridden")

    def __init__(self):
        self._name_space_manager = NameSpaceFactory().create()
        # Look=up/create the name of the loop variable for the loop over DoFs
        self._idx_name = self._name_space_manager.\
            create_name(root_name="df",
                        context="PSyVars",
                        label="dof_loop_idx")
        BuiltIn.__init__(self)

    def load(self, call, parent=None):
        ''' Populate the state of this object using the supplied call
        object. '''
        from dynamo0p3 import FSDescriptors
        BuiltIn.load(self, call, DynKernelArguments(call, self), parent)
        self.arg_descriptors = call.ktype.arg_descriptors
        self._func_descriptors = call.ktype.func_descriptors
        self._fs_descriptors = FSDescriptors(call.ktype.func_descriptors)
        # Check that this built-in kernel is valid
        self._validate()

    def _validate(self):
        ''' Check that this built-in conforms to the Dynamo 0.3 API '''
        write_count = 0  # Only one argument must be written to
        field_count = 0  # We must have one or more fields as arguments
        spaces = set()   # All field arguments must be on the same space
        for arg in self.arg_descriptors:
            if arg.access in ["gh_write", "gh_sum", "gh_inc"]:
                write_count += 1
            if arg.type == "gh_field":
                field_count += 1
                spaces.add(arg.function_space)
            if arg.type not in VALID_BUILTIN_ARG_TYPES:
                raise ParseError(
                    "In the Dynamo 0.3 API an argument to a built-in kernel "
                    "must be one of {0} but kernel {1} has an argument of "
                    "type {2}".format(VALID_BUILTIN_ARG_TYPES, self.name,
                                      arg.type))
        if write_count != 1:
            raise ParseError("A built-in kernel in the Dynamo 0.3 API must "
                             "have one and only one argument that is written "
                             "to but found {0} for kernel {1}".
                             format(write_count, self.name))
        if field_count == 0:
            raise ParseError("A built-in kernel in the Dynamo 0.3 API "
                             "must have at least one field as an argument but "
                             "kernel {0} has none.".format(self.name))
        if len(spaces) != 1:
            raise ParseError(
                "All field arguments to a built-in in the Dynamo 0.3 API "
                "must be on the same space. However, found spaces {0} for "
                "arguments to {1}".format([x for x in spaces], self.name))

    def array_ref(self, fld_name):
        ''' Returns a string containing the array reference for a
        proxy with the supplied name '''
        return fld_name + "%data(" + self._idx_name + ")"

    @property
    def undf_name(self):
        ''' Dynamically looks up the name of the undf variable for the
        space that this kernel updates '''
        field = self._arguments.iteration_space_arg()
        from dynamo0p3 import get_fs_undf_name
        return get_fs_undf_name(field.function_space)

    @property
    def qr_required(self):
        ''' Built-ins do not currently require quadrature '''
        return False

    def gen_code(self, parent):
        raise NotImplementedError("DynBuiltIn.gen_code must be overridden")


class DynScaleFieldKern(DynBuiltIn):
    ''' Multiply a field by a scalar and return it '''

    def __str__(self):
        return "Built-in: scale a field"

    def gen_code(self, parent):
        from f2pygen import AssignGen
        # In this case we're multiplying each element of a field by the
        # supplied scalar value
        var_name = self.array_ref(self._arguments.args[1].proxy_name)
        value = self._arguments.args[0].name
        parent.add(AssignGen(parent, lhs=var_name,
                             rhs=value + "*" + var_name))


class DynSetFieldScalarKern(DynBuiltIn):
    ''' Set a field equal to a scalar value '''

    def __str__(self):
        return "Built-in: Set field to a scalar value"

    def gen_code(self, parent):
        from f2pygen import AssignGen
        # In this case we're assigning a single scalar value to all
        # elements of a field.
        var_name = self.array_ref(self._arguments.args[1].proxy_name)
        value = self._arguments.args[0]
        parent.add(AssignGen(parent, lhs=var_name, rhs=value))


class DynSumFieldKern(DynBuiltIn):
    ''' Computes the sum of the elements of a field '''

    def __str__(self):
        return "Built-in: sum_field"

    def gen_code(self, parent):
        from f2pygen import AssignGen
        # Sum all the elements of a field
        fld_name = self.array_ref(self._arguments.args[0].proxy_name)
        sum_name = self._reduction_ref(self._arguments.args[1].name)
        rhs_expr = sum_name + "+" + fld_name
        parent.add(AssignGen(parent, lhs=sum_name, rhs=rhs_expr))


class DynCopyFieldKern(DynBuiltIn):
    ''' Set a field equal to another field '''

    def __str__(self):
        return "Built-in: Copy field"

    def gen_code(self, parent):
        from f2pygen import AssignGen
        # We copy one element of field A (first arg) to the
        # corresponding element of field B (second arg).
        invar_name = self.array_ref(self._arguments.args[0].proxy_name)
        outvar_name = self.array_ref(self._arguments.args[1].proxy_name)
        parent.add(AssignGen(parent, lhs=outvar_name, rhs=invar_name))


class DynMultiplyFieldsKern(DynBuiltIn):
    ''' DoF-wise product of one field with another with the result
    returned as a third field '''

    def __str__(self):
        return "Built-in: Multiply fields"

    def gen_code(self, parent):
        from f2pygen import AssignGen
        # We subtract each element of f2 from the corresponding element
        # of f1 and store the result in f3
        invar_name1 = self.array_ref(self._arguments.args[0].proxy_name)
        invar_name2 = self.array_ref(self._arguments.args[1].proxy_name)
        outvar_name = self.array_ref(self._arguments.args[2].proxy_name)
        assign = AssignGen(parent, lhs=outvar_name,
                           rhs=invar_name1 + " * " + invar_name2)
        parent.add(assign)


class DynSubtractFieldsKern(DynBuiltIn):
    ''' Subtract one field from another and return the result as a
    third field '''

    def __str__(self):
        return "Built-in: Subtract fields"

    def gen_code(self, parent):
        from f2pygen import AssignGen
        # We subtract each element of f2 from the corresponding element
        # of f1 and store the result in f3
        invar_name1 = self.array_ref(self._arguments.args[0].proxy_name)
        invar_name2 = self.array_ref(self._arguments.args[1].proxy_name)
        outvar_name = self.array_ref(self._arguments.args[2].proxy_name)
        assign = AssignGen(parent, lhs=outvar_name,
                           rhs=invar_name1 + " - " + invar_name2)
        parent.add(assign)


class DynAddFieldsKern(DynBuiltIn):
    ''' Add one field to another and return the result as a third field '''

    def __str__(self):
        return "Built-in: Add fields"

    def gen_code(self, parent):
        from f2pygen import AssignGen
        # We add each element of f2 to the corresponding element of f1
        # and store the result in f3
        invar_name1 = self.array_ref(self._arguments.args[0].proxy_name)
        invar_name2 = self.array_ref(self._arguments.args[1].proxy_name)
        outvar_name = self.array_ref(self._arguments.args[2].proxy_name)
        parent.add(AssignGen(parent, lhs=outvar_name,
                             rhs=invar_name1 + " + " + invar_name2))


class DynDivideFieldKern(DynBuiltIn):
    ''' Divide the first field by the second and return it '''

    def __str__(self):
        return "Built-in: Divide field by another"

    def gen_code(self, parent):
        from f2pygen import AssignGen
        # We divide each element of f1 by the corresponding element of
        # f2 and store the result in f3
        invar_name1 = self.array_ref(self._arguments.args[0].proxy_name)
        invar_name2 = self.array_ref(self._arguments.args[1].proxy_name)
        parent.add(AssignGen(parent, lhs=invar_name1,
                             rhs=invar_name1 + " / " + invar_name2))


class DynDivideFieldsKern(DynBuiltIn):
    ''' Divide the first field by the second and return the result as
    a third field '''

    def __str__(self):
        return "Built-in: Divide fields"

    def gen_code(self, parent):
        from f2pygen import AssignGen
        # We divide each element of f1 by the corresponding element of
        # f2 and store the result in f3
        invar_name1 = self.array_ref(self._arguments.args[0].proxy_name)
        invar_name2 = self.array_ref(self._arguments.args[1].proxy_name)
        outvar_name = self.array_ref(self._arguments.args[2].proxy_name)
        parent.add(AssignGen(parent, lhs=outvar_name,
                             rhs=invar_name1 + " / " + invar_name2))


class DynIncFieldKern(DynBuiltIn):
    ''' Add the 2nd field to the first field and return it '''

    def __str__(self):
        return "Built-in: Increment field"

    def gen_code(self, parent):
        from f2pygen import AssignGen
        # We add each element of f1 to the corresponding element of f2
        # and store the result back in f1
        invar_name1 = self.array_ref(self._arguments.args[0].proxy_name)
        invar_name2 = self.array_ref(self._arguments.args[1].proxy_name)
        parent.add(AssignGen(parent, lhs=invar_name1,
                             rhs=invar_name1 + " + " + invar_name2))


class DynCopyScaledFieldKern(DynBuiltIn):
    ''' Multiply the first field by a scalar and return the result as
    a second field (y = a*x) '''

    def __str__(self):
        return "Built-in: Copy scaled field"

    def gen_code(self, parent):
        from f2pygen import AssignGen
        # We multiply each element of f1 by the scalar argument and
        # store the result in f2
        scalar_name = self._arguments.args[0].name
        invar_name = self.array_ref(self._arguments.args[1].proxy_name)
        outvar_name = self.array_ref(self._arguments.args[2].proxy_name)
        parent.add(AssignGen(parent, lhs=outvar_name,
                             rhs=scalar_name + " * " + invar_name))


class DynAXPYKern(DynBuiltIn):
    ''' f = a.x + y where 'a' is a scalar and 'f', 'x' and
    'y' are fields '''

    def __str__(self):
        return "Built-in: AXPY"

    def gen_code(self, parent):
        from f2pygen import AssignGen
        # We multiply one element of field f1 (2nd arg) by a scalar
        # (1st arg), add it to the corresponding
        # element of a second field (3rd arg)  and write the value to the
        # corresponding element of field f3 (4th arg).
        scalar_name = self._arguments.args[0].name
        invar_name1 = self.array_ref(self._arguments.args[1].proxy_name)
        invar_name2 = self.array_ref(self._arguments.args[2].proxy_name)
        outvar_name = self.array_ref(self._arguments.args[3].proxy_name)
        rhs_expr = scalar_name + "*" + invar_name1 + " + " + invar_name2
        parent.add(AssignGen(parent, lhs=outvar_name, rhs=rhs_expr))


class DynIncAXPYKern(DynBuiltIn):
    ''' x = a.x + y where 'a' is a scalar and 'x' and 'y' are fields '''

    def __str__(self):
        return "Built-in: INC_AXPY"

    def gen_code(self, parent):
        from f2pygen import AssignGen
        scalar_name = self._arguments.args[0].name
        fld_name1 = self.array_ref(self._arguments.args[1].proxy_name)
        fld_name2 = self.array_ref(self._arguments.args[2].proxy_name)
        rhs_expr = scalar_name + "*" + fld_name1 + " + " + fld_name2
        parent.add(AssignGen(parent, lhs=fld_name1, rhs=rhs_expr))


class DynAXPBYKern(DynBuiltIn):
    ''' f = a.x + b.y where 'a' and 'b' are scalars and 'f', 'x' and
    'y' are fields '''

    def __str__(self):
        return "Built-in: AXPBY"

    def gen_code(self, parent):
        from f2pygen import AssignGen
        # We multiply one element of field f1 (2nd arg) by the first
        # scalar (1st arg), add it to the product of the corresponding
        # element of a second field (4th arg) with the second scalar
        # (4rd arg) and write the value to the corresponding element
        # of field f3 (5th arg).
        scalar_name1 = self._arguments.args[0].name
        scalar_name2 = self._arguments.args[2].name
        invar_name1 = self.array_ref(self._arguments.args[1].proxy_name)
        invar_name2 = self.array_ref(self._arguments.args[3].proxy_name)
        outvar_name = self.array_ref(self._arguments.args[4].proxy_name)
        rhs_expr = (scalar_name1 + "*" + invar_name1 + " + " +
                    scalar_name2 + "*" + invar_name2)
        parent.add(AssignGen(parent, lhs=outvar_name, rhs=rhs_expr))


class DynIncAXPBYKern(DynBuiltIn):
    ''' x = a.x + b.y where 'a' and 'b' are scalars and 'x' and 'y' are
    fields '''

    def __str__(self):
        return "Built-in: INC_AXPBY"

    def gen_code(self, parent):
        from f2pygen import AssignGen
        # We multiply one element of field f1 (2nd arg) by the first scalar
        # (1st arg), add it to the product of the corresponding element of
        # a second field (4th arg) with the second scalar (4rd arg) and
        # write the value to back into the element of field f1.
        scalar_name1 = self._arguments.args[0].name
        scalar_name2 = self._arguments.args[2].name
        invar_name1 = self.array_ref(self._arguments.args[1].proxy_name)
        invar_name2 = self.array_ref(self._arguments.args[3].proxy_name)
        rhs_expr = (scalar_name1 + "*" + invar_name1 + " + " +
                    scalar_name2 + "*" + invar_name2)
        parent.add(AssignGen(parent, lhs=invar_name1, rhs=rhs_expr))


class DynInnerProductKern(DynBuiltIn):
    ''' Calculates the inner product of two fields,
    asum = SUM( field1(:)*field2(:) ) '''

    def __str__(self):
        return "Built-in: inner_product"

    def gen_code(self, parent):
        from f2pygen import AssignGen
        # We sum the dof-wise product of the supplied fields. The variable
        # holding the sum is initialised to zero in the psy layer.
        sum_name = self._reduction_ref(self._arguments.args[2].name)
        invar_name1 = self.array_ref(self._arguments.args[0].proxy_name)
        invar_name2 = self.array_ref(self._arguments.args[1].proxy_name)
        rhs_expr = sum_name + "+" + invar_name1 + "*" + invar_name2
        parent.add(AssignGen(parent, lhs=sum_name, rhs=rhs_expr))


# The built-in operations that we support for this API. The meta-data
# describing these kernels is in dynamo0p3_builtins_mod.f90. This dictionary
# can only be defined after all of the necessary 'class' statements have
# been executed (happens when this module is imported into another).
BUILTIN_MAP = {"axpy": DynAXPYKern, "inc_axpy": DynIncAXPYKern,
               "axpby": DynAXPBYKern, "inc_axpby": DynIncAXPBYKern,
               "copy_field": DynCopyFieldKern,
               "copy_scaled_field": DynCopyScaledFieldKern,
               "divide_field": DynDivideFieldKern,
               "divide_fields": DynDivideFieldsKern,
               "inc_field": DynIncFieldKern,
               "inner_product": DynInnerProductKern,
               "minus_fields": DynSubtractFieldsKern,
               "multiply_fields": DynMultiplyFieldsKern,
               "plus_fields": DynAddFieldsKern,
               "scale_field": DynScaleFieldKern,
               "set_field_scalar": DynSetFieldScalarKern,
               "sum_field": DynSumFieldKern}<|MERGE_RESOLUTION|>--- conflicted
+++ resolved
@@ -18,17 +18,13 @@
 # The name of the file containing the meta-data describing the
 # built-in operations for this API
 BUILTIN_DEFINITIONS_FILE = "dynamo0p3_builtins_mod.f90"
-
-<<<<<<< HEAD
 # overide the default reduction operator mapping. This is used for
 # reproducible reductions.
 psyGen.REDUCTION_OPERATOR_MAPPING = {"gh_sum": "+"}
-=======
 # The types of argument that are valid for built-in kernels in the
 # Dynamo 0.3 API
 VALID_BUILTIN_ARG_TYPES = ["gh_field", "gh_real"]
 
->>>>>>> 877d1252
 
 class DynBuiltInCallFactory(object):
     ''' Creates the necessary framework for a call to a Dynamo built-in,
@@ -66,13 +62,6 @@
                 "In the Dynamo 0.3 API built-in calls must iterate over "
                 "DoFs but found {0} for {1}".format(builtin.iterates_over,
                                                     str(builtin)))
-<<<<<<< HEAD
-
-=======
-        # Create the loop over DoFs
-        dofloop = DynLoop(parent=parent,
-                          loop_type="dofs")
->>>>>>> 877d1252
         # Set-up its state
         dofloop.load(builtin)
         # As it is the innermost loop it has the kernel as a child
