--- conflicted
+++ resolved
@@ -202,25 +202,6 @@
 
 class KernelTrans(Transformation):
     '''
-<<<<<<< HEAD
-    Utility function to check that the supplied node does not have
-    an intergrid kernel as a child.
-    This is used to ensure that we reject any attempt to apply
-    transformations to loops containing inter-grid kernels. (This restriction
-    will be lifted in Issue #134 and this routine can then be removed.)
-    # TODO remove this routine once #134 is complete.
-    :param node: The PSyIR node to check.
-    :type node: :py:class:`psyGen.Node`
-    :raises TransformationError: if the supplied node has an inter-grid
-                                 kernel as a child
-    '''
-    if not node.children:
-        return
-    from psyclone.dynamo0p3 import DynKern
-    child_kernels = node.walk(DynKern)
-    for kern in child_kernels:
-        if kern.is_intergrid:
-=======
     Base class for all Kernel transformations.
 
     '''
@@ -255,7 +236,6 @@
         try:
             _ = kern.get_kernel_schedule()
         except GenerationError:
->>>>>>> da080ae3
             raise TransformationError(
                 "Failed to find subroutine source for kernel {0}".
                 format(kern.name))
