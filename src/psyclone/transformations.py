--- conflicted
+++ resolved
@@ -2492,7 +2492,6 @@
         return kern, keep
 
 
-<<<<<<< HEAD
 class NemoExplicitLoopTrans(Transformation):
     '''
     Transform an implicit loop in a NEMO Schedule into an explicit
@@ -2683,8 +2682,6 @@
                 "not a NemoImplicitLoop (got {0})".format(type(loop)))
 
 
-=======
->>>>>>> 24a81565
 class ACCKernelsTrans(Transformation):
     '''
     Add a "!$acc kernels" directive to the start of a NEMO schedule
@@ -2707,10 +2704,7 @@
     >>> kern = schedule.children[0].children[0].children[0]
     >>> # Transform the kernel
     >>> newkern, _ = rtrans.apply(kern)
-<<<<<<< HEAD
-
-=======
->>>>>>> 24a81565
+
     '''
     @property
     def name(self):
