# -----------------------------------------------------------------------------
# BSD 3-Clause License
#
# Copyright (c) 2017-2019, Science and Technology Facilities Council.
# All rights reserved.
#
# Redistribution and use in source and binary forms, with or without
# modification, are permitted provided that the following conditions are met:
#
# * Redistributions of source code must retain the above copyright notice, this
#   list of conditions and the following disclaimer.
#
# * Redistributions in binary form must reproduce the above copyright notice,
#   this list of conditions and the following disclaimer in the documentation
#   and/or other materials provided with the distribution.
#
# * Neither the name of the copyright holder nor the names of its
#   contributors may be used to endorse or promote products derived from
#   this software without specific prior written permission.
#
# THIS SOFTWARE IS PROVIDED BY THE COPYRIGHT HOLDERS AND CONTRIBUTORS
# "AS IS" AND ANY EXPRESS OR IMPLIED WARRANTIES, INCLUDING, BUT NOT
# LIMITED TO, THE IMPLIED WARRANTIES OF MERCHANTABILITY AND FITNESS
# FOR A PARTICULAR PURPOSE ARE DISCLAIMED. IN NO EVENT SHALL THE
# COPYRIGHT HOLDER OR CONTRIBUTORS BE LIABLE FOR ANY DIRECT, INDIRECT,
# INCIDENTAL, SPECIAL, EXEMPLARY, OR CONSEQUENTIAL DAMAGES (INCLUDING,
# BUT NOT LIMITED TO, PROCUREMENT OF SUBSTITUTE GOODS OR SERVICES;
# LOSS OF USE, DATA, OR PROFITS; OR BUSINESS INTERRUPTION) HOWEVER
# CAUSED AND ON ANY THEORY OF LIABILITY, WHETHER IN CONTRACT, STRICT
# LIABILITY, OR TORT (INCLUDING NEGLIGENCE OR OTHERWISE) ARISING IN
# ANY WAY OUT OF THE USE OF THIS SOFTWARE, EVEN IF ADVISED OF THE
# POSSIBILITY OF SUCH DAMAGE.
# -----------------------------------------------------------------------------
# Authors R. W. Ford, A. R. Porter and S. Siso, STFC Daresbury Lab
# Modified I. Kavcic, Met Office
# -----------------------------------------------------------------------------

''' This module provides generic support for PSyclone's PSy code optimisation
    and generation. The classes in this method need to be specialised for a
    particular API and implementation. '''

from __future__ import print_function, absolute_import
from enum import Enum
import abc
import six
from psyclone.configuration import Config
from psyclone.core.access_type import AccessType

# We use the termcolor module (if available) to enable us to produce
# coloured, textual representations of Invoke schedules. If it's not
# available then we don't use colour.
try:
    from termcolor import colored
except ImportError:
    # We don't have the termcolor package available so provide
    # alternative routine
    def colored(text, _):
        '''
        Returns the supplied text argument unchanged. This is a swap-in
        replacement for when termcolor.colored is not available.

        :param text: Text to return
        :type text: string
        :param _: Fake argument, only required to match interface
                  provided by termcolor.colored
        :returns: The supplied text, unchanged
        :rtype: string
        '''
        return text


# The types of 'intent' that an argument to a Fortran subroutine
# may have
FORTRAN_INTENT_NAMES = ["inout", "out", "in"]

# The list of Fortran instrinsic functions that we know about (and can
# therefore distinguish from array accesses). These should really be
# provided by the parser (github.com/stfc/fparser/issues/189).
FORTRAN_INTRINSICS = ["MIN", "MAX", "ABS", "SIGN", "MOD", "SUM",
                      "CEILING", "REAL", "KIND", "EXP", "SQRT",
                      "SIN", "COS", "TAN", "ASIN", "ACOS", "ATAN",
                      "LOG", "LOG10", "NINT",
                      "MINVAL", "MAXVAL", "MINLOC", "MAXLOC", "TRIM",
                      "RESHAPE"]

# OMP_OPERATOR_MAPPING is used to determine the operator to use in the
# reduction clause of an OpenMP directive. All code for OpenMP
# directives exists in psyGen.py so this mapping should not be
# overidden.
OMP_OPERATOR_MAPPING = {AccessType.SUM: "+"}

# Names of types of scalar variable
MAPPING_SCALARS = {"iscalar": "iscalar", "rscalar": "rscalar"}


# Valid types of argument to a kernel call
VALID_ARG_TYPE_NAMES = []

# Mapping of access type to operator.
REDUCTION_OPERATOR_MAPPING = {AccessType.SUM: "+"}

# Colour map to use when writing Invoke schedule to terminal. (Requires
# that the termcolor package be installed. If it isn't then output is not
# coloured.) See https://pypi.python.org/pypi/termcolor for details.
SCHEDULE_COLOUR_MAP = {"Schedule": "white",
                       "Loop": "red",
                       "GlobalSum": "cyan",
                       "Directive": "green",
                       "HaloExchange": "blue",
                       "HaloExchangeStart": "yellow",
                       "HaloExchangeEnd": "yellow",
                       "Call": "magenta",
                       "KernCall": "magenta",
                       "Profile": "green",
                       "Extract": "green",
                       "If": "red",
                       "Assignment": "blue",
                       "Reference": "yellow",
                       "BinaryOperation": "blue",
                       "UnaryOperation": "blue",
                       "Literal": "yellow",
                       "Return": "yellow",
                       "CodeBlock": "red"}

# Default indentation string
INDENTATION_STRING = "    "


def object_index(alist, item):
    '''
    A version of the `list.index()` method that checks object identity
    rather that the content of the object.

    TODO this is a workaround for the fact that fparser2 overrides the
    comparison operator for all nodes in the parse tree. See fparser
    issue 174.

    :param alist: single object or list of objects to search.
    :type alist: list or :py:class:`fparser.two.utils.Base`
    :param obj item: object to search for in the list.
    :returns: index of the item in the list.
    :rtype: int
    :raises ValueError: if object is not in the list.
    '''
    if item is None:
        raise InternalError("Cannot search for None item in list.")
    for idx, entry in enumerate(alist):
        if entry is item:
            return idx
    raise ValueError(
        "Item '{0}' not found in list: {1}".format(str(item), alist))


def get_api(api):
    ''' If no API is specified then return the default. Otherwise, check that
    the supplied API is valid.
    :param str api: The PSyclone API to check or an empty string.
    :returns: The API that is in use.
    :rtype: str
    :raises GenerationError: if the specified API is not supported.

    '''
    if api == "":
        api = Config.get().default_api
    else:
        if api not in Config.get().supported_apis:
            raise GenerationError("get_api: Unsupported API '{0}' "
                                  "specified. Supported types are "
                                  "{1}.".format(api,
                                                Config.get().supported_apis))
    return api


def zero_reduction_variables(red_call_list, parent):
    '''zero all reduction variables associated with the calls in the call
    list'''
    if red_call_list:
        from psyclone.f2pygen import CommentGen
        parent.add(CommentGen(parent, ""))
        parent.add(CommentGen(parent, " Zero summation variables"))
        parent.add(CommentGen(parent, ""))
        for call in red_call_list:
            call.zero_reduction_variable(parent)
        parent.add(CommentGen(parent, ""))


def args_filter(arg_list, arg_types=None, arg_accesses=None, arg_meshes=None,
                is_literal=True):
    '''
    Return all arguments in the supplied list that are of type
    arg_types and with access in arg_accesses. If these are not set
    then return all arguments.

    :param arg_list: List of kernel arguments to filter
    :type arg_list: list of :py:class:`psyclone.parse.algorithm.Descriptor`
    :param arg_types: List of argument types (e.g. "GH_FIELD")
    :type arg_types: list of str
    :param arg_accesses: List of access types that arguments must have
    :type arg_accesses: List of \
        :py:class:`psyclone.core.access_type.AccessType`.
    :param arg_meshes: List of meshes that arguments must be on
    :type arg_meshes: list of str
    :param bool is_literal: Whether or not to include literal arguments in \
                            the returned list.
    :returns: list of kernel arguments matching the requirements
    :rtype: list of :py:class:`psyclone.parse.algorithm.Descriptor`
    '''
    arguments = []
    for argument in arg_list:
        if arg_types:
            if argument.type.lower() not in arg_types:
                continue
        if arg_accesses:
            if argument.access not in arg_accesses:
                continue
        if arg_meshes:
            if argument.mesh not in arg_meshes:
                continue
        if not is_literal:
            # We're not including literal arguments so skip this argument
            # if it is literal.
            if argument.is_literal:
                continue
        arguments.append(argument)
    return arguments


class GenerationError(Exception):
    ''' Provides a PSyclone specific error class for errors found during PSy
        code generation. '''
    def __init__(self, value):
        Exception.__init__(self, value)
        self.value = "Generation Error: "+value

    def __str__(self):
        return str(self.value)


class FieldNotFoundError(Exception):
    ''' Provides a PSyclone-specific error class when a field with the
    requested property/ies is not found '''
    def __init__(self, value):
        Exception.__init__(self, value)
        self.value = "Field not found error: "+value

    def __str__(self):
        return str(self.value)


class InternalError(Exception):
    '''
    PSyclone-specific exception for use when an internal error occurs (i.e.
    something that 'should not happen').

    :param str value: the message associated with the error.
    '''
    def __init__(self, value):
        Exception.__init__(self, value)
        self.value = "PSyclone internal error: "+value

    def __str__(self):
        return str(self.value)


class PSyFactory(object):
    '''
    Creates a specific version of the PSy. If a particular api is not
    provided then the default api, as specified in the psyclone.cfg
    file, is chosen.
    '''
    def __init__(self, api="", distributed_memory=None):
        '''Initialises a factory which can create API specific PSY objects.
        :param str api: Name of the API to use.
        :param bool distributed_memory: True if distributed memory should be \
                                        supported.
        '''
        if distributed_memory is None:
            _distributed_memory = Config.get().distributed_memory
        else:
            _distributed_memory = distributed_memory

        if _distributed_memory not in [True, False]:
            raise GenerationError(
                "The distributed_memory flag in PSyFactory must be set to"
                " 'True' or 'False'")
        Config.get().distributed_memory = _distributed_memory
        self._type = get_api(api)

    def create(self, invoke_info):
        '''
        Create the API-specific PSy instance.

        :param invoke_info: information on the invoke()s found by parsing
                            the Algorithm layer.
        :type invoke_info: :py:class:`psyclone.parse.algorithm.FileInfo`

        :returns: an instance of the API-specifc sub-class of PSy.
        :rtype: subclass of :py:class:`psyclone.psyGen.PSy`
        '''
        if self._type == "dynamo0.1":
            from psyclone.dynamo0p1 import DynamoPSy as PSyClass
        elif self._type == "dynamo0.3":
            from psyclone.dynamo0p3 import DynamoPSy as PSyClass
        elif self._type == "gocean0.1":
            from psyclone.gocean0p1 import GOPSy as PSyClass
        elif self._type == "gocean1.0":
            from psyclone.gocean1p0 import GOPSy as PSyClass
        elif self._type == "nemo":
            from psyclone.nemo import NemoPSy as PSyClass
            # For this API, the 'invoke_info' is actually the fparser2 AST
            # of the Fortran file being processed
        else:
            raise GenerationError("PSyFactory: Internal Error: Unsupported "
                                  "api type '{0}' found. Should not be "
                                  "possible.".format(self._type))
        return PSyClass(invoke_info)


class PSy(object):
    '''
    Base class to help manage and generate PSy code for a single
    algorithm file. Takes the invocation information output from the
    function :func:`parse.algorithm.parse` as its input and stores this in a
    way suitable for optimisation and code generation.

    :param FileInfo invoke_info: An object containing the required \
                                 invocation information for code \
                                 optimisation and generation. Produced \
                                 by the function :func:`parse.algorithm.parse`.
    :type invoke_info: :py:class:`psyclone.parse.algorithm.FileInfo`

    For example:

    >>> from psyclone.parse.algorithm import parse
    >>> ast, info = parse("argspec.F90")
    >>> from psyclone.psyGen import PSyFactory
    >>> api = "..."
    >>> psy = PSyFactory(api).create(info)
    >>> print(psy.gen)

    '''
    def __init__(self, invoke_info):
        self._name = invoke_info.name
        self._invokes = None

    def __str__(self):
        return "PSy"

    @property
    def invokes(self):
        return self._invokes

    @property
    def name(self):
        return "psy_"+self._name

    @property
    @abc.abstractmethod
    def gen(self):
        '''Abstract base class for code generation function.
        :param parent: the parent of this Node in the PSyIR.
        :type parent: :py:class:`psyclone.psyGen.Node`.
        '''

    def inline(self, module):
        ''' inline all kernel subroutines into the module that are marked for
            inlining. Avoid inlining the same kernel more than once. '''
        inlined_kernel_names = []
        for invoke in self.invokes.invoke_list:
            schedule = invoke.schedule
            for kernel in schedule.walk(schedule.children, Kern):
                if kernel.module_inline:
                    if kernel.name.lower() not in inlined_kernel_names:
                        inlined_kernel_names.append(kernel.name.lower())
                        module.add_raw_subroutine(kernel._kernel_code)


class Invokes(object):
    '''Manage the invoke calls

    :param alg_calls: A list of invoke metadata extracted by the \
    parser.
    :type alg_calls: list of \
    :py:class:`psyclone.parse.algorithm.InvokeCall`
    :param Invoke: An api-specific Invoke class
    :type Invoke: Specialisation of :py:class:`psyclone.psyGen.Invoke`

    '''
    def __init__(self, alg_calls, Invoke):
        self.invoke_map = {}
        self.invoke_list = []
        from psyclone.profiler import Profiler
        for idx, alg_invocation in enumerate(alg_calls):
            my_invoke = Invoke(alg_invocation, idx)
            self.invoke_map[my_invoke.name] = my_invoke
            self.invoke_list.append(my_invoke)
            # Add profiling nodes to schedule if automatic profiling has been
            # requested.
            Profiler.add_profile_nodes(my_invoke.schedule, Loop)

    def __str__(self):
        return "Invokes object containing "+str(self.names)

    @property
    def names(self):
        return self.invoke_map.keys()

    def get(self, invoke_name):
        # add a try here for keyerror
        try:
            return self.invoke_map[invoke_name]
        except KeyError:
            raise RuntimeError("Cannot find an invoke named '{0}' in {1}".
                               format(invoke_name,
                                      str(self.names)))

    def gen_code(self, parent):
        '''
        Create the f2pygen AST for each Invoke in the PSy layer.

        :param parent: the parent node in the AST to which to add content.
        :type parent: `psyclone.f2pygen.ModuleGen`
        '''
        opencl_kernels = []
        for invoke in self.invoke_list:
            invoke.gen_code(parent)
            # If we are generating OpenCL for an Invoke then we need to
            # create routine(s) to set the arguments of the Kernel(s) it
            # calls. We do it here as this enables us to prevent
            # duplication.
            if invoke.schedule.opencl:
                for kern in invoke.schedule.kern_calls():
                    if kern.name not in opencl_kernels:
                        opencl_kernels.append(kern.name)
                        kern.gen_arg_setter_code(parent)
                # We must also ensure that we have a kernel object for
                # each kernel called from the PSy layer
                self.gen_ocl_init(parent, opencl_kernels)

    @staticmethod
    def gen_ocl_init(parent, kernels):
        '''
        Generates a subroutine to initialise the OpenCL environment and
        construct the list of OpenCL kernel objects used by this PSy layer.

        :param parent: the node in the f2pygen AST representing the module \
                       that will contain the generated subroutine.
        :type parent: :py:class:`psyclone.f2pygen.ModuleGen`
        :param kernels: List of kernel names called by the PSy layer.
        :type kernels: list of str
        '''
        from psyclone.f2pygen import SubroutineGen, DeclGen, AssignGen, \
            CallGen, UseGen, CommentGen, CharDeclGen, IfThenGen

        sub = SubroutineGen(parent, "psy_init")
        parent.add(sub)
        sub.add(UseGen(sub, name="fortcl", only=True,
                       funcnames=["ocl_env_init", "add_kernels"]))
        # Add a logical variable used to ensure that this routine is only
        # executed once.
        sub.add(DeclGen(sub, datatype="logical", save=True,
                        entity_decls=["initialised"],
                        initial_values=[".False."]))
        # Check whether or not this is our first time in the routine
        sub.add(CommentGen(sub, " Check to make sure we only execute this "
                           "routine once"))
        ifthen = IfThenGen(sub, ".not. initialised")
        sub.add(ifthen)
        ifthen.add(AssignGen(ifthen, lhs="initialised", rhs=".True."))

        # Initialise the OpenCL environment
        ifthen.add(CommentGen(ifthen,
                              " Initialise the OpenCL environment/device"))
        ifthen.add(CallGen(ifthen, "ocl_env_init"))

        # Create a list of our kernels
        ifthen.add(CommentGen(ifthen,
                              " The kernels this PSy layer module requires"))
        nkernstr = str(len(kernels))

        # Declare array of character strings
        ifthen.add(CharDeclGen(
            ifthen, length="30",
            entity_decls=["kernel_names({0})".format(nkernstr)]))
        for idx, kern in enumerate(kernels):
            ifthen.add(AssignGen(ifthen, lhs="kernel_names({0})".format(idx+1),
                                 rhs='"{0}"'.format(kern)))
        ifthen.add(CommentGen(ifthen,
                              " Create the OpenCL kernel objects. Expects "
                              "to find all of the compiled"))
        ifthen.add(CommentGen(ifthen, " kernels in PSYCLONE_KERNELS_FILE."))
        ifthen.add(CallGen(ifthen, "add_kernels", [nkernstr, "kernel_names"]))


class NameSpaceFactory(object):
    # storage for the instance reference
    _instance = None

    def __init__(self, reset=False):
        """ Create singleton instance """
        # Check whether we already have an instance
        if NameSpaceFactory._instance is None or reset:
            # Create and remember instance
            NameSpaceFactory._instance = NameSpace()

    def create(self):
        return NameSpaceFactory._instance


class NameSpace(object):
    '''keeps a record of reserved names and used names for clashes and
        provides a new name if there is a clash. '''

    def __init__(self, case_sensitive=False):
        self._reserved_names = []
        self._added_names = []
        self._context = {}
        self._case_sensitive = case_sensitive

    def create_name(self, root_name=None, context=None, label=None):
        '''Returns a unique name. If root_name is supplied, the name returned
            is based on this name, otherwise one is made up.  If
            context and label are supplied and a previous create_name
            has been called with the same context and label then the
            name provided by the previous create_name is returned.
        '''
        # make up a base name if one has not been supplied
        if root_name is None:
            root_name = "anon"
        # if not case sensitive then make the name lower case
        if not self._case_sensitive:
            lname = root_name.lower()
        else:
            lname = root_name
        # check context and label validity
        if context is None and label is not None or \
                context is not None and label is None:
            raise RuntimeError(
                "NameSpace:create_name() requires both context and label to "
                "be set")

        # if the same context and label have already been supplied
        # then return the previous name
        if context is not None and label is not None:
            # labels may have spurious white space
            label = label.strip()
            if not self._case_sensitive:
                label = label.lower()
                context = context.lower()
            if context in self._context:
                if label in self._context[context]:
                    # context and label have already been supplied
                    return self._context[context][label]
            else:
                # initialise the context so we can add the label value later
                self._context[context] = {}

        # create our name
        if lname not in self._reserved_names and \
                lname not in self._added_names:
            proposed_name = lname
        else:
            count = 1
            proposed_name = lname + "_" + str(count)
            while proposed_name in self._reserved_names or \
                    proposed_name in self._added_names:
                count += 1
                proposed_name = lname+"_"+str(count)

        # store our name
        self._added_names.append(proposed_name)
        if context is not None and label is not None:
            self._context[context][label] = proposed_name

        return proposed_name

    def add_reserved_name(self, name):
        ''' adds a reserved name. create_name() will not return this name '''
        if not self._case_sensitive:
            lname = name.lower()
        else:
            lname = name
        # silently ignore if this is already a reserved name
        if lname not in self._reserved_names:
            if lname in self._added_names:
                raise RuntimeError(
                    "attempted to add a reserved name to a namespace that"
                    " has already used that name")
            self._reserved_names.append(lname)

    def add_reserved_names(self, names):
        ''' adds a list of reserved names '''
        for name in names:
            self.add_reserved_name(name)


class Invoke(object):
    ''' Manage an individual invoke call '''

    def __str__(self):
        return self._name+"("+", ".join([str(arg) for arg in
                                         self._alg_unique_args])+")"

    def __init__(self, alg_invocation, idx, schedule_class,
                 reserved_names=None):
        '''Constructs an invoke object. Parameters:

        :param alg_invocation:
        :type alg_invocation:
        :param idx: Position/index of this invoke call in the subroutine.
            If not None, this number is added to the name ("invoke_").
        :type idx: Integer.
        :param schedule_class: The schedule class to create for this invoke.
        :type schedule_class: :py:class:`psyclone.psyGen.InvokeSchedule`.
        :param reserved_names: Optional argument: list of reserved names,
               i.e. names that should not be used e.g. as psyclone created
               variable name.
        :type reserved_names: List of strings.
        '''

        self._name = "invoke"
        self._alg_unique_args = []

        if alg_invocation is None and idx is None:
            return

        # create a name for the call if one does not already exist
        if alg_invocation.name is not None:
            self._name = alg_invocation.name
        elif len(alg_invocation.kcalls) == 1 and \
                alg_invocation.kcalls[0].type == "kernelCall":
            # use the name of the kernel call with the position appended.
            # Appended position is needed in case we have two separate invokes
            # in the same algorithm code containing the same (single) kernel
            self._name = "invoke_" + str(idx) + "_" + \
                alg_invocation.kcalls[0].ktype.name
        else:
            # use the position of the invoke
            self._name = "invoke_"+str(idx)

        # create our namespace manager - must be done before creating the
        # schedule
        self._name_space_manager = NameSpaceFactory(reset=True).create()

        # Add the name for the call to the list of reserved names. This
        # ensures we don't get a name clash with any variables we subsequently
        # generate.
        if reserved_names:
            reserved_names.append(self._name)
        else:
            reserved_names = [self._name]
        self._name_space_manager.add_reserved_names(reserved_names)

        # create the schedule
        self._schedule = schedule_class(alg_invocation.kcalls)

        # let the schedule have access to me
        self._schedule.invoke = self

        # extract the argument list for the algorithm call and psy
        # layer subroutine.
        self._alg_unique_args = []
        self._psy_unique_vars = []
        tmp_arg_names = []
        for call in self.schedule.calls():
            for arg in call.arguments.args:
                if arg.text is not None:
                    if arg.text not in self._alg_unique_args:
                        self._alg_unique_args.append(arg.text)
                    if arg.name not in tmp_arg_names:
                        tmp_arg_names.append(arg.name)
                        self._psy_unique_vars.append(arg)
                else:
                    # literals have no name
                    pass

        # work out the unique dofs required in this subroutine
        self._dofs = {}
        for kern_call in self._schedule.kern_calls():
            dofs = kern_call.arguments.dofs
            for dof in dofs:
                if dof not in self._dofs:
                    # Only keep the first occurence for the moment. We will
                    # need to change this logic at some point as we need to
                    # cope with writes determining the dofs that are used.
                    self._dofs[dof] = [kern_call, dofs[dof][0]]

    @property
    def name(self):
        return self._name

    @property
    def alg_unique_args(self):
        return self._alg_unique_args

    @property
    def psy_unique_vars(self):
        return self._psy_unique_vars

    @property
    def psy_unique_var_names(self):
        names = []
        for var in self._psy_unique_vars:
            names.append(var.name)
        return names

    @property
    def schedule(self):
        return self._schedule

    @schedule.setter
    def schedule(self, obj):
        self._schedule = obj

    def unique_declarations(self, datatype, access=None):
        ''' Returns a list of all required declarations for the
        specified datatype. If access is supplied (e.g. "write") then
        only declarations with that access are returned.
        :param string datatype: The type of the kernel argument for the \
                                particular API for which the intent is \
                                required
        :param access: Optional AccessType that the declaration should have.
        :returns: List of all declared names.
        :rtype: A list of strings.
        :raises: GenerationError if an invalid datatype is given.
        :raises: InternalError if an invalid access is specified.
        '''
        if datatype not in VALID_ARG_TYPE_NAMES:
            raise GenerationError(
                "unique_declarations called with an invalid datatype. "
                "Expected one of '{0}' but found '{1}'".
                format(str(VALID_ARG_TYPE_NAMES), datatype))

        if access and not isinstance(access, AccessType):
            raise InternalError(
                "unique_declarations called with an invalid access type. "
                "Type is {0} instead of AccessType".
                format(type(access)))

        declarations = []
        for call in self.schedule.calls():
            for arg in call.arguments.args:
                if not access or arg.access == access:
                    if arg.text is not None:
                        if arg.type == datatype:
                            test_name = arg.declaration_name
                            if test_name not in declarations:
                                declarations.append(test_name)
        return declarations

    def first_access(self, arg_name):
        ''' Returns the first argument with the specified name passed to
        a kernel in our schedule '''
        for call in self.schedule.calls():
            for arg in call.arguments.args:
                if arg.text is not None:
                    if arg.declaration_name == arg_name:
                        return arg
        raise GenerationError("Failed to find any kernel argument with name "
                              "'{0}'".format(arg_name))

    def unique_declns_by_intent(self, datatype):
        '''
        Returns a dictionary listing all required declarations for each
        type of intent ('inout', 'out' and 'in').

        :param string datatype: the type of the kernel argument for the \
                                particular API for which the intent is \
                                required
        :returns: dictionary containing 'intent' keys holding the kernel \
                  argument intent and declarations of all kernel arguments \
                  for each type of intent
        :rtype: dict
        :raises GenerationError: if the kernel argument is not a valid \
                                 datatype for the particular API.

        '''
        if datatype not in VALID_ARG_TYPE_NAMES:
            raise GenerationError(
                "unique_declns_by_intent called with an invalid datatype. "
                "Expected one of '{0}' but found '{1}'".
                format(str(VALID_ARG_TYPE_NAMES), datatype))

        # Get the lists of all kernel arguments that are accessed as
        # inc (shared update), write, read and readwrite (independent
        # update). A single argument may be accessed in different ways
        # by different kernels.
        inc_args = self.unique_declarations(datatype, access=AccessType.INC)
        write_args = self.unique_declarations(datatype,
                                              access=AccessType.WRITE)
        read_args = self.unique_declarations(datatype, access=AccessType.READ)
        readwrite_args = self.unique_declarations(datatype,
                                                  AccessType.READWRITE)
        sum_args = self.unique_declarations(datatype, access=AccessType.SUM)
        # sum_args behave as if they are write_args from
        # the PSy-layer's perspective.
        write_args += sum_args
        # readwrite_args behave in the same way as inc_args
        # from the perspective of first access and intents
        inc_args += readwrite_args
        # Rationalise our lists so that any fields that are updated
        # (have inc or readwrite access) do not appear in the list
        # of those that are only written to
        for arg in write_args[:]:
            if arg in inc_args:
                write_args.remove(arg)
        # Fields that are only ever read by any kernel that
        # accesses them
        for arg in read_args[:]:
            if arg in write_args or arg in inc_args:
                read_args.remove(arg)

        # We will return a dictionary containing as many lists
        # as there are types of intent
        declns = {}
        for intent in FORTRAN_INTENT_NAMES:
            declns[intent] = []

        for name in inc_args:
            # For every arg that is updated ('inc'd' or readwritten)
            # by at least one kernel, identify the type of the first
            # access. If it is 'write' then the arg is only
            # intent(out), otherwise it is intent(inout)
            first_arg = self.first_access(name)
            if first_arg.access != AccessType.WRITE:
                if name not in declns["inout"]:
                    declns["inout"].append(name)
            else:
                if name not in declns["out"]:
                    declns["out"].append(name)

        for name in write_args:
            # For every argument that is written to by at least one kernel,
            # identify the type of the first access - if it is read
            # or inc'd before it is written then it must have intent(inout).
            # However, we deal with inc and readwrite args separately so we
            # do not consider those here.
            first_arg = self.first_access(name)
            if first_arg.access == AccessType.READ:
                if name not in declns["inout"]:
                    declns["inout"].append(name)
            else:
                if name not in declns["out"]:
                    declns["out"].append(name)

        for name in read_args:
            # Anything we have left must be declared as intent(in)
            if name not in declns["in"]:
                declns["in"].append(name)

        return declns

    def gen(self):
        from psyclone.f2pygen import ModuleGen
        module = ModuleGen("container")
        self.gen_code(module)
        return module.root

    def gen_code(self, parent):
        from psyclone.f2pygen import SubroutineGen, TypeDeclGen, DeclGen, \
            SelectionGen, AssignGen
        # create the subroutine
        invoke_sub = SubroutineGen(parent, name=self.name,
                                   args=self.psy_unique_vars)
        # add the subroutine argument declarations
        my_typedecl = TypeDeclGen(invoke_sub, datatype="field_type",
                                  entity_decls=self.psy_unique_vars,
                                  intent="inout")
        invoke_sub.add(my_typedecl)
        # declare field-type, column topology and function-space types
        column_topology_name = "topology"
        my_typedecl = TypeDeclGen(invoke_sub, datatype="ColumnTopology",
                                  entity_decls=[column_topology_name],
                                  pointer=True)
        invoke_sub.add(my_typedecl)
        # declare any basic types required
        my_decl = DeclGen(invoke_sub, datatype="integer",
                          entity_decls=["nlayers"])
        invoke_sub.add(my_decl)

        for (idx, dof) in enumerate(self._dofs):
            call = self._dofs[dof][0]
            arg = self._dofs[dof][1]
            # declare a type select clause which is used to map from a base
            # class to FunctionSpace_type
            type_select = SelectionGen(invoke_sub,
                                       expr=arg.name + "_space=>" + arg.name +
                                       "%function_space", typeselect=True)
            invoke_sub.add(type_select)

            my_typedecl = TypeDeclGen(invoke_sub,
                                      datatype="FunctionSpace_type",
                                      entity_decls=[arg.name+"_space"],
                                      pointer=True)
            invoke_sub.add(my_typedecl)

            content = []
            if idx == 0:
                # use the first model to provide nlayers
                # *** assumption that all fields operate over the same number
                # of layers
                assign_1 = AssignGen(type_select, lhs="topology",
                                     rhs=arg.name+"_space%topology",
                                     pointer=True)
                assign_2 = AssignGen(type_select, lhs="nlayers",
                                     rhs="topology%layer_count()")
                content.append(assign_1)
                content.append(assign_2)
            iterates_over = call.iterates_over
            stencil = arg.stencil
            assign_3 = AssignGen(type_select, lhs=dof+"dofmap",
                                 rhs=arg.name +
                                 "_space%dof_map(" + iterates_over + ", " +
                                 stencil + ")",
                                 pointer=True)
            content.append(assign_3)
            type_select.addcase(["FunctionSpace_type"], content=content)
            # declare our dofmap
            my_decl = DeclGen(invoke_sub, datatype="integer",
                              entity_decls=[dof+"dofmap(:,:)"], pointer=True)
            invoke_sub.add(my_decl)

        # create the subroutine kernel call content
        self.schedule.gen_code(invoke_sub)
        parent.add(invoke_sub)


class Node(object):
    '''
    Base class for a node in the PSyIR (schedule).

    :param ast: reference into the fparser2 AST corresponding to this node.
    :type ast: sub-class of :py:class:`fparser.two.Fortran2003.Base`
    :param children: the PSyIR nodes that are children of this node.
    :type children: list of :py:class:`psyclone.psyGen.Node`
    :param parent: that parent of this node in the PSyIR tree.
    :type parent: :py:class:`psyclone.psyGen.Node`

    '''
    # Define two class constants: START_DEPTH and START_POSITION
    # START_DEPTH is used to calculate depth of all Nodes in the tree
    # (1 for main Nodes and increasing for their descendants).
    START_DEPTH = 0
    # START_POSITION is used to to calculate position of all Nodes in
    # the tree (absolute or relative to a parent).
    START_POSITION = 0

    def __init__(self, ast=None, children=None, parent=None):
        if not children:
            self._children = []
        else:
            self._children = children
        self._parent = parent
        # Reference into fparser2 AST (if any)
        self._ast = ast
        # Ref. to last fparser2 parse tree node associated with this Node.
        # This is required when adding directives.
        self._ast_end = None
        # List of tags that provide additional information about this Node.
        self._annotations = []

    def __str__(self):
        raise NotImplementedError("Please implement me")

    @property
    def ast(self):
        '''
        :returns: a reference to that part of the fparser2 parse tree that \
                  this node represents or None.
        :rtype: sub-class of :py:class:`fparser.two.utils.Base`
        '''
        return self._ast

    @property
    def ast_end(self):
        '''
        :returns: a reference to the last node in the fparser2 parse tree \
                  that represents a child of this PSyIR node or None.
        :rtype: sub-class of :py:class:`fparser.two.utils.Base`
        '''
        return self._ast_end

    @ast.setter
    def ast(self, ast):
        '''
        Set a reference to the fparser2 node associated with this Node.

        :param ast: fparser2 node associated with this Node.
        :type ast: :py:class:`fparser.two.utils.Base`
        '''
        self._ast = ast

    @ast_end.setter
    def ast_end(self, ast_end):
        '''
        Set a reference to the last fparser2 node associated with this Node.

        :param ast: last fparser2 node associated with this Node.
        :type ast: :py:class:`fparser.two.utils.Base`
        '''
        self._ast_end = ast_end

    @property
    def annotations(self):
        ''' Return the list of annotations attached to this Node.

        :return: List of anotations
        :rtype: list of str
        '''
        return self._annotations

    def dag(self, file_name='dag', file_format='svg'):
        '''Create a dag of this node and its children.'''
        try:
            import graphviz as gv
        except ImportError:
            # todo: add a warning to a log file here
            # silently return if graphviz bindings are not installed
            return
        try:
            graph = gv.Digraph(format=file_format)
        except ValueError:
            raise GenerationError(
                "unsupported graphviz file format '{0}' provided".
                format(file_format))
        self.dag_gen(graph)
        graph.render(filename=file_name)

    def dag_gen(self, graph):
        '''Output my node's graph (dag) information and call any
        children. Nodes with children are represented as two vertices,
        a start and an end. Forward dependencies are represented as
        green edges, backward dependencies are represented as red
        edges (but their direction is reversed so the layout looks
        reasonable) and parent child dependencies are represented as
        blue edges.'''
        # names to append to my default name to create start and end vertices
        start_postfix = "_start"
        end_postfix = "_end"
        if self.children:
            # I am represented by two vertices, a start and an end
            graph.node(self.dag_name+start_postfix)
            graph.node(self.dag_name+end_postfix)
        else:
            # I am represented by a single vertex
            graph.node(self.dag_name)
        # first deal with forward dependencies
        remote_node = self.forward_dependence()
        local_name = self.dag_name
        if self.children:
            # edge will come from my end vertex as I am a forward dependence
            local_name += end_postfix
        if remote_node:
            # this node has a forward dependence
            remote_name = remote_node.dag_name
            if remote_node.children:
                # the remote node has children so I will connect to
                # its start vertex
                remote_name += start_postfix
            # Create the forward dependence edge in green
            graph.edge(local_name, remote_name, color="green")
        elif self.parent:
            # this node is a child of another node and has no forward
            # dependence. Therefore connect it to the the end vertex
            # of its parent. Use blue to indicate a parent child
            # relationship.
            remote_name = self.parent.dag_name + end_postfix
            graph.edge(local_name, remote_name, color="blue")
        # now deal with backward dependencies. When creating the edges
        # we reverse the direction of the dependence (place
        # remote_node before local_node) to help with the graph
        # layout
        remote_node = self.backward_dependence()
        local_name = self.dag_name
        if self.children:
            # the edge will come from my start vertex as I am a
            # backward dependence
            local_name += start_postfix
        if remote_node:
            # this node has a backward dependence.
            remote_name = remote_node.dag_name
            if remote_node.children:
                # the remote node has children so I will connect to
                # its end vertex
                remote_name += end_postfix
            # Create the backward dependence edge in red.
            graph.edge(remote_name, local_name, color="red")
        elif self.parent:
            # this node has a parent and has no backward
            # dependence. Therefore connect it to the the start vertex
            # of its parent. Use blue to indicate a parent child
            # relationship.
            remote_name = self.parent.dag_name + start_postfix
            graph.edge(remote_name, local_name, color="blue")
        # now call any children so they can add their information to
        # the graph
        for child in self.children:
            child.dag_gen(graph)

    @property
    def dag_name(self):
        '''Return the base dag name for this node.'''
        return "node_" + str(self.abs_position)

    @property
    def args(self):
        '''Return the list of arguments associated with this Node. The default
        implementation assumes the Node has no directly associated
        arguments (i.e. is not a Call class or subclass). Arguments of
        any of this nodes descendants are considered to be
        associated. '''
        args = []
        for call in self.calls():
            args.extend(call.args)
        return args

    def backward_dependence(self):
        '''Returns the closest preceding Node that this Node has a direct
        dependence with or None if there is not one. Only Nodes with
        the same parent as self are returned. Nodes inherit their
        descendants' dependencies. The reason for this is that for
        correctness a node must maintain its parent if it is
        moved. For example a halo exchange and a kernel call may have
        a dependence between them but it is the loop body containing
        the kernel call that the halo exchange must not move beyond
        i.e. the loop body inherits the dependencies of the routines
        within it.'''
        dependence = None
        # look through all the backward dependencies of my arguments
        for arg in self.args:
            dependent_arg = arg.backward_dependence()
            if dependent_arg:
                # this argument has a backward dependence
                node = dependent_arg.call
                # if the remote node is deeper in the tree than me
                # then find the ancestor that is at the same level of
                # the tree as me.
                while node.depth > self.depth:
                    node = node.parent
                if self.sameParent(node):
                    # The remote node (or one of its ancestors) shares
                    # the same parent as me
                    if not dependence:
                        # this is the first dependence found so keep it
                        dependence = node
                    else:
                        # we have already found a dependence
                        if dependence.position < node.position:
                            # the new dependence is closer to me than
                            # the previous dependence so keep it
                            dependence = node
        return dependence

    def forward_dependence(self):
        '''Returns the closest following Node that this Node has a direct
        dependence with or None if there is not one. Only Nodes with
        the same parent as self are returned. Nodes inherit their
        descendants' dependencies. The reason for this is that for
        correctness a node must maintain its parent if it is
        moved. For example a halo exchange and a kernel call may have
        a dependence between them but it is the loop body containing
        the kernel call that the halo exchange must not move beyond
        i.e. the loop body inherits the dependencies of the routines
        within it.'''
        dependence = None
        # look through all the forward dependencies of my arguments
        for arg in self.args:
            dependent_arg = arg.forward_dependence()
            if dependent_arg:
                # this argument has a forward dependence
                node = dependent_arg.call
                # if the remote node is deeper in the tree than me
                # then find the ancestor that is at the same level of
                # the tree as me.
                while node.depth > self.depth:
                    node = node.parent
                if self.sameParent(node):
                    # The remote node (or one of its ancestors) shares
                    # the same parent as me
                    if not dependence:
                        # this is the first dependence found so keep it
                        dependence = node
                    else:
                        if dependence.position > node.position:
                            # the new dependence is closer to me than
                            # the previous dependence so keep it
                            dependence = node
        return dependence

    def is_valid_location(self, new_node, position="before"):
        '''If this Node can be moved to the new_node
        (where position determines whether it is before of after the
        new_node) without breaking any data dependencies then return True,
        otherwise return False. '''
        # First perform correctness checks
        # 1: check new_node is a Node
        if not isinstance(new_node, Node):
            raise GenerationError(
                "In the psyGen Call class is_valid_location() method the "
                "supplied argument is not a Node, it is a '{0}'.".
                format(type(new_node).__name__))

        # 2: check position has a valid value
        valid_positions = ["before", "after"]
        if position not in valid_positions:
            raise GenerationError(
                "The position argument in the psyGen Call class "
                "is_valid_location() method must be one of {0} but "
                "found '{1}'".format(valid_positions, position))

        # 3: check self and new_node have the same parent
        if not self.sameParent(new_node):
            raise GenerationError(
                "In the psyGen Call class is_valid_location() method "
                "the node and the location do not have the same parent")

        # 4: check proposed new position is not the same as current position
        new_position = new_node.position
        if new_position < self.position and position == "after":
            new_position += 1
        elif new_position > self.position and position == "before":
            new_position -= 1

        if self.position == new_position:
            raise GenerationError(
                "In the psyGen Call class is_valid_location() method, the "
                "node and the location are the same so this transformation "
                "would have no effect.")

        # Now determine whether the new location is valid in terms of
        # data dependencies
        # Treat forward and backward dependencies separately
        if new_position < self.position:
            # the new_node is before this node in the schedule
            prev_dep_node = self.backward_dependence()
            if not prev_dep_node:
                # There are no backward dependencies so the move is valid
                return True
            else:
                # return (is the dependent node before the new_position?)
                return prev_dep_node.position < new_position
        else:  # new_node.position > self.position
            # the new_node is after this node in the schedule
            next_dep_node = self.forward_dependence()
            if not next_dep_node:
                # There are no forward dependencies so the move is valid
                return True
            else:
                # return (is the dependent node after the new_position?)
                return next_dep_node.position > new_position

    @property
    def depth(self):
        '''
        Returns this Node's depth in the tree: 1 for the Schedule
        and increasing for its descendants at each level.
        :returns: depth of the Node in the tree
        :rtype: int
        '''
        my_depth = self.START_DEPTH
        node = self
        while node is not None:
            node = node.parent
            my_depth += 1
        return my_depth

    @abc.abstractmethod
    def view(self, indent=0):
        '''Abstract function to prints a text representation of the node.
        :param int indent: depth of indent for output text.
        '''

    @staticmethod
    def indent(count, indent=INDENTATION_STRING):
        '''
        Helper function to produce indentation strings.

        :param int count: Number of indentation levels.
        :param str indent: String representing one indentation level.
        :returns: Complete indentation string.
        :rtype: str
        '''
        return count * indent

    def list(self, indent=0):
        result = ""
        for entity in self._children:
            result += str(entity)+"\n"
        return result

    def list_to_string(self, my_list):
        result = ""
        for idx, value in enumerate(my_list):
            result += str(value)
            if idx < (len(my_list) - 1):
                result += ","
        return result

    def addchild(self, child, index=None):
        if index is not None:
            self._children.insert(index, child)
        else:
            self._children.append(child)

    @property
    def children(self):
        return self._children

    @children.setter
    def children(self, my_children):
        self._children = my_children

    @property
    def parent(self):
        return self._parent

    @parent.setter
    def parent(self, my_parent):
        self._parent = my_parent

    @property
    def position(self):
        '''
        Find a Node's position relative to its parent Node (starting
        with 0 if it does not have a parent).
        :returns: relative position of a Node to its parent
        :rtype: int
        '''
        if self.parent is None:
            return self.START_POSITION
        return self.parent.children.index(self)

    @property
    def abs_position(self):
        '''
        Find a Node's absolute position in the tree (starting with 0 if
        it is the root). Needs to be computed dynamically from the
        starting position (0) as its position may change.
        :returns: absolute position of a Node in the tree
        :raises InternalError: if the absolute position cannot be found
        :rtype: int
        '''
        if self.root == self and isinstance(self.root, Schedule):
            return self.START_POSITION
        found, position = self._find_position(self.root.children,
                                              self.START_POSITION)
        if not found:
            raise InternalError("Error in search for Node position "
                                "in the tree")
        return position

    def _find_position(self, children, position):
        '''
        Recurse through the tree depth first returning position of
        a Node if found.
        :param children: list of Nodes which are children of this Node
        :type children: list of :py:class:`psyclone.psyGen.Node`
        :returns: position of the Node in the tree
        :rtype: int
        :raises InternalError: if the starting position is < 0
        '''
        if position < self.START_POSITION:
            raise InternalError(
                "Search for Node position started from {0} "
                "instead of {1}.".format(position, self.START_POSITION))
        for child in children:
            position += 1
            if child == self:
                return True, position
            if child.children:
                found, position = self._find_position(child.children, position)
                if found:
                    return True, position
        return False, position

    @property
    def root(self):
        node = self
        while node.parent is not None:
            node = node.parent
        return node

    def sameRoot(self, node_2):
        if self.root == node_2.root:
            return True
        return False

    def sameParent(self, node_2):
        if self.parent is None or node_2.parent is None:
            return False
        if self.parent == node_2.parent:
            return True
        return False

    def walk(self, children, my_type):
        ''' Recurse through tree and return objects of 'my_type'. '''
        local_list = []
        for child in children:
            if isinstance(child, my_type):
                local_list.append(child)
            local_list += self.walk(child.children, my_type)
        return local_list

    def ancestor(self, my_type, excluding=None):
        '''
        Search back up tree and check whether we have an ancestor that is
        an instance of the supplied type. If we do then we return
        it otherwise we return None. A list of (sub-) classes to ignore
        may be provided via the `excluding` argument.

        :param type my_type: Class to search for.
        :param list excluding: list of (sub-)classes to ignore or None.
        :returns: First ancestor Node that is an instance of the requested \
                  class or None if not found.
        '''
        myparent = self.parent
        while myparent is not None:
            if isinstance(myparent, my_type):
                matched = True
                if excluding:
                    # We have one or more sub-classes we must exclude
                    for etype in excluding:
                        if isinstance(myparent, etype):
                            matched = False
                            break
                if matched:
                    return myparent
            myparent = myparent.parent
        return None

    def calls(self):
        '''Return all calls that are descendants of this node.'''
        return self.walk(self.children, Call)

    def following(self):
        '''Return all :py:class:`psyclone.psyGen.Node` nodes after me in the
        schedule. Ordering is depth first.

        :returns: a list of nodes
        :rtype: :func:`list` of :py:class:`psyclone.psyGen.Node`

        '''
        all_nodes = self.walk(self.root.children, Node)
        position = all_nodes.index(self)
        return all_nodes[position+1:]

    def preceding(self, reverse=None):
        '''Return all :py:class:`psyclone.psyGen.Node` nodes before me in the
        schedule. Ordering is depth first. If the `reverse` argument
        is set to `True` then the node ordering is reversed
        i.e. returning the nodes closest to me first

        :param: reverse: An optional, default `False`, boolean flag
        :type: reverse: bool
        :returns: A list of nodes
        :rtype: :func:`list` of :py:class:`psyclone.psyGen.Node`

        '''
        all_nodes = self.walk(self.root.children, Node)
        position = all_nodes.index(self)
        nodes = all_nodes[:position]
        if reverse:
            nodes.reverse()
        return nodes

    @property
    def following_calls(self):
        '''Return all calls after me in the schedule.'''
        all_calls = self.root.calls()
        position = all_calls.index(self)
        return all_calls[position+1:]

    @property
    def preceding_calls(self):
        '''Return all calls before me in the schedule.'''
        all_calls = self.root.calls()
        position = all_calls.index(self)
        return all_calls[:position-1]

    def kern_calls(self):
        '''Return all user-supplied kernel calls in this schedule.'''
        return self.walk(self._children, Kern)

    def loops(self):
        '''Return all loops currently in this schedule.'''
        return self.walk(self._children, Loop)

    def reductions(self, reprod=None):
        '''Return all calls that have reductions and are decendents of this
        node. If reprod is not provided, all reductions are
        returned. If reprod is False, all builtin reductions that are
        not set to reproducible are returned. If reprod is True, all
        builtins that are set to reproducible are returned.'''

        call_reduction_list = []
        for call in self.walk(self.children, Call):
            if call.is_reduction:
                if reprod is None:
                    call_reduction_list.append(call)
                elif reprod:
                    if call.reprod_reduction:
                        call_reduction_list.append(call)
                else:
                    if not call.reprod_reduction:
                        call_reduction_list.append(call)
        return call_reduction_list

    def is_openmp_parallel(self):
        '''Returns true if this Node is within an OpenMP parallel region.

        '''
        omp_dir = self.ancestor(OMPParallelDirective)
        if omp_dir:
            return True
        return False

    def gen_code(self, parent):
        '''Abstract base class for code generation function.
        :param parent: the parent of this Node in the PSyIR.
        :type parent: :py:class:`psyclone.psyGen.Node`.
        '''
        raise NotImplementedError("Please implement me")

    def gen_c_code(self, indent=0):
        '''Abstract method for the generation of C source code

        :param int indent: Depth of indent for the output string.
        :raises NotImplementedError: is an abstract method.
        '''
        raise NotImplementedError("Please implement me")

    def update(self):
        ''' By default we assume there is no need to update the existing
        fparser2 AST which this Node represents. We simply call the update()
        method of any children. '''
        for child in self._children:
            child.update()


class Schedule(Node):
    ''' Stores schedule information for a sequence of statements.

    :param sequence: the sequence of PSyIR nodes that make up the schedule.
    :type sequence: list of :py:class:`psyclone.psyGen.Node`
    :param parent: that parent of this node in the PSyIR tree.
    :type parent:  :py:class:`psyclone.psyGen.Node`
    '''

    def __init__(self, sequence=None, parent=None):
        Node.__init__(self, children=sequence, parent=parent)

    @property
    def dag_name(self):
        '''
        :returns: The name of this node in the dag.
        :rtype: str
        '''
        return "schedule"

    def view(self, indent=0):
        '''
        Print a text representation of this node to stdout and then
        call the view() method of any children.

        :param int indent: Depth of indent for output text.
        '''
        print(self.indent(indent) + self.coloured_text + "[]")
        for entity in self._children:
            entity.view(indent=indent + 1)

    @property
    def coloured_text(self):
        '''
        Returns the name of this node with appropriate control codes
        to generate coloured output in a terminal that supports it.

        :return: Text containing the name of this node, possibly coloured.
        :rtype: str
        '''
        return colored("Schedule", SCHEDULE_COLOUR_MAP["Schedule"])

    def __str__(self):
        result = "Schedule:\n"
        for entity in self._children:
            result += str(entity)+"\n"
        result += "End Schedule"
        return result


class InvokeSchedule(Schedule):
    '''
    Stores schedule information for an invocation call. Schedules can be
    optimised using transformations.

    >>> from psyclone.parse.algorithm import parse
    >>> ast, info = parse("algorithm.f90")
    >>> from psyclone.psyGen import PSyFactory
    >>> api = "..."
    >>> psy = PSyFactory(api).create(info)
    >>> invokes = psy.invokes
    >>> invokes.names
    >>> invoke = invokes.get("name")
    >>> schedule = invoke.schedule
    >>> schedule.view()

    :param type KernFactory: class instance of the factory to use when \
     creating Kernels. e.g. :py:class:`psyclone.dynamo0p3.DynKernCallFactory`.
    :param type BuiltInFactory: class instance of the factory to use when \
     creating built-ins. e.g. \
     :py:class:`psyclone.dynamo0p3_builtins.DynBuiltInCallFactory`.
    :param alg_calls: list of Kernel calls in the schedule.
    :type alg_calls: list of :py:class:`psyclone.parse.algorithm.KernelCall`

    '''

    def __init__(self, KernFactory, BuiltInFactory, alg_calls=None):
        # we need to separate calls into loops (an iteration space really)
        # and calls so that we can perform optimisations separately on the
        # two entities.
        if alg_calls is None:
            alg_calls = []
        sequence = []
        from psyclone.parse.algorithm import BuiltInCall
        for call in alg_calls:
            if isinstance(call, BuiltInCall):
                sequence.append(BuiltInFactory.create(call, parent=self))
            else:
                sequence.append(KernFactory.create(call, parent=self))
        Schedule.__init__(self, sequence=sequence, parent=None)
        self._invoke = None
        self._opencl = False  # Whether or not to generate OpenCL
        self._name_space_manager = NameSpaceFactory().create()

    @property
    def invoke(self):
        return self._invoke

    @invoke.setter
    def invoke(self, my_invoke):
        self._invoke = my_invoke

    def view(self, indent=0):
        '''
        Print a text representation of this node to stdout and then
        call the view() method of any children.

        :param indent: Depth of indent for output text
        :type indent: integer
        '''
        print(self.indent(indent) + self.coloured_text +
              "[invoke='" + self.invoke.name + "']")
        for entity in self._children:
            entity.view(indent=indent + 1)

    @property
    def coloured_text(self):
        '''
        Returns the name of this node with appropriate control codes
        to generate coloured output in a terminal that supports it.

        :returns: Text containing the name of this node, possibly coloured
        :rtype: string
        '''
        return colored("InvokeSchedule", SCHEDULE_COLOUR_MAP["Schedule"])

    def __str__(self):
        result = "InvokeSchedule:\n"
        for entity in self._children:
            result += str(entity)+"\n"
        result += "End Schedule"
        return result

    def gen_code(self, parent):
        '''
        Generate the Nodes in the f2pygen AST for this schedule.

        :param parent: the parent Node (i.e. the enclosing subroutine) to \
                       which to add content.
        :type parent: :py:class:`psyclone.f2pygen.SubroutineGen`
        '''
        from psyclone.f2pygen import UseGen, DeclGen, AssignGen, CommentGen, \
            IfThenGen, CallGen

        if self._opencl:
            parent.add(UseGen(parent, name="iso_c_binding"))
            parent.add(UseGen(parent, name="clfortran"))
            parent.add(UseGen(parent, name="fortcl", only=True,
                              funcnames=["get_num_cmd_queues",
                                         "get_cmd_queues",
                                         "get_kernel_by_name"]))
            # Command queues
            nqueues = self._name_space_manager.create_name(
                root_name="num_cmd_queues", context="PSyVars",
                label="num_cmd_queues")
            qlist = self._name_space_manager.create_name(
                root_name="cmd_queues", context="PSyVars", label="cmd_queues")
            first = self._name_space_manager.create_name(
                root_name="first_time", context="PSyVars", label="first_time")
            flag = self._name_space_manager.create_name(
                root_name="ierr", context="PSyVars", label="ierr")
            parent.add(DeclGen(parent, datatype="integer", save=True,
                               entity_decls=[nqueues]))
            parent.add(DeclGen(parent, datatype="integer", save=True,
                               pointer=True, kind="c_intptr_t",
                               entity_decls=[qlist + "(:)"]))
            parent.add(DeclGen(parent, datatype="integer",
                               entity_decls=[flag]))
            parent.add(DeclGen(parent, datatype="logical", save=True,
                               entity_decls=[first],
                               initial_values=[".true."]))
            if_first = IfThenGen(parent, first)
            parent.add(if_first)
            if_first.add(AssignGen(if_first, lhs=first, rhs=".false."))
            if_first.add(CommentGen(if_first,
                                    " Ensure OpenCL run-time is initialised "
                                    "for this PSy-layer module"))
            if_first.add(CallGen(if_first, "psy_init"))
            if_first.add(AssignGen(if_first, lhs=nqueues,
                                   rhs="get_num_cmd_queues()"))
            if_first.add(AssignGen(if_first, lhs=qlist, pointer=True,
                                   rhs="get_cmd_queues()"))
            # Kernel pointers
            kernels = self.walk(self._children, Call)
            for kern in kernels:
                base = "kernel_" + kern.name
                kernel = self._name_space_manager.create_name(
                    root_name=base, context="PSyVars", label=base)
                parent.add(
                    DeclGen(parent, datatype="integer", kind="c_intptr_t",
                            save=True, target=True, entity_decls=[kernel]))
                if_first.add(
                    AssignGen(
                        if_first, lhs=kernel,
                        rhs='get_kernel_by_name("{0}")'.format(kern.name)))

        for entity in self._children:
            entity.gen_code(parent)

        if self.opencl:
            # Ensure we block at the end of the invoke to ensure all
            # kernels have completed before we return.
            # This code ASSUMES only the first command queue is used for
            # executing kernels.
            parent.add(CommentGen(parent,
                                  " Block until all kernels have finished"))
            parent.add(AssignGen(parent, lhs=flag,
                                 rhs="clFinish(" + qlist + "(1))"))

    @property
    def opencl(self):
        '''
        :returns: Whether or not we are generating OpenCL for this \
            InvokeSchedule.
        :rtype: bool
        '''
        return self._opencl

    @opencl.setter
    def opencl(self, value):
        '''
        Setter for whether or not to generate the OpenCL version of this
        schedule.

        :param bool value: whether or not to generate OpenCL.
        '''
        if not isinstance(value, bool):
            raise ValueError(
                "InvokeSchedule.opencl must be a bool but got {0}".
                format(type(value)))
        self._opencl = value


class Directive(Node):
    '''
    Base class for all Directive statements.

    All classes that generate Directive statments (e.g. OpenMP,
    OpenACC, compiler-specific) inherit from this class.

    '''

    def view(self, indent=0):
        '''
        Print a text representation of this node to stdout and then
        call the view() method of any children.

        :param indent: Depth of indent for output text
        :type indent: integer
        '''
        print(self.indent(indent) + self.coloured_text)
        for entity in self._children:
            entity.view(indent=indent + 1)

    @property
    def coloured_text(self):
        '''
        Returns a string containing the name of this element with
        control codes for colouring in terminals that support it.

        :returns: Text containing the name of this node, possibly coloured
        :rtype: string
        '''
        return colored("Directive", SCHEDULE_COLOUR_MAP["Directive"])

    @property
    def dag_name(self):
        ''' return the base dag name for this node '''
        return "directive_" + str(self.abs_position)


class ACCDirective(Directive):
    ''' Base class for all OpenACC directive statements. '''

    @abc.abstractmethod
    def view(self, indent=0):
        '''
        Print text representation of this node to stdout.

        :param int indent: size of indent to use for output
        '''

    @property
    def dag_name(self):
        ''' Return the name to use in a dag for this node.

        :returns: Name of corresponding node in DAG
        :rtype: str
        '''
        return "ACC_directive_" + str(self.abs_position)

    def _add_region(self, start_text, end_text=None, data_movement=None):
        '''
        Modifies the underlying fparser2 parse tree to include a subset
        of nodes within a region. (e.g. a 'kernels' or 'data' region.)

        :param str start_text: the directive body to insert at the \
                               beginning of the region. "!$ACC " is \
                               prepended to the supplied text.
        :param str end_text: the directive body to insert at the end of \
                             the region (or None). "!$ACC " is \
                             prepended to the supplied text.
        :param str data_movement: whether to include data-movement clauses and\
                               if so, whether to determine them by analysing \
                               the code within the region ("analyse") or to \
                               specify 'default(present)' ("present").

        :raises InternalError: if either start_text or end_text already
                               begin with '!'.
        :raises InternalError: if data_movement is not None and not one of \
                               "present" or "analyse".
        '''
        from fparser.common.readfortran import FortranStringReader
        from fparser.two.Fortran2003 import Comment
        valid_data_movement = ["present", "analyse"]

        # Ensure the fparser2 AST is up-to-date for all of our children
        Node.update(self)

        # Check that we haven't already been called
        if self.ast:
            return

        # Sanity check the supplied begin/end text
        if start_text.lstrip()[0] == "!":
            raise InternalError(
                "_add_region: start_text must be a plain label without "
                "directive or comment characters but got: '{0}'".
                format(start_text))
        if end_text and end_text.lstrip()[0] == "!":
            raise InternalError(
                "_add_region: end_text must be a plain label without directive"
                " or comment characters but got: '{0}'".format(end_text))

        # Find a reference to the fparser2 parse tree that belongs to
        # the contents of this region. Then go back up one level in the
        # parse tree to find the node to which we will add directives as
        # children. (We do this because our parent PSyIR node may be a
        # directive which has no associated entry in the fparser2 parse tree.)
        # TODO this should be simplified/improved once
        # the fparser2 parse tree has parent information (fparser/#102).
        content_ast = self.children[0].ast
        fp_parent = content_ast._parent

        # Find the location of the AST of our first child node in the
        # list of child nodes of our parent in the fparser parse tree.
        ast_start_index = object_index(fp_parent.content,
                                       content_ast)
        if end_text:
            if self.children[-1].ast_end:
                ast_end_index = object_index(fp_parent.content,
                                             self.children[-1].ast_end)
            else:
                ast_end_index = object_index(fp_parent.content,
                                             self.children[-1].ast)

            text = "!$ACC " + end_text
            directive = Comment(FortranStringReader(text,
                                                    ignore_comments=False))
            fp_parent.content.insert(ast_end_index+1, directive)
            # Retro-fit parent information. # TODO remove/modify this once
            # fparser/#102 is done (i.e. probably supply parent info as option
            # to the Comment() constructor).
            directive._parent = fp_parent
            # Ensure this end directive is included with the set of statements
            # belonging to this PSyIR node.
            self.ast_end = directive

        text = "!$ACC " + start_text

        if data_movement:
            if data_movement == "analyse":
                # Identify the inputs and outputs to the region (variables that
                # are read and written).
                processor = Fparser2ASTProcessor()
                readers, writers, readwrites = processor.get_inputs_outputs(
                    fp_parent.content[ast_start_index:ast_end_index+1])

                if readers:
                    text += " COPYIN({0})".format(",".join(readers))
                if writers:
                    text += " COPYOUT({0})".format(",".join(writers))
                if readwrites:
                    text += " COPY({0})".format(",".join(readwrites))

            elif data_movement == "present":
                text += " DEFAULT(PRESENT)"
            else:
                raise InternalError(
                    "_add_region: the optional data_movement argument must be "
                    "one of {0} but got '{1}'".format(valid_data_movement,
                                                      data_movement))
        directive = Comment(FortranStringReader(text,
                                                ignore_comments=False))
        fp_parent.content.insert(ast_start_index, directive)
        # Retro-fit parent information. # TODO remove/modify this once
        # fparser/#102 is done (i.e. probably supply parent info as option
        # to the Comment() constructor).
        directive._parent = fp_parent

        self.ast = directive


@six.add_metaclass(abc.ABCMeta)
class ACCEnterDataDirective(ACCDirective):
    '''
    Abstract class representing a "!$ACC enter data" OpenACC directive in
    an InvokeSchedule. Must be sub-classed for a particular API because the way
    in which fields are marked as being on the remote device is API-
    -dependent.

    :param children: list of nodes which this directive should \
                     have as children.
    :type children: list of :py:class:`psyclone.psyGen.Node`.
    :param parent: the node in the InvokeSchedule to which to add this \
                   directive as a child.
    :type parent: :py:class:`psyclone.psyGen.Node`.
    '''
    def __init__(self, children=None, parent=None):
        super(ACCEnterDataDirective, self).__init__(children=children,
                                                    parent=parent)
        self._acc_dirs = None  # List of parallel directives

    def view(self, indent=0):
        '''
        Print a text representation of this Node to stdout.

        :param int indent: the amount by which to indent the output.
        '''
        print(self.indent(indent)+self.coloured_text+"[ACC enter data]")
        for entity in self._children:
            entity.view(indent=indent + 1)

    @property
    def dag_name(self):
        '''
        :returns: the name to use for this Node in a DAG
        :rtype: str
        '''
        return "ACC_data_" + str(self.abs_position)

    def gen_code(self, parent):
        '''
        Generate the elements of the f2pygen AST for this Node in the Schedule.

        :param parent: node in the f2pygen AST to which to add node(s).
        :type parent: :py:class:`psyclone.f2pygen.BaseGen`
        '''
        from psyclone.f2pygen import DeclGen, DirectiveGen, CommentGen, \
            IfThenGen, AssignGen, CallGen, UseGen

        # We must generate a list of all of the fields accessed by
        # OpenACC kernels (calls within an OpenACC parallel directive)
        # 1. Find all parallel directives. We store this list for later
        #    use in any sub-class.
        self._acc_dirs = self.walk(self.root.children, ACCParallelDirective)
        # 2. For each directive, loop over each of the fields used by
        #    the kernels it contains (this list is given by var_list)
        #    and add it to our list if we don't already have it
        var_list = []
        # TODO grid properties are effectively duplicated in this list (but
        # the OpenACC deep-copy support should spot this).
        for pdir in self._acc_dirs:
            for var in pdir.ref_list:
                if var not in var_list:
                    var_list.append(var)
        # 3. Convert this list of objects into a comma-delimited string
        var_str = self.list_to_string(var_list)

        # 4. Declare and initialise a logical variable to keep track of
        #    whether this is the first time we've entered this Invoke
        name_space_manager = NameSpaceFactory().create()
        first_time = name_space_manager.create_name(
            root_name="first_time", context="PSyVars", label="first_time")
        parent.add(DeclGen(parent, datatype="logical",
                           entity_decls=[first_time],
                           initial_values=[".True."],
                           save=True))
        parent.add(CommentGen(parent,
                              " Ensure all fields are on the device and"))
        parent.add(CommentGen(parent, " copy them over if not."))
        # 5. Put the enter data directive inside an if-block so that we
        #    only ever do it once
        ifthen = IfThenGen(parent, first_time)
        parent.add(ifthen)
        ifthen.add(DirectiveGen(ifthen, "acc", "begin", "enter data",
                                "copyin("+var_str+")"))
        # 6. Flag that we have now entered this routine at least once
        ifthen.add(AssignGen(ifthen, lhs=first_time, rhs=".false."))
        # 7. Flag that the data is now on the device. This calls down
        #    into the API-specific subclass of this class.
        self.data_on_device(ifthen)
        parent.add(CommentGen(parent, ""))

        # 8. Ensure that any scalars are up-to-date
        var_list = []
        for pdir in self._acc_dirs:
            for var in pdir.scalars:
                if var not in var_list:
                    var_list.append(var)
        if var_list:
            # We need to 'use' the openacc module in order to access
            # the OpenACC run-time library
            parent.add(UseGen(parent, name="openacc", only=True,
                              funcnames=["acc_update_device"]))
            parent.add(
                CommentGen(parent,
                           " Ensure all scalars on the device are up-to-date"))
            for var in var_list:
                parent.add(CallGen(parent, "acc_update_device", [var, "1"]))
            parent.add(CommentGen(parent, ""))

    @abc.abstractmethod
    def data_on_device(self, parent):
        '''
        Adds nodes into an InvokeSchedule to flag that the data required by the
        kernels in the data region is now on the device.

        :param parent: the node in the InvokeSchedule to which to add nodes
        :type parent: :py:class:`psyclone.psyGen.Node`
        '''


class ACCParallelDirective(ACCDirective):
    '''
    Class representing the !$ACC PARALLEL directive of OpenACC
    in the PSyIR.

    '''
    def view(self, indent=0):
        '''
        Print a text representation of this Node to stdout.

        :param int indent: the amount by which to indent the output.
        '''
        print(self.indent(indent)+self.coloured_text+"[ACC Parallel]")
        for entity in self._children:
            entity.view(indent=indent + 1)

    @property
    def dag_name(self):
        '''
        :returns: the name to use for this Node in a DAG
        :rtype: str
        '''
        return "ACC_parallel_" + str(self.abs_position)

    def gen_code(self, parent):
        '''
        Generate the elements of the f2pygen AST for this Node in the Schedule.

        :param parent: node in the f2pygen AST to which to add node(s).
        :type parent: :py:class:`psyclone.f2pygen.BaseGen`
        '''
        from psyclone.f2pygen import DirectiveGen

        # Since we use "default(present)" the Schedule must contain an
        # 'enter data' directive. We don't mandate the order in which
        # transformations are applied so we have to check for that here.
        # We can't use Node.ancestor() because the data directive does
        # not have children. Instead, we go back up to the Schedule and
        # walk down from there.
        nodes = self.root.walk(self.root.children, ACCEnterDataDirective)
        if len(nodes) != 1:
            raise GenerationError(
                "A Schedule containing an ACC parallel region must also "
                "contain an ACC enter data directive but none was found for "
                "{0}".format(self.root.invoke.name))
        # Check that the enter-data directive comes before this parallel
        # directive
        if nodes[0].abs_position > self.abs_position:
            raise GenerationError(
                "An ACC parallel region must be preceeded by an ACC enter-"
                "data directive but in {0} this is not the case.".
                format(self.root.invoke.name))

        # "default(present)" means that the compiler is to assume that
        # all data required by the parallel region is already present
        # on the device. If we've made a mistake and it isn't present
        # then we'll get a run-time error.
        parent.add(DirectiveGen(parent, "acc", "begin", "parallel",
                                "default(present)"))

        for child in self.children:
            child.gen_code(parent)

        parent.add(DirectiveGen(parent, "acc", "end", "parallel", ""))

    @property
    def ref_list(self):
        '''
        Returns a list of the references (whether to arrays or objects)
        required by the Kernel call(s) that are children of this
        directive. This is the list of quantities that must be
        available on the remote device (probably a GPU) before
        the parallel region can be begun.

        :returns: list of variable names
        :rtype: list of str
        '''
        variables = []

        # Look-up the calls that are children of this node
        for call in self.calls():
            for arg in call.arguments.acc_args:
                if arg not in variables:
                    variables.append(arg)
        return variables

    @property
    def fields(self):
        '''
        Returns a list of the names of field objects required by the Kernel
        call(s) that are children of this directive.

        :returns: list of names of field arguments.
        :rtype: list of str
        '''
        # Look-up the calls that are children of this node
        fld_list = []
        for call in self.calls():
            for arg in call.arguments.fields:
                if arg not in fld_list:
                    fld_list.append(arg)
        return fld_list

    @property
    def scalars(self):
        '''
        Returns a list of the scalar quantities required by the Calls in
        this region.

        :returns: list of names of scalar arguments.
        :rtype: list of str
        '''
        scalars = []
        for call in self.calls():
            for arg in call.arguments.scalars:
                if arg not in scalars:
                    scalars.append(arg)
        return scalars

    def update(self):
        '''
        Update the underlying fparser2 parse tree with nodes for the start
        and end of this parallel region.
        '''
        self._add_region(start_text="PARALLEL", end_text="END PARALLEL")


class ACCLoopDirective(ACCDirective):
    '''
    Class managing the creation of a '!$acc loop' OpenACC directive.

    :param children: list of nodes that will be children of this directive.
    :type children: list of :py:class:`psyclone.psyGen.Node`.
    :param parent: the node in the Schedule to which to add this directive.
    :type parent: :py:class:`psyclone.psyGen.Node`.
    :param int collapse: Number of nested loops to collapse into a single \
                         iteration space or None.
    :param bool independent: Whether or not to add the `independent` clause \
                             to the loop directive.
    '''
    def __init__(self, children=None, parent=None, collapse=None,
                 independent=True, sequential=False):
        self._collapse = collapse
        self._independent = independent
        self._sequential = sequential
        super(ACCLoopDirective, self).__init__(children=children,
                                               parent=parent)

    @property
    def dag_name(self):
        '''
        :returns: the name to use for this Node in a DAG
        :rtype: str
        '''
        return "ACC_loop_" + str(self.abs_position)

    def view(self, indent=0):
        '''
        Print a textual representation of this Node to stdout.

        :param int indent: amount to indent output by
        '''
        text = self.indent(indent)+self.coloured_text+"[ACC Loop"
        if self._sequential:
            text += ", seq"
        else:
            if self._collapse:
                text += ", collapse={0}".format(self._collapse)
            if self._independent:
                text += ", independent"
        text += "]"
        print(text)
        for entity in self._children:
            entity.view(indent=indent + 1)

    def gen_code(self, parent):
        '''
        Generate the f2pygen AST entries in the Schedule for this OpenACC
        loop directive.

        :param parent: the parent Node in the Schedule to which to add our
                       content.
        :type parent: sub-class of :py:class:`psyclone.f2pygen.BaseGen`
        :raises GenerationError: if this "!$acc loop" is not enclosed within \
                                 an ACC Parallel region.
        '''
        from psyclone.f2pygen import DirectiveGen

        # It is only at the point of code generation that we can check for
        # correctness (given that we don't mandate the order that a user can
        # apply transformations to the code). As an orphaned loop directive,
        # we must have an ACCParallelDirective as an ancestor somewhere
        # back up the tree.
        if not self.ancestor(ACCParallelDirective):
            raise GenerationError(
                "ACCLoopDirective must have an ACCParallelDirective as an "
                "ancestor in the Schedule")

        # Add any clauses to the directive
        options = []
        if self._sequential:
            options.append("seq")
        else:
            if self._collapse:
                options.append("collapse({0})".format(self._collapse))
            if self._independent:
                options.append("independent")
        options_str = " ".join(options)

        parent.add(DirectiveGen(parent, "acc", "begin", "loop", options_str))

        for child in self.children:
            child.gen_code(parent)

    def update(self):
        '''
        Update the existing fparser2 parse tree with the code associated with
        this ACC LOOP directive.
        '''
        text = "LOOP"
        if self._sequential:
            text += " SEQ"
        else:
            if self._independent:
                text += " INDEPENDENT"
            if self._collapse:
                text += " COLLAPSE({0})".format(self._collapse)
        self._add_region(start_text=text)


class OMPDirective(Directive):
    '''
    Base class for all OpenMP-related directives

    '''
    @property
    def dag_name(self):
        '''
        :returns: the name to use in a dag for this node
        :rtype: str
        '''
        return "OMP_directive_" + str(self.abs_position)

    def view(self, indent=0):
        '''
        Print a text representation of this node to stdout and then
        call the view() method of any children.

        :param indent: Depth of indent for output text
        :type indent: integer
        '''
        print(self.indent(indent) + self.coloured_text + "[OMP]")
        for entity in self._children:
            entity.view(indent=indent + 1)

    def _get_reductions_list(self, reduction_type):
        '''Return the name of all scalars within this region that require a
        reduction of type reduction_type. Returned names will be unique.
        :param reduction_type: The reduction type (e.g. AccessType.SUM) to \
            search for.
        :type reduction_type: :py:class:`psyclone.core.access_type.AccessType`
        '''
        result = []
        for call in self.calls():
            for arg in call.arguments.args:
                if arg.type in MAPPING_SCALARS.values():
                    if arg.descriptor.access == reduction_type:
                        if arg.name not in result:
                            result.append(arg.name)
        return result


class OMPParallelDirective(OMPDirective):

    @property
    def dag_name(self):
        ''' Return the name to use in a dag for this node'''
        return "OMP_parallel_" + str(self.abs_position)

    def view(self, indent=0):
        '''
        Print a text representation of this node to stdout and then
        call the view() method of any children.

        :param indent: Depth of indent for output text
        :type indent: integer
        '''
        print(self.indent(indent) + self.coloured_text + "[OMP parallel]")
        for entity in self._children:
            entity.view(indent=indent + 1)

    def gen_code(self, parent):
        '''Generate the fortran OMP Parallel Directive and any associated
        code'''
        from psyclone.f2pygen import DirectiveGen, AssignGen, UseGen, \
            CommentGen, DeclGen

        private_list = self._get_private_list()

        reprod_red_call_list = self.reductions(reprod=True)
        if reprod_red_call_list:
            # we will use a private thread index variable
            name_space_manager = NameSpaceFactory().create()
            thread_idx = name_space_manager.create_name(
                root_name="th_idx", context="PSyVars", label="thread_index")
            private_list.append(thread_idx)
            # declare the variable
            parent.add(DeclGen(parent, datatype="integer",
                               entity_decls=[thread_idx]))
        private_str = self.list_to_string(private_list)

        # We're not doing nested parallelism so make sure that this
        # omp parallel region is not already within some parallel region
        self._not_within_omp_parallel_region()

        # Check that this OpenMP PARALLEL directive encloses other
        # OpenMP directives. Although it is valid OpenMP if it doesn't,
        # this almost certainly indicates a user error.
        self._encloses_omp_directive()

        calls = self.reductions()

        # first check whether we have more than one reduction with the same
        # name in this Schedule. If so, raise an error as this is not
        # supported for a parallel region.
        names = []
        for call in calls:
            name = call.reduction_arg.name
            if name in names:
                raise GenerationError(
                    "Reduction variables can only be used once in an invoke. "
                    "'{0}' is used multiple times, please use a different "
                    "reduction variable".format(name))
            else:
                names.append(name)

        zero_reduction_variables(calls, parent)

        parent.add(DirectiveGen(parent, "omp", "begin", "parallel",
                                "default(shared), private({0})".
                                format(private_str)))

        if reprod_red_call_list:
            # add in a local thread index
            parent.add(UseGen(parent, name="omp_lib", only=True,
                              funcnames=["omp_get_thread_num"]))
            parent.add(AssignGen(parent, lhs=thread_idx,
                                 rhs="omp_get_thread_num()+1"))

        first_type = type(self.children[0])
        for child in self.children:
            if first_type != type(child):
                raise NotImplementedError("Cannot correctly generate code"
                                          " for an OpenMP parallel region"
                                          " containing children of "
                                          "different types")
            child.gen_code(parent)

        parent.add(DirectiveGen(parent, "omp", "end", "parallel", ""))

        if reprod_red_call_list:
            parent.add(CommentGen(parent, ""))
            parent.add(CommentGen(parent, " sum the partial results "
                                  "sequentially"))
            parent.add(CommentGen(parent, ""))
            for call in reprod_red_call_list:
                call.reduction_sum_loop(parent)

    def _get_private_list(self):
        '''
        Returns the variable names used for any loops within a directive
        and any variables that have been declared private by a Call
        within the directive.

        :returns: list of variables to declare as thread private.
        :rtype: list of str

        :raises InternalError: if a Call has local variable(s) but they \
                               aren't named.
        '''
        result = []
        # get variable names from all loops that are a child of this node
        for loop in self.loops():
            # We must allow for implicit loops (e.g. in the NEMO API) that
            # have no associated variable name
            if loop.variable_name and \
               loop.variable_name.lower() not in result:
                result.append(loop.variable_name.lower())
        # get variable names from all calls that are a child of this node
        for call in self.calls():
            for variable_name in call.local_vars():
                if variable_name == "":
                    raise InternalError(
                        "call '{0}' has a local variable but its "
                        "name is not set.".format(call.name))
                if variable_name.lower() not in result:
                    result.append(variable_name.lower())
        return result

    def _not_within_omp_parallel_region(self):
        ''' Check that this Directive is not within any other
            parallel region '''
        if self.ancestor(OMPParallelDirective) is not None:
            raise GenerationError("Cannot nest OpenMP parallel regions.")

    def _encloses_omp_directive(self):
        ''' Check that this Parallel region contains other OpenMP
            directives. While it doesn't have to (in order to be valid
            OpenMP), it is likely that an absence of directives
            is an error on the part of the user. '''
        # We need to recurse down through all our children and check
        # whether any of them are an OMPDirective.
        node_list = self.walk(self.children, OMPDirective)
        if len(node_list) == 0:
            # TODO raise a warning here so that the user can decide
            # whether or not this is OK.
            pass
            # raise GenerationError("OpenMP parallel region does not enclose "
            #                       "any OpenMP directives. This is probably "
            #                       "not what you want.")

    def update(self):
        '''
        Updates the fparser2 AST by inserting nodes for this OpenMP
        parallel region.

        :raises InternalError: if the existing AST doesn't have the \
                               correct structure to permit the insertion \
                               of the OpenMP parallel region.
        '''
        from fparser.common.readfortran import FortranStringReader
        from fparser.two.Fortran2003 import Comment

        # Ensure the fparser2 AST is up-to-date for all of our children
        Node.update(self)

        # Check that we haven't already been called
        if self.ast:
            return

        # Find the locations in which we must insert the begin/end
        # directives...
        # Find the children of this node in the AST of our parent node
        try:
            start_idx = object_index(self._parent.ast.content,
                                     self._children[0].ast)
            end_idx = object_index(self._parent.ast.content,
                                   self._children[-1].ast)
        except (IndexError, ValueError):
            raise InternalError("Failed to find locations to insert "
                                "begin/end directives.")
        # Create the start directive
        text = "!$omp parallel default(shared), private({0})".format(
            ",".join(self._get_private_list()))
        startdir = Comment(FortranStringReader(text,
                                               ignore_comments=False))
        # Create the end directive and insert it after the node in
        # the AST representing our last child
        enddir = Comment(FortranStringReader("!$omp end parallel",
                                             ignore_comments=False))
        self.ast_end = enddir
        # If end_idx+1 takes us beyond the range of the list then the
        # element is appended to the list
        self._parent.ast.content.insert(end_idx+1, enddir)

        # Insert the start directive (do this second so we don't have
        # to correct end_idx)
        self.ast = startdir
        self._parent.ast.content.insert(start_idx, self.ast)


class OMPDoDirective(OMPDirective):
    '''
    Class representing an OpenMP DO directive in the PSyclone AST.

    :param list children: list of Nodes that are children of this Node.
    :param parent: the Node in the AST that has this directive as a child.
    :type parent: :py:class:`psyclone.psyGen.Node`
    :param str omp_schedule: the OpenMP schedule to use.
    :param bool reprod: whether or not to generate code for run-reproducible \
                        OpenMP reductions.

    '''
    def __init__(self, children=None, parent=None, omp_schedule="static",
                 reprod=None):

        if children is None:
            children = []

        if reprod is None:
            self._reprod = Config.get().reproducible_reductions
        else:
            self._reprod = reprod

        self._omp_schedule = omp_schedule

        # Call the init method of the base class once we've stored
        # the OpenMP schedule
        super(OMPDoDirective, self).__init__(children=children,
                                             parent=parent)

    @property
    def dag_name(self):
        ''' Return the name to use in a dag for this node'''
        return "OMP_do_" + str(self.abs_position)

    def view(self, indent=0):
        '''
        Write out a textual summary of the OpenMP Do Directive and then
        call the view() method of any children.

        :param indent: Depth of indent for output text
        :type indent: integer
        '''
        if self.reductions():
            reprod = "[reprod={0}]".format(self._reprod)
        else:
            reprod = ""
        print(self.indent(indent) + self.coloured_text +
              "[OMP do]{0}".format(reprod))

        for entity in self._children:
            entity.view(indent=indent + 1)

    def _reduction_string(self):
        ''' Return the OMP reduction information as a string '''
        reduction_str = ""
        for reduction_type in AccessType.get_valid_reduction_modes():
            reductions = self._get_reductions_list(reduction_type)
            for reduction in reductions:
                reduction_str += ", reduction({0}:{1})".format(
                    OMP_OPERATOR_MAPPING[reduction_type], reduction)
        return reduction_str

    @property
    def reprod(self):
        ''' returns whether reprod has been set for this object or not '''
        return self._reprod

    def gen_code(self, parent):
        '''
        Generate the f2pygen AST entries in the Schedule for this OpenMP do
        directive.

        :param parent: the parent Node in the Schedule to which to add our \
                       content.
        :type parent: sub-class of :py:class:`psyclone.f2pygen.BaseGen`
        :raises GenerationError: if this "!$omp do" is not enclosed within \
                                 an OMP Parallel region.
        '''
        from psyclone.f2pygen import DirectiveGen

        # It is only at the point of code generation that we can check for
        # correctness (given that we don't mandate the order that a user
        # can apply transformations to the code). As an orphaned loop
        # directive, we must have an OMPRegionDirective as an ancestor
        # somewhere back up the tree.
        if not self.ancestor(OMPParallelDirective,
                             excluding=[OMPParallelDoDirective]):
            raise GenerationError("OMPOrphanLoopDirective must have an "
                                  "OMPRegionDirective as ancestor")

        if self._reprod:
            local_reduction_string = ""
        else:
            local_reduction_string = self._reduction_string()

        # As we're an orphaned loop we don't specify the scope
        # of any variables so we don't have to generate the
        # list of private variables
        options = "schedule({0})".format(self._omp_schedule) + \
                  local_reduction_string
        parent.add(DirectiveGen(parent, "omp", "begin", "do", options))

        for child in self.children:
            child.gen_code(parent)

        # make sure the directive occurs straight after the loop body
        position = parent.previous_loop()
        parent.add(DirectiveGen(parent, "omp", "end", "do", ""),
                   position=["after", position])


class OMPParallelDoDirective(OMPParallelDirective, OMPDoDirective):
    ''' Class for the !$OMP PARALLEL DO directive. This inherits from
        both OMPParallelDirective (because it creates a new OpenMP
        thread-parallel region) and OMPDoDirective (because it
        causes a loop to be parallelised). '''

    def __init__(self, children=[], parent=None, omp_schedule="static"):
        OMPDoDirective.__init__(self,
                                children=children,
                                parent=parent,
                                omp_schedule=omp_schedule)

    @property
    def dag_name(self):
        ''' Return the name to use in a dag for this node'''
        return "OMP_parallel_do_" + str(self.abs_position)

    def view(self, indent=0):
        '''
        Write out a textual summary of the OpenMP Parallel Do Directive
        and then call the view() method of any children.

        :param indent: Depth of indent for output text
        :type indent: integer
        '''
        print(self.indent(indent) + self.coloured_text +
              "[OMP parallel do]")
        for entity in self._children:
            entity.view(indent=indent + 1)

    def gen_code(self, parent):
        from psyclone.f2pygen import DirectiveGen

        # We're not doing nested parallelism so make sure that this
        # omp parallel do is not already within some parallel region
        self._not_within_omp_parallel_region()

        calls = self.reductions()
        zero_reduction_variables(calls, parent)
        private_str = self.list_to_string(self._get_private_list())
        parent.add(DirectiveGen(parent, "omp", "begin", "parallel do",
                                "default(shared), private({0}), "
                                "schedule({1})".
                                format(private_str, self._omp_schedule) +
                                self._reduction_string()))
        for child in self.children:
            child.gen_code(parent)

        # make sure the directive occurs straight after the loop body
        position = parent.previous_loop()
        parent.add(DirectiveGen(parent, "omp", "end", "parallel do", ""),
                   position=["after", position])

    def update(self):
        '''
        Updates the fparser2 AST by inserting nodes for this OpenMP
        parallel do.

        :raises GenerationError: if the existing AST doesn't have the \
                                 correct structure to permit the insertion \
                                 of the OpenMP parallel do.
        '''
        from fparser.common.readfortran import FortranStringReader
        from fparser.two.Fortran2003 import Comment

        # Ensure the fparser2 AST is up-to-date for all of our children
        Node.update(self)

        # Check that we haven't already been called
        if self.ast:
            return

        # Since this is an OpenMP (parallel) do, it can only be applied
        # to a single loop.
        if len(self._children) != 1:
            raise GenerationError(
                "An OpenMP PARALLEL DO can only be applied to a single loop "
                "but this Node has {0} children: {1}".
                format(len(self._children), self._children))

        # Find the locations in which we must insert the begin/end
        # directives...
        # Find the child of this node in the AST of our parent node
        # TODO make this robust by using the new 'children' method to
        # be introduced in fparser#105
        # We have to take care to find a parent node (in the fparser2 AST)
        # that has 'content'. This is because If-else-if blocks have their
        # 'content' as siblings of the If-then and else-if nodes.
        parent = self._parent.ast
        while parent:
            if hasattr(parent, "content") and \
               parent is not self.children[0].ast:
                break
            parent = parent._parent
        if not parent:
            raise InternalError("Failed to find parent node in which to "
                                "insert OpenMP parallel do directive")
        start_idx = object_index(parent.content,
                                 self._children[0].ast)

        # Create the start directive
        text = ("!$omp parallel do default(shared), private({0}), "
                "schedule({1})".format(",".join(self._get_private_list()),
                                       self._omp_schedule))
        startdir = Comment(FortranStringReader(text,
                                               ignore_comments=False))

        # Create the end directive and insert it after the node in
        # the AST representing our last child
        enddir = Comment(FortranStringReader("!$omp end parallel do",
                                             ignore_comments=False))
        if start_idx == len(parent.content) - 1:
            parent.content.append(enddir)
        else:
            parent.content.insert(start_idx+1, enddir)
        self.ast_end = enddir

        # Insert the start directive (do this second so we don't have
        # to correct the location)
        self.ast = startdir
        parent.content.insert(start_idx, self.ast)


class GlobalSum(Node):
    '''
    Generic Global Sum class which can be added to and manipulated
    in, a schedule.

    :param scalar: the scalar that the global sum is stored into
    :type scalar: :py:class:`psyclone.dynamo0p3.DynKernelArgument`
    :param parent: optional parent (default None) of this object
    :type parent: :py:class:`psyclone.psyGen.node`

    '''
    def __init__(self, scalar, parent=None):
        Node.__init__(self, children=[], parent=parent)
        import copy
        self._scalar = copy.copy(scalar)
        if scalar:
            # Update scalar values appropriately
            # Here "readwrite" denotes how the class GlobalSum
            # accesses/updates a scalar
            self._scalar.access = AccessType.READWRITE
            self._scalar.call = self

    @property
    def scalar(self):
        ''' Return the scalar field that this global sum acts on '''
        return self._scalar

    @property
    def dag_name(self):
        ''' Return the name to use in a dag for this node'''
        return "globalsum({0})_".format(self._scalar.name) + str(self.position)

    @property
    def args(self):
        ''' Return the list of arguments associated with this node. Override
        the base method and simply return our argument.'''
        return [self._scalar]

    def view(self, indent):
        '''
        Print text describing this object to stdout and then
        call the view() method of any children.

        :param indent: Depth of indent for output text
        :type indent: integer
        '''
        print(self.indent(indent) + (
            "{0}[scalar='{1}']".format(self.coloured_text, self._scalar.name)))

    def __str__(self):
        return "GlobalSum[scalar='" + self._scalar.name + "']\n"

    @property
    def coloured_text(self):
        '''
        Return a string containing the (coloured) name of this node
        type

        :returns: A string containing the name of this node, possibly with
                  control codes for colour
        :rtype: string
        '''
        return colored("GlobalSum", SCHEDULE_COLOUR_MAP["GlobalSum"])


class HaloExchange(Node):
    '''
    Generic Halo Exchange class which can be added to and
    manipulated in, a schedule.

    :param field: the field that this halo exchange will act on
    :type field: :py:class:`psyclone.dynamo0p3.DynKernelArgument`
    :param check_dirty: optional argument default True indicating
    whether this halo exchange should be subject to a run-time check
    for clean/dirty halos.
    :type check_dirty: bool
    :param vector_index: optional vector index (default None) to
    identify which index of a vector field this halo exchange is
    responsible for
    :type vector_index: int
    :param parent: optional parent (default None) of this object
    :type parent: :py:class:`psyclone.psyGen.node`

    '''
    def __init__(self, field, check_dirty=True,
                 vector_index=None, parent=None):
        Node.__init__(self, children=[], parent=parent)
        import copy
        self._field = copy.copy(field)
        if field:
            # Update fields values appropriately
            # Here "readwrite" denotes how the class HaloExchange
            # accesses a field rather than the field's continuity
            self._field.access = AccessType.READWRITE
            self._field.call = self
        self._halo_type = None
        self._halo_depth = None
        self._check_dirty = check_dirty
        self._vector_index = vector_index
        self._text_name = "HaloExchange"
        self._colour_map_name = "HaloExchange"
        self._dag_name = "haloexchange"

    @property
    def vector_index(self):
        '''If the field is a vector then return the vector index associated
        with this halo exchange. Otherwise return None'''
        return self._vector_index

    @property
    def halo_depth(self):
        ''' Return the depth of the halo exchange '''
        return self._halo_depth

    @halo_depth.setter
    def halo_depth(self, value):
        ''' Set the depth of the halo exchange '''
        self._halo_depth = value

    @property
    def field(self):
        ''' Return the field that the halo exchange acts on '''
        return self._field

    @property
    def dag_name(self):
        ''' Return the name to use in a dag for this node'''
        name = ("{0}({1})_{2}".format(self._dag_name, self._field.name,
                                      self.position))
        if self._check_dirty:
            name = "check" + name
        return name

    @property
    def args(self):
        '''Return the list of arguments associated with this node. Overide the
        base method and simply return our argument. '''
        return [self._field]

    def check_vector_halos_differ(self, node):
        '''helper method which checks that two halo exchange nodes (one being
        self and the other being passed by argument) operating on the
        same field, both have vector fields of the same size and use
        different vector indices. If this is the case then the halo
        exchange nodes do not depend on each other. If this is not the
        case then an internal error will have occured and we raise an
        appropriate exception.

        :param node: a halo exchange which should exchange the same
        field as self
        :type node: :py:class:`psyclone.psyGen.HaloExchange`
        :raises GenerationError: if the argument passed is not a halo exchange
        :raises GenerationError: if the field name in the halo
        exchange passed in has a different name to the field in this
        halo exchange
        :raises GenerationError: if the field in this halo exchange is
        not a vector field
        :raises GenerationError: if the vector size of the field in
        this halo exchange is different to vector size of the field in
        the halo exchange passed by argument.
        :raises GenerationError: if the vector index of the field in
        this halo exchange is the same as the vector index of the
        field in the halo exchange passed by argument.

        '''

        if not isinstance(node, HaloExchange):
            raise GenerationError(
                "Internal error, the argument passed to "
                "HaloExchange.check_vector_halos_differ() is not "
                "a halo exchange object")

        if self.field.name != node.field.name:
            raise GenerationError(
                "Internal error, the halo exchange object passed to "
                "HaloExchange.check_vector_halos_differ() has a different "
                "field name '{0}' to self "
                "'{1}'".format(node.field.name, self.field.name))

        if self.field.vector_size <= 1:
            raise GenerationError(
                "Internal error, HaloExchange.check_vector_halos_differ() "
                "a halo exchange depends on another halo "
                "exchange but the vector size of field '{0}' is 1".
                format(self.field.name))

        if self.field.vector_size != node.field.vector_size:
            raise GenerationError(
                "Internal error, HaloExchange.check_vector_halos_differ() "
                "a halo exchange depends on another halo "
                "exchange but the vector sizes for field '{0}' differ".
                format(self.field.name))

        if self.vector_index == \
           node.vector_index:
            raise GenerationError(
                "Internal error, HaloExchange.check_vector_halos_differ() "
                "a halo exchange depends on another halo "
                "exchange but both vector id's ('{0}') of field '{1}' are "
                "the same".format(self.vector_index, self.field.name))

    def view(self, indent=0):
        '''
        Write out a textual summary of the OpenMP Parallel Do Directive
        and then call the view() method of any children.

        :param indent: Depth of indent for output text
        :type indent: integer
        '''
        print(self.indent(indent) + (
            "{0}[field='{1}', type='{2}', depth={3}, "
            "check_dirty={4}]".format(self.coloured_text, self._field.name,
                                      self._halo_type,
                                      self._halo_depth, self._check_dirty)))

    def __str__(self):
        result = "HaloExchange["
        result += "field='" + str(self._field.name) + "', "
        result += "type='" + str(self._halo_type) + "', "
        result += "depth='" + str(self._halo_depth) + "', "
        result += "check_dirty='" + str(self._check_dirty) + "']\n"
        return result

    @property
    def coloured_text(self):
        '''
        Return a string containing the (coloured) name of this node type

        :returns: Name of this node type, possibly with colour control codes
        :rtype: string
        '''
        return colored(
            self._text_name, SCHEDULE_COLOUR_MAP[self._colour_map_name])


class Loop(Node):
    '''Represents a loop in the PSyIR.

    :param parent: Parent of this node in the PSyIR.
    :type parent: sub-class of :py:class:`psyclone.psyGen.Node`
    :param str variable_name: Optional name of the loop iterator \
    variable. Defaults to an empty string.
    :param valid_loop_types: A list of loop types that are specific \
    to a particular API.
    :type valid_loop_types: list of str

    '''

    def __init__(self, parent=None,
                 variable_name="",
                 valid_loop_types=None):

        # we need to determine whether this is a built-in or kernel
        # call so our schedule can do the right thing.

        if valid_loop_types is None:
            self._valid_loop_types = []
        else:
            self._valid_loop_types = valid_loop_types
        self._loop_type = None        # inner, outer, colour, colours, ...
        self._field = None
        self._field_name = None       # name of the field
        self._field_space = None      # v0, v1, ...,     cu, cv, ...
        self._iteration_space = None  # cells, ...,      cu, cv, ...
        self._kern = None             # Kernel associated with this loop

        # TODO replace iterates_over with iteration_space
        self._iterates_over = "unknown"

        Node.__init__(self, parent=parent)

        self._variable_name = variable_name

        self._start = ""
        self._stop = ""
        self._step = ""
        self._id = ""

    @property
    def dag_name(self):
        ''' Return the name to use in a dag for this node

        :returns: Return the dag name for this loop
        :rtype: string

        '''
        if self.loop_type:
            name = "loop_[{0}]_".format(self.loop_type) + \
                   str(self.abs_position)
        else:
            name = "loop_" + str(self.abs_position)
        return name

    @property
    def loop_type(self):
        return self._loop_type

    @loop_type.setter
    def loop_type(self, value):
        '''
        Set the type of this Loop.

        :param str value: the type of this loop.
        :raises GenerationError: if the specified value is not a recognised \
                                 loop type.
        '''
        if value not in self._valid_loop_types:
            raise GenerationError(
                "Error, loop_type value ({0}) is invalid. Must be one of "
                "{1}.".format(value, self._valid_loop_types))
        self._loop_type = value

    def view(self, indent=0):
        '''
        Write out a textual summary of this Loop node to stdout
        and then call the view() method of any children.

        :param indent: Depth of indent for output text
        :type indent: integer
        '''
        print(self.indent(indent) + self.coloured_text +
              "[type='{0}',field_space='{1}',it_space='{2}']".
              format(self._loop_type, self._field_space, self.iteration_space))
        for entity in self._children:
            entity.view(indent=indent + 1)

    @property
    def coloured_text(self):
        '''
        Returns a string containing the name of this node along with
        control characters for colouring in terminals that support it.

        :returns: The name of this node, possibly with control codes for
                  colouring
        :rtype: string
        '''
        return colored("Loop", SCHEDULE_COLOUR_MAP["Loop"])

    @property
    def field_space(self):
        return self._field_space

    @field_space.setter
    def field_space(self, my_field_space):
        self._field_space = my_field_space

    @property
    def field_name(self):
        return self._field_name

    @property
    def field(self):
        return self._field

    @field_name.setter
    def field_name(self, my_field_name):
        self._field_name = my_field_name

    @property
    def iteration_space(self):
        return self._iteration_space

    @iteration_space.setter
    def iteration_space(self, it_space):
        self._iteration_space = it_space

    @property
    def kernel(self):
        '''
        :returns: the kernel object associated with this Loop (if any).
        :rtype: :py:class:`psyclone.psyGen.Kern`
        '''
        return self._kern

    @kernel.setter
    def kernel(self, kern):
        '''
        Setter for kernel object associated with this loop.

        :param kern: a kernel object.
        :type kern: :py:class:`psyclone.psyGen.Kern`
        '''
        self._kern = kern

    @property
    def variable_name(self):
        '''
        :returns: the name of the control variable for this loop.
        :rtype: str
        '''
        return self._variable_name

    def __str__(self):
        result = "Loop[" + self._id + "]: " + self._variable_name + "=" + \
            self._id + " lower=" + self._start + "," + self._stop + "," + \
            self._step + "\n"
        for entity in self._children:
            result += str(entity) + "\n"
        result += "EndLoop"
        return result

    def has_inc_arg(self):
        ''' Returns True if any of the Kernels called within this
        loop have an argument with INC access. Returns False otherwise '''
        for kern_call in self.kern_calls():
            for arg in kern_call.arguments.args:
                if arg.access == AccessType.INC:
                    return True
        return False

    def unique_modified_args(self, arg_type):
        '''Return all unique arguments of type arg_type from Kernels in this
        loop that are modified.
        :param str arg_type: the type of kernel argument (e.g. field, \
                             operator) to search for.
        :returns: all unique arguments of type arg_type from Kernels in this
        loop that are modified.
        :rtype: List of :py:class:`psyclone.psyGen.DynKernelArgument`.
        '''
        arg_names = []
        args = []
        for call in self.calls():
            for arg in call.arguments.args:
                if arg.type.lower() == arg_type:
                    if arg.access != AccessType.READ:
                        if arg.name not in arg_names:
                            arg_names.append(arg.name)
                            args.append(arg)
        return args

    def args_filter(self, arg_types=None, arg_accesses=None, unique=False):
        '''Return all arguments of type arg_types and arg_accesses. If these
        are not set then return all arguments. If unique is set to
        True then only return uniquely named arguments'''
        all_args = []
        all_arg_names = []
        for call in self.calls():
            call_args = args_filter(call.arguments.args, arg_types,
                                    arg_accesses)
            if unique:
                for arg in call_args:
                    if arg.name not in all_arg_names:
                        all_args.append(arg)
                        all_arg_names.append(arg.name)
            else:
                all_args.extend(call_args)
        return all_args

    def gen_code(self, parent):
        '''
        Generate the Fortran Loop and any associated code.

        :param parent: the node in the f2pygen AST to which to add content.
        :type parent: :py:class:`psyclone.f2pygen.SubroutineGen`

        '''
        if not self.is_openmp_parallel():
            calls = self.reductions()
            zero_reduction_variables(calls, parent)

        if self.root.opencl or (self._start == "1" and self._stop == "1"):
            # no need for a loop
            for child in self.children:
                child.gen_code(parent)
        else:
            from psyclone.f2pygen import DoGen, DeclGen
            do = DoGen(parent, self._variable_name, self._start, self._stop)
            # need to add do loop before children as children may want to add
            # info outside of do loop
            parent.add(do)
            for child in self.children:
                child.gen_code(do)
            my_decl = DeclGen(parent, datatype="integer",
                              entity_decls=[self._variable_name])
            parent.add(my_decl)


class Call(Node):
    '''
    Represents a call to a sub-program unit from within the PSy layer.

    :param parent: parent of this node in the PSyIR.
    :type parent: sub-class of :py:class:`psyclone.psyGen.Node`
    :param call: information on the call itself, as obtained by parsing \
                 the Algorithm layer code.
    :type call: :py:class:`psyclone.parse.algorithm.KernelCall`
    :param str name: the name of the routine being called.
    :param arguments: object holding information on the kernel arguments, \
                      as extracted from kernel meta-data.
    :type arguments: :py:class:`psyclone.psyGen.Arguments`

    :raises GenerationError: if any of the arguments to the call are \
                             duplicated.
    '''
    def __init__(self, parent, call, name, arguments):
        Node.__init__(self, children=[], parent=parent)
        self._arguments = arguments
        self._name = name
        self._iterates_over = call.ktype.iterates_over

        # check algorithm arguments are unique for a kernel or
        # built-in call
        arg_names = []
        for arg in self._arguments.args:
            if arg.text:
                text = arg.text.lower().replace(" ", "")
                if text in arg_names:
                    raise GenerationError(
                        "Argument '{0}' is passed into kernel '{1}' code more "
                        "than once from the algorithm layer. This is not "
                        "allowed.".format(arg.text, self._name))
                else:
                    arg_names.append(text)

        self._arg_descriptors = None

        # initialise any reduction information
        reduction_modes = AccessType.get_valid_reduction_modes()
        args = args_filter(arguments.args,
                           arg_types=MAPPING_SCALARS.values(),
                           arg_accesses=reduction_modes)
        if args:
            self._reduction = True
            if len(args) != 1:
                raise GenerationError(
                    "PSyclone currently only supports a single reduction "
                    "in a kernel or builtin")
            self._reduction_arg = args[0]
        else:
            self._reduction = False
            self._reduction_arg = None

    @property
    def args(self):
        '''Return the list of arguments associated with this node. Overide the
        base method and simply return our arguments. '''
        return self.arguments.args

    def view(self, indent=0):
        '''
        Write out a textual summary of this Call node to stdout
        and then call the view() method of any children.

        :param indent: Depth of indent for output text
        :type indent: integer
        '''
        print(self.indent(indent) + self.coloured_text,
              self.name + "(" + self.arguments.names + ")")
        for entity in self._children:
            entity.view(indent=indent + 1)

    @property
    def coloured_text(self):
        ''' Return a string containing the (coloured) name of this node
        type '''
        return colored("Call", SCHEDULE_COLOUR_MAP["Call"])

    @property
    def is_reduction(self):
        '''if this kernel/builtin contains a reduction variable then return
        True, otherwise return False'''
        return self._reduction

    @property
    def reduction_arg(self):
        ''' if this kernel/builtin contains a reduction variable then return
        the variable, otherwise return None'''
        return self._reduction_arg

    @property
    def reprod_reduction(self):
        '''Determine whether this kernel/builtin is enclosed within an OpenMP
        do loop. If so report whether it has the reproducible flag
        set. Note, this also catches OMPParallelDo Directives but they
        have reprod set to False so it is OK.'''
        ancestor = self.ancestor(OMPDoDirective)
        if ancestor:
            return ancestor.reprod
        else:
            return False

    @property
    def local_reduction_name(self):
        '''Generate a local variable name that is unique for the current
        reduction argument name. This is used for thread-local
        reductions with reproducible reductions '''
        var_name = self._reduction_arg.name
        return self._name_space_manager.\
            create_name(root_name="l_"+var_name,
                        context="PSyVars",
                        label=var_name)

    def zero_reduction_variable(self, parent, position=None):
        '''
        Generate code to zero the reduction variable and to zero the local
        reduction variable if one exists. The latter is used for reproducible
        reductions, if specified.

        :param parent: the Node in the AST to which to add new code.
        :type parent: :py:class:`psyclone.psyGen.Node`
        :param str position: where to position the new code in the AST.
        :raises GenerationError: if the variable to zero is not of type \
                                 gh_real or gh_integer.
        :raises GenerationError: if the reprod_pad_size (read from the \
                                 configuration file) is less than 1.

        '''
        from psyclone.f2pygen import AssignGen, DeclGen, AllocateGen
        if not position:
            position = ["auto"]
        var_name = self._reduction_arg.name
        local_var_name = self.local_reduction_name
        var_type = self._reduction_arg.type
        if var_type == "gh_real":
            zero = "0.0_r_def"
            kind_type = "r_def"
            data_type = "real"
        elif var_type == "gh_integer":
            zero = "0"
            kind_type = None
            data_type = "integer"
        else:
            raise GenerationError(
                "zero_reduction variable should be one of ['gh_real', "
                "'gh_integer'] but found '{0}'".format(var_type))

        parent.add(AssignGen(parent, lhs=var_name, rhs=zero),
                   position=position)
        if self.reprod_reduction:
            parent.add(DeclGen(parent, datatype=data_type,
                               entity_decls=[local_var_name],
                               allocatable=True, kind=kind_type,
                               dimension=":,:"))
            nthreads = self._name_space_manager.create_name(
                root_name="nthreads", context="PSyVars", label="nthreads")
            if Config.get().reprod_pad_size < 1:
                raise GenerationError(
                    "REPROD_PAD_SIZE in {0} should be a positive "
                    "integer, but it is set to '{1}'.".format(
                        Config.get().filename, Config.get().reprod_pad_size))
            pad_size = str(Config.get().reprod_pad_size)
            parent.add(AllocateGen(parent, local_var_name + "(" + pad_size +
                                   "," + nthreads + ")"), position=position)
            parent.add(AssignGen(parent, lhs=local_var_name,
                                 rhs=zero), position=position)

    def reduction_sum_loop(self, parent):
        '''generate the appropriate code to place after the end parallel
        region'''
        from psyclone.f2pygen import DoGen, AssignGen, DeallocateGen
        # TODO we should initialise self._name_space_manager in the
        # constructor!
        self._name_space_manager = NameSpaceFactory().create()
        thread_idx = self._name_space_manager.create_name(
            root_name="th_idx", context="PSyVars", label="thread_index")
        nthreads = self._name_space_manager.create_name(
            root_name="nthreads", context="PSyVars", label="nthreads")
        var_name = self._reduction_arg.name
        local_var_name = self.local_reduction_name
        local_var_ref = self._reduction_ref(var_name)
        reduction_access = self._reduction_arg.access
        try:
            reduction_operator = REDUCTION_OPERATOR_MAPPING[reduction_access]
        except KeyError:
            api_strings = [access.api_specific_name()
                           for access in REDUCTION_OPERATOR_MAPPING]
            raise GenerationError(
                "unsupported reduction access '{0}' found in DynBuiltin:"
                "reduction_sum_loop(). Expected one of '{1}'".
                format(reduction_access.api_specific_name(), api_strings))
        do_loop = DoGen(parent, thread_idx, "1", nthreads)
        do_loop.add(AssignGen(do_loop, lhs=var_name, rhs=var_name +
                              reduction_operator + local_var_ref))
        parent.add(do_loop)
        parent.add(DeallocateGen(parent, local_var_name))

    def _reduction_ref(self, name):
        '''Return the name unchanged if OpenMP is set to be unreproducible, as
        we will be using the OpenMP reduction clause. Otherwise we
        will be computing the reduction ourselves and therefore need
        to store values into a (padded) array separately for each
        thread.'''
        if self.reprod_reduction:
            idx_name = self._name_space_manager.create_name(
                root_name="th_idx",
                context="PSyVars",
                label="thread_index")
            local_name = self._name_space_manager.create_name(
                root_name="l_"+name,
                context="PSyVars",
                label=name)
            return local_name + "(1," + idx_name + ")"
        else:
            return name

    @property
    def arg_descriptors(self):
        return self._arg_descriptors

    @arg_descriptors.setter
    def arg_descriptors(self, obj):
        self._arg_descriptors = obj

    @property
    def arguments(self):
        return self._arguments

    @property
    def name(self):
        '''
        :returns: the name of the kernel associated with this call.
        :rtype: str
        '''
        return self._name

    @name.setter
    def name(self, value):
        '''
        Set the name of the kernel that this call is for.

        :param str value: The name of the kernel.
        '''
        self._name = value

    @property
    def iterates_over(self):
        return self._iterates_over

    def local_vars(self):
        raise NotImplementedError("Call.local_vars should be implemented")

    def __str__(self):
        raise NotImplementedError("Call.__str__ should be implemented")

    def gen_code(self, parent):
        raise NotImplementedError("Call.gen_code should be implemented")


class Kern(Call):
    '''
    Class representing a call to a PSyclone Kernel.

    :param type KernelArguments: the API-specific sub-class of \
                                 :py:class:`psyclone.psyGen.Arguments` to \
                                 create.
    :param call: Details of the call to this kernel in the Algorithm layer.
    :type call: :py:class:`psyclone.parse.algorithm.KernelCall`.
    :param parent: the parent of this Node (kernel call) in the Schedule.
    :type parent: sub-class of :py:class:`psyclone.psyGen.Node`.
    :param bool check: Whether or not to check that the number of arguments \
                       specified in the kernel meta-data matches the number \
                       provided by the call in the Algorithm layer.
    :raises GenerationError: if(check) and the number of arguments in the \
                             call does not match that in the meta-data.
    '''
    def __init__(self, KernelArguments, call, parent=None, check=True):
        Call.__init__(self, parent, call, call.ktype.procedure.name,
                      KernelArguments(call, self))
        self._module_name = call.module_name
        self._module_code = call.ktype._ast
        self._kernel_code = call.ktype.procedure
        self._fp2_ast = None  # The fparser2 AST for the kernel
        self._kern_schedule = None  # PSyIR schedule for the kernel
        # Whether or not this kernel has been transformed
        self._modified = False
        # Whether or not to in-line this kernel into the module containing
        # the PSy layer
        self._module_inline = False
        if check and len(call.ktype.arg_descriptors) != len(call.args):
            raise GenerationError(
                "error: In kernel '{0}' the number of arguments specified "
                "in the kernel metadata '{1}', must equal the number of "
                "arguments in the algorithm layer. However, I found '{2}'".
                format(call.ktype.procedure.name,
                       len(call.ktype.arg_descriptors),
                       len(call.args)))
        self.arg_descriptors = call.ktype.arg_descriptors

    def get_kernel_schedule(self):
        '''
        Returns a PSyIR Schedule representing the kernel code. The Schedule
        is just generated on first invocation, this allows us to retain
        transformations that may subsequently be applied to the Schedule
        (but will not adapt to transformations applied to the fparser2 AST).

        :returns: Schedule representing the kernel code.
        :rtype: :py:class:`psyclone.psyGen.KernelSchedule`
        '''
        if self._kern_schedule is None:
            astp = Fparser2ASTProcessor()
            self._kern_schedule = astp.generate_schedule(self.name, self.ast)
        return self._kern_schedule

    def __str__(self):
        return "kern call: "+self._name

    @property
    def module_name(self):
        '''
        :returns: The name of the Fortran module that contains this kernel
        :rtype: string
        '''
        return self._module_name

    @property
    def dag_name(self):
        ''' Return the name to use in a dag for this node'''
        return "kernel_{0}_{1}".format(self.name, str(self.abs_position))

    @property
    def module_inline(self):
        return self._module_inline

    @module_inline.setter
    def module_inline(self, value):
        '''
        Setter for whether or not to module-inline this kernel.

        :param bool value: Whether or not to module-inline this kernel.
        :raises NotImplementedError: if module-inlining is enabled and the \
                                     kernel has been transformed.
        '''
        # check all kernels in the same invoke as this one and set any
        # with the same name to the same value as this one. This is
        # required as inlining (or not) affects all calls to the same
        # kernel within an invoke. Note, this will set this kernel as
        # well so there is no need to set it locally.
        if value and self._fp2_ast:
            # TODO #229. We take the existence of an fparser2 AST for
            # this kernel to mean that it has been transformed. Since
            # kernel in-lining is currently implemented via
            # manipulation of the fparser1 AST, there is at present no
            # way to inline such a kernel.
            raise NotImplementedError(
                "Cannot module-inline a transformed kernel ({0}).".
                format(self.name))
        my_schedule = self.ancestor(Schedule)
        for kernel in self.walk(my_schedule.children, Kern):
            if kernel.name == self.name:
                kernel._module_inline = value

    def view(self, indent=0):
        '''
        Write out a textual summary of this Kernel-call node to stdout
        and then call the view() method of any children.

        :param indent: Depth of indent for output text
        :type indent: integer
        '''
        print(self.indent(indent) + self.coloured_text,
              self.name + "(" + self.arguments.names + ")",
              "[module_inline=" + str(self._module_inline) + "]")
        for entity in self._children:
            entity.view(indent=indent + 1)

    @property
    def coloured_text(self):
        '''
        Return text containing the (coloured) name of this node type

        :returns: the name of this node type, possibly with control codes
                  for colour
        :rtype: string
        '''
        return colored("KernCall", SCHEDULE_COLOUR_MAP["KernCall"])

    def gen_code(self, parent):
        '''
        Generates the f2pygen AST of the Fortran for this kernel call and
        writes the kernel itself to file if it has been transformed.

        :param parent: The parent of this kernel call in the f2pygen AST.
        :type parent: :py:calls:`psyclone.f2pygen.LoopGen`
        '''
        from psyclone.f2pygen import CallGen, UseGen

        # If the kernel has been transformed then we rename it. If it
        # is *not* being module inlined then we also write it to file.
        self.rename_and_write()

        parent.add(CallGen(parent, self._name,
                           self.arguments.raw_arg_list()))

        if not self.module_inline:
            parent.add(UseGen(parent, name=self._module_name, only=True,
                              funcnames=[self._name]))

    def gen_arg_setter_code(self, parent):
        '''
        Creates a Fortran routine to set the arguments of the OpenCL
        version of this kernel.

        :param parent: Parent node of the set-kernel-arguments routine.
        :type parent: :py:class:`psyclone.f2pygen.ModuleGen`
        '''
        raise NotImplementedError("gen_arg_setter_code must be implemented "
                                  "by sub-class.")

    def incremented_arg(self):
        ''' Returns the argument that has INC access. Raises a
        FieldNotFoundError if none is found.

        :rtype: str
        :raises FieldNotFoundError: if none is found.
        :returns: a Fortran argument name.
        '''
        for arg in self.arguments.args:
            if arg.access == AccessType.INC:
                return arg

        raise FieldNotFoundError("Kernel {0} does not have an argument with "
                                 "{1} access".
                                 format(self.name,
                                        AccessType.INC.api_specific_name()))

    def is_coloured(self):
        ''' Returns true if this kernel is being called from within a
        coloured loop '''
        return self.parent.loop_type == "colour"

    @property
    def ast(self):
        '''
        Generate and return the fparser2 AST of the kernel source.

        :returns: fparser2 AST of the Fortran file containing this kernel.
        :rtype: :py:class:`fparser.two.Fortran2003.Program`
        '''
        from fparser.common.readfortran import FortranStringReader
        from fparser.two import parser
        # If we've already got the AST then just return it
        if self._fp2_ast:
            return self._fp2_ast
        # Use the fparser1 AST to generate Fortran source
        fortran = self._module_code.tofortran()
        # Create an fparser2 Fortran2003 parser
        my_parser = parser.ParserFactory().create()
        # Parse that Fortran using our parser
        reader = FortranStringReader(fortran)
        self._fp2_ast = my_parser(reader)
        return self._fp2_ast

    @staticmethod
    def _new_name(original, tag, suffix):
        '''
        Construct a new name given the original, a tag and a suffix (which
        may or may not terminate the original name). If suffix is present
        in the original name then the `tag` is inserted before it.

        :param str original: The original name
        :param str tag: Tag to insert into new name
        :param str suffix: Suffix with which to end new name.
        :returns: New name made of original + tag + suffix
        :rtype: str
        '''
        if original.endswith(suffix):
            return original[:-len(suffix)] + tag + suffix
        return original + tag + suffix

    def rename_and_write(self):
        '''
        Writes the (transformed) AST of this kernel to file and resets the
        'modified' flag to False. By default (config.kernel_naming ==
        "multiple"), the kernel is re-named so as to be unique within
        the kernel output directory stored within the configuration
        object. Alternatively, if config.kernel_naming is "single"
        then no re-naming and output is performed if there is already
        a transformed copy of the kernel in the output dir. (In this
        case a check is performed that the transformed kernel already
        present is identical to the one that we would otherwise write
        to file. If this is not the case then we raise a GenerationError.)

        :raises GenerationError: if config.kernel_naming == "single" and a \
                                 different, transformed version of this \
                                 kernel is already in the output directory.
        :raises NotImplementedError: if the kernel has been transformed but \
                                     is also flagged for module-inlining.

        '''
        import os
        from psyclone.line_length import FortLineLength

        # If this kernel has not been transformed we do nothing
        if not self.modified:
            return

        # Remove any "_mod" if the file follows the PSyclone naming convention
        orig_mod_name = self.module_name[:]
        if orig_mod_name.endswith("_mod"):
            old_base_name = orig_mod_name[:-4]
        else:
            old_base_name = orig_mod_name[:]

        # We could create a hash of a string built from the name of the
        # Algorithm (module), the name/position of the Invoke and the
        # index of this kernel within that Invoke. However, that creates
        # a very long name so we simply ensure that kernel names are unique
        # within the user-supplied kernel-output directory.
        name_idx = -1
        fdesc = None
        while not fdesc:
            name_idx += 1
            new_suffix = "_{0}".format(name_idx)
            new_name = old_base_name + new_suffix + "_mod.f90"
            try:
                # Atomically attempt to open the new kernel file (in case
                # this is part of a parallel build)
                fdesc = os.open(
                    os.path.join(Config.get().kernel_output_dir, new_name),
                    os.O_CREAT | os.O_WRONLY | os.O_EXCL)
            except (OSError, IOError):
                # The os.O_CREATE and os.O_EXCL flags in combination mean
                # that open() raises an error if the file exists
                if Config.get().kernel_naming == "single":
                    # If the kernel-renaming scheme is such that we only ever
                    # create one copy of a transformed kernel then we're done
                    break
                continue

        # Use the suffix we have determined to rename all relevant quantities
        # within the AST of the kernel code
        self._rename_ast(new_suffix)

        # Kernel is now self-consistent so unset the modified flag
        self.modified = False

        # If this kernel is being module in-lined then we do not need to
        # write it to file.
        if self.module_inline:
            # TODO #229. We cannot currently inline transformed kernels
            # (because that requires an fparser1 AST and we only have an
            # fparser2 AST of the modified kernel) so raise an error.
            raise NotImplementedError("Cannot module-inline a transformed "
                                      "kernel ({0})".format(self.name))

        # Generate the Fortran for this transformed kernel, ensuring that
        # we limit the line lengths
        fll = FortLineLength()
        new_kern_code = fll.process(str(self.ast))

        if not fdesc:
            # If we've not got a file descriptor at this point then that's
            # because the file already exists and the kernel-naming scheme
            # ("single") means we're not creating a new one.
            # Check that what we've got is the same as what's in the file
            with open(os.path.join(Config.get().kernel_output_dir,
                                   new_name), "r") as ffile:
                kern_code = ffile.read()
                if kern_code != new_kern_code:
                    raise GenerationError(
                        "A transformed version of this Kernel '{0}' already "
                        "exists in the kernel-output directory ({1}) but is "
                        "not the same as the current, transformed kernel and "
                        "the kernel-renaming scheme is set to '{2}'. (If you "
                        "wish to generate a new, unique kernel for every "
                        "kernel that is transformed then use "
                        "'--kernel-renaming multiple'.)".
                        format(self._module_name+".f90",
                               Config.get().kernel_output_dir,
                               Config.get().kernel_naming))
        else:
            # Write the modified AST out to file
            os.write(fdesc, new_kern_code.encode())
            # Close the new kernel file
            os.close(fdesc)

    def _rename_ast(self, suffix):
        '''
        Renames all quantities (module, kernel routine, kernel derived type)
        in the kernel AST by inserting the supplied suffix. The resulting
        names follow the PSyclone naming convention (modules end with "_mod",
        types with "_type" and kernels with "_code").

        :param str suffix: the string to insert into the quantity names.
        '''
        from fparser.two.utils import walk_ast
        from fparser.two import Fortran2003

        # Use the suffix we have determined to create a new kernel name.
        # This will conform to the PSyclone convention of ending in "_code"
        orig_mod_name = self.module_name[:]
        orig_kern_name = self.name[:]

        new_kern_name = self._new_name(orig_kern_name, suffix, "_code")
        new_mod_name = self._new_name(orig_mod_name, suffix, "_mod")

        # Query the fparser2 AST to determine the name of the type that
        # contains the kernel subroutine as a type-bound procedure
        orig_type_name = ""
        new_type_name = ""
        dtypes = walk_ast(self.ast.content, [Fortran2003.Derived_Type_Def])
        for dtype in dtypes:
            tbound_proc = walk_ast(dtype.content,
                                   [Fortran2003.Type_Bound_Procedure_Part])
            names = walk_ast(tbound_proc[0].content, [Fortran2003.Name])
            if str(names[-1]) == self.name:
                # This is the derived type for this kernel. Now we need
                # its name...
                tnames = walk_ast(dtype.content, [Fortran2003.Type_Name])
                orig_type_name = str(tnames[0])

                # The new name for the type containing kernel metadata will
                # conform to the PSyclone convention of ending in "_type"
                new_type_name = self._new_name(orig_type_name, suffix, "_type")
                # Rename the derived type. We do this here rather than
                # search for Type_Name in the AST again below. We loop over
                # the list of type names so as to ensure we rename the type
                # in the end-type statement too.
                for name in tnames:
                    if str(name) == orig_type_name:
                        name.string = new_type_name

        # Change the name of this kernel and the associated module
        self.name = new_kern_name[:]
        self._module_name = new_mod_name[:]

        # Construct a dictionary for mapping from old kernel/type/module
        # names to the corresponding new ones
        rename_map = {orig_mod_name: new_mod_name,
                      orig_kern_name: new_kern_name,
                      orig_type_name: new_type_name}

        # Re-write the values in the AST
        names = walk_ast(self.ast.content, [Fortran2003.Name])
        for name in names:
            try:
                new_value = rename_map[str(name)]
                name.string = new_value[:]
            except KeyError:
                # This is not one of the names we are looking for
                continue

    @property
    def modified(self):
        '''
        :returns: Whether or not this kernel has been modified (transformed).
        :rtype: bool
        '''
        return self._modified

    @modified.setter
    def modified(self, value):
        '''
        Setter for whether or not this kernel has been modified.

        :param bool value: True if kernel modified, False otherwise.
        '''
        self._modified = value


class BuiltIn(Call):
    ''' Parent class for all built-ins (field operations for which the user
    does not have to provide a kernel). '''
    def __init__(self):
        # We cannot call Call.__init__ as don't have necessary information
        # here. Instead we provide a load() method that can be called once
        # that information is available.
        self._arg_descriptors = None
        self._func_descriptors = None
        self._fs_descriptors = None
        self._reduction = None

    @property
    def dag_name(self):
        ''' Return the name to use in a dag for this node'''
        return "builtin_{0}_".format(self.name) + str(self.abs_position)

    def load(self, call, arguments, parent=None):
        ''' Set-up the state of this BuiltIn call '''
        name = call.ktype.name
        Call.__init__(self, parent, call, name, arguments)

    def local_vars(self):
        '''Variables that are local to this built-in and therefore need to be
        made private when parallelising using OpenMP or similar. By default
        builtin's do not have any local variables so set to nothing'''
        return []


class Arguments(object):
    '''
    Arguments abstract base class.

    :param parent_call: the call with which the arguments are associated.
    :type parent_call: sub-class of :py:class:`psyclone.psyGen.Call`
    '''
    def __init__(self, parent_call):
        self._parent_call = parent_call
        # The container object holding information on all arguments
        # (derived from both kernel meta-data and the kernel call
        # in the Algorithm layer).
        self._args = []
        # The actual list of arguments that must be supplied to a
        # subroutine call.
        self._raw_arg_list = []

    def raw_arg_list(self):
        '''
        Abstract method to construct the class-specific argument list for a
        kernel call. Must be overridden in API-specific sub-class.

        :raises NotImplementedError: abstract method.
        '''
        raise NotImplementedError("Arguments.raw_arg_list must be "
                                  "implemented in sub-class")

    @property
    def names(self):
        '''
        :returns: the Algorithm-visible kernel arguments in a \
                  comma-delimited string.
        :rtype: str
        '''
        return ",".join([arg.name for arg in self.args])

    @property
    def args(self):
        return self._args

    def iteration_space_arg(self):
        '''
        Returns an argument that can be iterated over, i.e. modified
        (has WRITE, READWRITE or INC access), but not the result of
        a reduction operation.

        :returns: a Fortran argument name
        :rtype: string
        :raises GenerationError: if none such argument is found.

        '''
        for arg in self._args:
            if arg.access in AccessType.all_write_accesses() and \
                    arg.access not in AccessType.get_valid_reduction_modes():
                return arg
        raise GenerationError("psyGen:Arguments:iteration_space_arg Error, "
                              "we assume there is at least one writer, "
                              "reader/writer, or increment as an argument")

    @property
    def acc_args(self):
        '''
        :returns: the list of quantities that must be available on an \
                  OpenACC device before the associated kernel can be launched
        :rtype: list of str
        '''
        raise NotImplementedError(
            "Arguments.acc_args must be implemented in sub-class")

    @property
    def scalars(self):
        '''
        :returns: the list of scalar quantities belonging to this object
        :rtype: list of str
        '''
        raise NotImplementedError(
            "Arguments.scalars must be implemented in sub-class")


class DataAccess(object):
    '''A helper class to simplify the determination of dependencies due to
    overlapping accesses to data associated with instances of the
    Argument class.

    '''

    def __init__(self, arg):
        '''Store the argument associated with the instance of this class and
        the Call, HaloExchange or GlobalSum (or a subclass thereof)
        instance with which the argument is associated.

        :param arg: the argument that we are concerned with. An \
        argument can be found in a `Call` a `HaloExchange` or a \
        `GlobalSum` (or a subclass thereof)
        :type arg: :py:class:`psyclone.psyGen.Argument`

        '''
        # the `psyclone.psyGen.Argument` we are concerned with
        self._arg = arg
        # the call (Call, HaloExchange, or GlobalSum (or subclass)
        # instance to which the argument is associated
        self._call = arg.call
        # initialise _covered and _vector_index_access to keep pylint
        # happy
        self._covered = None
        self._vector_index_access = None
        # Now actually set them to the required initial values
        self.reset_coverage()

    def overlaps(self, arg):
        '''Determine whether the accesses to the provided argument overlap
        with the accesses of the source argument. Overlap means that
        the accesses share at least one memory location. For example,
        the arguments both access the 1st index of the same field.

        We do not currently deal with accesses to a subset of an
        argument (unless it is a vector). This distinction will need
        to be added once loop splitting is supported.

        :param arg: the argument to compare with our internal argument
        :type arg: :py:class:`psyclone.psyGen.Argument`
        :return bool: True if there are overlapping accesses between \
                      arguments (i.e. accesses share at least one memory \
                      location) and False if not.

        '''
        if self._arg.name != arg.name:
            # the arguments are different args so do not overlap
            return False

        if isinstance(self._call, HaloExchange) and \
           isinstance(arg.call, HaloExchange) and \
           (self._arg.vector_size > 1 or arg.vector_size > 1):
            # This is a vector field and both accesses come from halo
            # exchanges. As halo exchanges only access a particular
            # vector, the accesses do not overlap if the vector indices
            # being accessed differ.

            # sanity check
            if self._arg.vector_size != arg.vector_size:
                raise InternalError(
                    "DataAccess.overlaps(): vector sizes differ for field "
                    "'{0}' in two halo exchange calls. Found '{1}' and "
                    "'{2}'".format(arg.name, self._arg.vector_size,
                                   arg.vector_size))
            if self._call.vector_index != arg.call.vector_index:
                # accesses are to different vector indices so do not overlap
                return False
        # accesses do overlap
        return True

    def reset_coverage(self):
        '''Reset internal state to allow re-use of the object for a different
        situation.

        '''
        # False unless all data accessed by our local argument has
        # also been accessed by other arguments.
        self._covered = False
        # Used to store individual vector component accesses when
        # checking that all vector components have been accessed.
        self._vector_index_access = []

    def update_coverage(self, arg):
        '''Record any overlap between accesses to the supplied argument and
        the internal argument. Overlap means that the accesses to the
        two arguments share at least one memory location. If the
        overlap results in all of the accesses to the internal
        argument being covered (either directly or as a combination
        with previous arguments) then ensure that the covered() method
        returns True. Covered means that all memory accesses by the
        internal argument have at least one corresponding access by
        the supplied arguments.

        :param arg: the argument used to compare with our internal \
                    argument in order to update coverage information
        :type arg: :py:class:`psyclone.psyGen.Argument`

        '''

        if not self.overlaps(arg):
            # There is no overlap so there is nothing to update.
            return

        if isinstance(arg.call, HaloExchange) and \
           self._arg.vector_size > 1:
            # The supplied argument is a vector field coming from a
            # halo exchange and therefore only accesses one of the
            # vectors

            if isinstance(self._call, HaloExchange):
                # I am also a halo exchange so only access one of the
                # vectors. At this point the vector indices of the two
                # halo exchange fields must be the same, which should
                # never happen due to checks in the `overlaps()`
                # method earlier
                raise InternalError(
                    "DataAccess:update_coverage() The halo exchange vector "
                    "indices for '{0}' are the same. This should never "
                    "happen".format(self._arg.name))
            else:
                # I am not a halo exchange so access all components of
                # the vector. However, the supplied argument is a halo
                # exchange so only accesses one of the
                # components. This results in partial coverage
                # (i.e. the overlap in accesses is partial). Therefore
                # record the index that is accessed and check whether
                # all indices are now covered (which would mean `full`
                # coverage).
                if arg.call.vector_index in self._vector_index_access:
                    raise InternalError(
                        "DataAccess:update_coverage() Found more than one "
                        "dependent halo exchange with the same vector index")
                self._vector_index_access.append(arg.call.vector_index)
                if len(self._vector_index_access) != self._arg.vector_size:
                    return
        # This argument is covered i.e. all accesses by the
        # internal argument have a corresponding access in one of the
        # supplied arguments.
        self._covered = True

    @property
    def covered(self):
        '''Returns true if all of the data associated with this argument has
        been covered by the arguments provided in update_coverage

        :return bool: True if all of an argument is covered by \
        previous accesses and False if not.

        '''
        return self._covered


class Argument(object):
    ''' Argument base class '''

    def __init__(self, call, arg_info, access):
        '''
        :param call: the call that this argument is associated with
        :type call: :py:class:`psyclone.psyGen.Call`
        :param arg_info: Information about this argument collected by
        the parser
        :type arg_info: :py:class:`psyclone.parse.algorithm.Arg`
        :param access: the way in which this argument is accessed in
        the 'Call'. Valid values are specified in the config object
        of the current API.
        :type access: str

        '''
        self._call = call
        self._text = arg_info.text
        self._orig_name = arg_info.varname
        self._form = arg_info.form
        self._is_literal = arg_info.is_literal()
        self._access = access
        self._name_space_manager = NameSpaceFactory().create()

        if self._orig_name is None:
            # this is an infrastructure call literal argument. Therefore
            # we do not want an argument (_text=None) but we do want to
            # keep the value (_name)
            self._name = arg_info.text
            self._text = None
        else:
            # Use our namespace manager to create a unique name unless
            # the context and label match in which case return the
            # previous name.
            self._name = self._name_space_manager.create_name(
                root_name=self._orig_name, context="AlgArgs", label=self._text)
        self._vector_size = 1

    def __str__(self):
        return self._name

    @property
    def name(self):
        return self._name

    @property
    def text(self):
        return self._text

    @property
    def form(self):
        return self._form

    @property
    def is_literal(self):
        return self._is_literal

    @property
    def access(self):
        return self._access

    @access.setter
    def access(self, value):
        '''Set the access type for this argument.
        :param value: New access type.
        :type value: :py:class:`psyclone.core.access_type.AccessType`.
        :raisesInternalError if value is not an AccessType.
        '''
        if not isinstance(value, AccessType):
            raise InternalError("Invalid access type '{0}' of type '{1}."
                                .format(value, type(value)))

        self._access = value

    @property
    def type(self):
        '''Return the type of the argument. API's that do not have this
        concept (such as gocean0.1 and dynamo0.1) can use this
        baseclass version which just returns "field" in all
        cases. API's with this concept can override this method '''
        return "field"

    @property
    def call(self):
        ''' Return the call that this argument is associated with '''
        return self._call

    @call.setter
    def call(self, value):
        ''' set the node that this argument is associated with '''
        self._call = value

    def set_kernel_arg(self, parent, index, kname):
        '''
        Generate the code to set this argument for an OpenCL kernel.

        :param parent: the node in the Schedule to which to add the code.
        :type parent: :py:class:`psyclone.f2pygen.SubroutineGen`
        :param int index: the (zero-based) index of this argument in the \
                          list of kernel arguments.
        :param str kname: the name of the OpenCL kernel.
        '''
        from psyclone.f2pygen import AssignGen, CallGen
        # Look up variable names from name-space manager
        err_name = self._name_space_manager.create_name(
            root_name="ierr", context="PSyVars", label="ierr")
        kobj = self._name_space_manager.create_name(
            root_name="kernel_obj", context="ArgSetter", label="kernel_obj")
        parent.add(AssignGen(
            parent, lhs=err_name,
            rhs="clSetKernelArg({0}, {1}, C_SIZEOF({2}), C_LOC({2}))".
            format(kobj, index, self.name)))
        parent.add(CallGen(
            parent, "check_status",
            ["'clSetKernelArg: arg {0} of {1}'".format(index, kname),
             err_name]))

    def backward_dependence(self):
        '''Returns the preceding argument that this argument has a direct
        dependence with, or None if there is not one. The argument may
        exist in a call, a haloexchange, or a globalsum.

        :returns: the first preceding argument this argument has a
        dependence with
        :rtype: :py:class:`psyclone.psyGen.Argument`

        '''
        nodes = self._call.preceding(reverse=True)
        return self._find_argument(nodes)

    def backward_write_dependencies(self, ignore_halos=False):
        '''Returns a list of previous write arguments that this argument has
        dependencies with. The arguments may exist in a call, a
        haloexchange (unless `ignore_halos` is `True`), or a globalsum. If
        none are found then return an empty list. If self is not a
        reader then return an empty list.

        :param: ignore_halos: An optional, default `False`, boolean flag
        :type: ignore_halos: bool
        :returns: a list of arguments that this argument has a dependence with
        :rtype: :func:`list` of :py:class:`psyclone.psyGen.Argument`

        '''
        nodes = self._call.preceding(reverse=True)
        results = self._find_write_arguments(nodes, ignore_halos=ignore_halos)
        return results

    def forward_dependence(self):
        '''Returns the following argument that this argument has a direct
        dependence with, or `None` if there is not one. The argument may
        exist in a call, a haloexchange, or a globalsum.

        :returns: the first following argument this argument has a
        dependence with
        :rtype: :py:class:`psyclone.psyGen.Argument`

        '''
        nodes = self._call.following()
        return self._find_argument(nodes)

    def forward_read_dependencies(self):
        '''Returns a list of following read arguments that this argument has
        dependencies with. The arguments may exist in a call, a
        haloexchange, or a globalsum. If none are found then
        return an empty list. If self is not a writer then return an
        empty list.

        :returns: a list of arguments that this argument has a dependence with
        :rtype: :func:`list` of :py:class:`psyclone.psyGen.Argument`

        '''
        nodes = self._call.following()
        return self._find_read_arguments(nodes)

    def _find_argument(self, nodes):
        '''Return the first argument in the list of nodes that has a
        dependency with self. If one is not found return None

        :param: the list of nodes that this method examines
        :type: :func:`list` of :py:class:`psyclone.psyGen.Node`
        :returns: An argument object or None
        :rtype: :py:class:`psyclone.psyGen.Argument`

        '''
        nodes_with_args = [x for x in nodes if
                           isinstance(x, (Call, HaloExchange, GlobalSum))]
        for node in nodes_with_args:
            for argument in node.args:
                if self._depends_on(argument):
                    return argument
        return None

    def _find_read_arguments(self, nodes):
        '''Return a list of arguments from the list of nodes that have a read
        dependency with self. If none are found then return an empty
        list. If self is not a writer then return an empty list.

        :param: the list of nodes that this method examines
        :type: :func:`list` of :py:class:`psyclone.psyGen.Node`
        :returns: a list of arguments that this argument has a dependence with
        :rtype: :func:`list` of :py:class:`psyclone.psyGen.Argument`

        '''
        if self.access not in AccessType.all_write_accesses():
            # I am not a writer so there will be no read dependencies
            return []

        # We only need consider nodes that have arguments
        nodes_with_args = [x for x in nodes if
                           isinstance(x, (Call, HaloExchange, GlobalSum))]
        access = DataAccess(self)
        arguments = []
        for node in nodes_with_args:
            for argument in node.args:
                # look at all arguments in our nodes
                if argument.access in AccessType.all_read_accesses() and \
                   access.overlaps(argument):
                    arguments.append(argument)
                if argument.access in AccessType.all_write_accesses():
                    access.update_coverage(argument)
                    if access.covered:
                        # We have now found all arguments upon which
                        # this argument depends so return the list.
                        return arguments

        # we did not find a terminating write dependence in the list
        # of nodes so we return any read dependencies that were found
        return arguments

    def _find_write_arguments(self, nodes, ignore_halos=False):
        '''Return a list of arguments from the list of nodes that have a write
        dependency with self. If none are found then return an empty
        list. If self is not a reader then return an empty list.

        :param: the list of nodes that this method examines
        :type: :func:`list` of :py:class:`psyclone.psyGen.Node`
        :param: ignore_halos: An optional, default `False`, boolean flag
        :type: ignore_halos: bool
        :returns: a list of arguments that this argument has a dependence with
        :rtype: :func:`list` of :py:class:`psyclone.psyGen.Argument`

        '''
        if self.access not in AccessType.all_read_accesses():
            # I am not a reader so there will be no write dependencies
            return []

        # We only need consider nodes that have arguments
        nodes_with_args = [x for x in nodes if
                           isinstance(x, (Call, GlobalSum)) or
                           (isinstance(x, HaloExchange) and not ignore_halos)]
        access = DataAccess(self)
        arguments = []
        for node in nodes_with_args:
            for argument in node.args:
                # look at all arguments in our nodes
                if argument.access not in AccessType.all_write_accesses():
                    # no dependence if not a writer
                    continue
                if not access.overlaps(argument):
                    # Accesses are independent of each other
                    continue
                arguments.append(argument)
                access.update_coverage(argument)
                if access.covered:
                    # sanity check
                    if not isinstance(node, HaloExchange) and \
                       len(arguments) > 1:
                        raise InternalError(
                            "Found a writer dependence but there are already "
                            "dependencies. This should not happen.")
                    # We have now found all arguments upon which this
                    # argument depends so return the list.
                    return arguments
        if arguments:
            raise InternalError(
                "Argument()._field_write_arguments() There are no more nodes "
                "but there are already dependencies. This should not happen.")
        # no dependencies have been found
        return []

    def _depends_on(self, argument):
        '''If there is a dependency between the argument and self then return
        True, otherwise return False. We consider there to be a
        dependency between two arguments if the names are the same and
        if one reads and one writes, or if both write. Dependencies
        are often defined as being read-after-write (RAW),
        write-after-read (WAR) and write after write (WAW). These
        dependencies can be considered to be forward dependencies, in
        the sense that RAW means that the read is after the write in
        the schedule. Similarly for WAR and WAW. We capture these
        dependencies in this method. However we also capture
        dependencies in the opposite direction (backward
        dependencies). These are the same dependencies as forward
        dependencies but are reversed. One could consider these to be
        read-before-write, write-before-read, and
        write-before-write. The terminology of forward and backward to
        indicate whether the argument we depend on is after or before
        us in the schedule is borrowed from loop dependence analysis
        where a forward dependence indicates a dependence in a future
        loop iteration and a backward dependence indicates a
        dependence on a previous loop iteration. Note, we currently
        assume that any read or write to an argument results in a
        dependence i.e. we do not consider the internal structure of
        the argument (e.g. it may be an array). However, this
        assumption is OK as all elements of an array are typically
        accessed. However, we may need to revisit this when we change
        the iteration spaces of loops e.g. for overlapping
        communication and computation.

        :param argument: the argument we will check to see whether
        there is a dependence with this argument instance (self)
        :type argument: :py:class:`psyclone.psyGen.Argument`
        :returns: True if there is a dependence and False if not
        :rtype: bool

        '''
        if argument.name == self._name:
            if self.access in AccessType.all_write_accesses() and \
               argument.access in AccessType.all_read_accesses():
                return True
            if self.access in AccessType.all_read_accesses() and \
               argument.access in AccessType.all_write_accesses():
                return True
            if self.access in AccessType.all_write_accesses() and \
               argument.access in AccessType.all_write_accesses():
                return True
        return False


class KernelArgument(Argument):
    def __init__(self, arg, arg_info, call):
        self._arg = arg
        Argument.__init__(self, call, arg_info, arg.access)

    @property
    def space(self):
        return self._arg.function_space

    @property
    def stencil(self):
        return self._arg.stencil


class TransInfo(object):
    '''
    This class provides information about, and access, to the available
    transformations in this implementation of PSyclone. New transformations
    will be picked up automatically as long as they subclass the abstract
    Transformation class.

    For example:

    >>> from psyclone.psyGen import TransInfo
    >>> t = TransInfo()
    >>> print(t.list)
    There is 1 transformation available:
      1: SwapTrans, A test transformation
    >>> # accessing a transformation by index
    >>> trans = t.get_trans_num(1)
    >>> # accessing a transformation by name
    >>> trans = t.get_trans_name("SwapTrans")

    '''

    def __init__(self, module=None, base_class=None):
        ''' if module and/or baseclass are provided then use these else use
            the default module "Transformations" and the default base_class
            "Transformation"'''

        if False:
            self._0_to_n = DummyTransformation()  # only here for pyreverse!

        if module is None:
            # default to the transformation module
            from psyclone import transformations
            module = transformations
        if base_class is None:
            from psyclone import psyGen
            base_class = psyGen.Transformation
        # find our transformations
        self._classes = self._find_subclasses(module, base_class)

        # create our transformations
        self._objects = []
        self._obj_map = {}
        for my_class in self._classes:
            my_object = my_class()
            self._objects.append(my_object)
            self._obj_map[my_object.name] = my_object

    @property
    def list(self):
        ''' return a string with a human readable list of the available
            transformations '''
        import os
        if len(self._objects) == 1:
            result = "There is 1 transformation available:"
        else:
            result = "There are {0} transformations available:".format(
                len(self._objects))
        result += os.linesep
        for idx, my_object in enumerate(self._objects):
            result += "  " + str(idx+1) + ": " + my_object.name + ": " + \
                      str(my_object) + os.linesep
        return result

    @property
    def num_trans(self):
        ''' return the number of transformations available '''
        return len(self._objects)

    def get_trans_num(self, number):
        ''' return the transformation with this number (use list() first to
            see available transformations) '''
        if number < 1 or number > len(self._objects):
            raise GenerationError("Invalid transformation number supplied")
        return self._objects[number-1]

    def get_trans_name(self, name):
        ''' return the transformation with this name (use list() first to see
            available transformations) '''
        try:
            return self._obj_map[name]
        except KeyError:
            raise GenerationError("Invalid transformation name: got {0} "
                                  "but expected one of {1}".
                                  format(name, self._obj_map.keys()))

    def _find_subclasses(self, module, base_class):
        ''' return a list of classes defined within the specified module that
            are a subclass of the specified baseclass. '''
        import inspect
        return [cls for name, cls in inspect.getmembers(module)
                if inspect.isclass(cls) and not inspect.isabstract(cls) and
                issubclass(cls, base_class) and cls is not base_class]


@six.add_metaclass(abc.ABCMeta)
class Transformation(object):
    '''Abstract baseclass for a transformation. Uses the abc module so it
        can not be instantiated. '''

    @abc.abstractproperty
    def name(self):
        '''Returns the name of the transformation.'''
        return

    @abc.abstractmethod
    def apply(self, *args):
        '''Abstract method that applies the transformation. This function
        must be implemented by each transform.

        :param args: Arguments for the transformation - specific to\
                    the actual transform used.
        :type args: Type depends on actual transformation.
        :returns: A tuple of the new schedule, and a momento.
        :rtype: Tuple.
        '''
        # pylint: disable=no-self-use
        schedule = None
        momento = None
        return schedule, momento

    def _validate(self, *args):
        '''Method that validates that the input data is correct.
        It will raise exceptions if the input data is incorrect. This function
        needs to be implemented by each transformation.

        :param args: Arguments for the applying the transformation - specific\
                    to the actual transform used.
        :type args: Type depends on actual transformation.
        '''
        # pylint: disable=no-self-use, unused-argument
        return


class DummyTransformation(Transformation):
    '''Dummy transformation use elsewhere to keep pyreverse happy.'''
    def name(self):
        return

    def apply(self):
        return None, None


class IfBlock(Node):
    '''
    Class representing an if-block within the PSyIR. It has two mandatory
    children: the first one represents the if-condition and the second one
    the if-body; and an optional third child representing the else-body.

    :param parent: the parent of this node within the PSyIR tree.
    :type parent: :py:class:`psyclone.psyGen.Node`
    :param str annotation: Tags that provide additional information about \
        the node. The node should still be functionally correct when \
        ignoring these tags. Currently, it includes: 'was_elseif' to tag
        nested ifs originally written with the 'else if' languague syntactic \
        constructs, 'was_single_stmt' to tag ifs with a 1-statement body \
        which were originally written in a single line, and 'was_case' to \
        tag an conditional structure which was originally written with the \
        Fortran 'case' or C 'switch' syntactic constructs.
    :raises InternalError: when initialised with invalid parameters.
    '''
    valid_annotations = ('was_elseif', 'was_single_stmt', 'was_case')

    def __init__(self, parent=None, annotation=None):
        super(IfBlock, self).__init__(parent=parent)
        if annotation in IfBlock.valid_annotations:
            self._annotations.append(annotation)
        elif annotation:
            raise InternalError(
                "IfBlock with unrecognized annotation '{0}', valid annotations"
                " are: {1}.".format(annotation, IfBlock.valid_annotations))

    @property
    def condition(self):
        ''' Return the PSyIR Node representing the conditional expression
        of this IfBlock.

        :return: IfBlock conditional expression.
        :rtype: :py:class:`psyclone.psyGen.Node`
        :raises InternalError: If the IfBlock node does not have the correct \
            number of children.
        '''
        if len(self.children) < 2:
            raise InternalError(
                "IfBlock malformed or incomplete. It should have at least 2 "
                "children, but found {0}.".format(len(self.children)))
        return self._children[0]

    @property
    def if_body(self):
        ''' Return children of the Schedule executed when the IfBlock
        evaluates to True.

        :return: Statements to be executed when IfBlock evaluates to True.
        :rtype: list of :py:class:`psyclone.psyGen.Node`
        :raises InternalError: If the IfBlock node does not have the correct \
            number of children.
        '''

        if len(self.children) < 2:
            raise InternalError(
                "IfBlock malformed or incomplete. It should have at least 2 "
                "children, but found {0}.".format(len(self.children)))

        return self._children[1]._children

    @property
    def else_body(self):
        ''' Return children of the Schedule executed when the IfBlock
        evaluates to False.

        :return: Statements to be executed when IfBlock evaluates to False.
        :rtype: list of :py:class:`psyclone.psyGen.Node`
        '''
        if len(self._children) == 3:
            return self._children[2]._children
        return []

    @property
    def coloured_text(self):
        '''
        Return text containing the (coloured) name of this node type.

        :returns: the name of this node type, possibly with control codes \
                  for colour.
        :rtype: str
        '''
        return colored("If", SCHEDULE_COLOUR_MAP["If"])

    def view(self, indent=0):
        '''
        Print representation of this node to stdout.

        :param int indent: the level to which to indent the output.
        '''
        print(self.indent(indent) + self.coloured_text + "[", end='')
        if self.annotations:
            print("annotations='" + ','.join(self.annotations) + "'", end='')
        print("]")
        for entity in self._children:
            entity.view(indent=indent + 1)

    def __str__(self):
        result = "If[]\n"
        for entity in self._children:
            result += str(entity)
        return result

    def gen_c_code(self, indent=0):
        '''
        Generate a string representation of this node using C language.

        :param int indent: Depth of indent for the output string.
        :return: C language code representing the node.
        :rtype: str
        :raises InternalError: If any mandatory children of the IfBlock \
            node are missing.
        '''
        if len(self.children) < 2:
            raise InternalError("IfBlock malformed or "
                                "incomplete. It should have at least 2 "
                                "children, but found {0}."
                                "".format(len(self.children)))

        retval = self.indent(indent) + "if ("
        retval += self.condition.gen_c_code() + ") {\n"
        for statement in self.if_body:
            retval += statement.gen_c_code(indent + 1) + "\n"

        if len(self.children) == 3:
            retval += self.indent(indent) + "} else {\n"
            for statement in self.else_body:
                retval += statement.gen_c_code(indent + 1) + "\n"

        retval += self.indent(indent) + "}\n"

        return retval


class ACCKernelsDirective(ACCDirective):
    '''
    Class representing the !$ACC KERNELS directive in the PSyIR.

    :param children: the PSyIR nodes to be enclosed in the Kernels region \
                     and which are therefore children of this node.
    :type children: list of sub-classes of :py:class:`psyclone.psyGen.Node`
    :param parent: the parent of this node in the PSyIR.
    :type parent: sub-class of :py:class:`psyclone.psyGen.Node`
    :param bool default_present: whether or not to add the "default(present)" \
                                 clause to the kernels directive.

    :raises NotImplementedError: if default_present is False.

    '''
    def __init__(self, children=None, parent=None, default_present=True):
        super(ACCKernelsDirective, self).__init__(children=children,
                                                  parent=parent)
        self._default_present = default_present

    @property
    def dag_name(self):
        '''
        :returns: the name to use for this node in a dag.
        :rtype: str
        '''
        return "ACC_kernels_" + str(self.abs_position)

    def view(self, indent=0):
        '''
        Write out a textual summary of the OpenMP Parallel Do Directive
        and then call the view() method of any children.

        :param indent: Depth of indent for output text
        :type indent: integer
        '''
        print(self.indent(indent) + self.coloured_text +
              "[ACC Kernels]")
        for entity in self._children:
            entity.view(indent=indent + 1)

    def gen_code(self, _):
        '''
        :raises InternalError: the ACC Kernels directive is currently only \
                               supported for the NEMO API and that uses the \
                               update() method to alter the underlying \
                               fparser2 parse tree.
        '''
        raise InternalError(
            "ACCKernelsDirective.gen_code should not have been called.")

    def update(self):
        '''
        Updates the fparser2 AST by inserting nodes for this ACC kernels
        directive.
        '''
        data_movement = None
        if self._default_present:
            data_movement = "present"
        self._add_region(start_text="KERNELS", end_text="END KERNELS",
                         data_movement=data_movement)


class ACCDataDirective(ACCDirective):
    '''
    Class representing the !$ACC DATA ... !$ACC END DATA directive
    in the PSyIR.

    '''
    @property
    def dag_name(self):
        '''
        :returns: the name to use in a dag for this node.
        :rtype: str
        '''
        return "ACC_data_" + str(self.abs_position)

    def view(self, indent=0):
        '''
        Write out a textual summary of the OpenMP Parallel Do Directive
        and then call the view() method of any children.

        :param indent: Depth of indent for output text
        :type indent: integer
        '''
        print(self.indent(indent) + self.coloured_text +
              "[ACC DATA]")
        for entity in self._children:
            entity.view(indent=indent + 1)

    def gen_code(self, _):
        '''
        :raises InternalError: the ACC data directive is currently only \
                               supported for the NEMO API and that uses the \
                               update() method to alter the underlying \
                               fparser2 parse tree.
        '''
        raise InternalError(
            "ACCDataDirective.gen_code should not have been called.")

    def update(self):
        '''
        Updates the fparser2 AST by inserting nodes for this OpenACC Data
        directive.

        '''
        self._add_region(start_text="DATA", end_text="END DATA",
                         data_movement="analyse")


class Fparser2ASTProcessor(object):
    '''
    Class to encapsulate the functionality for processing the fparser2 AST and
    convert the nodes to PSyIR.
    '''

    def __init__(self):
        from fparser.two import Fortran2003, utils
        # Map of fparser2 node types to handlers (which are class methods)
        self.handlers = {
            Fortran2003.Assignment_Stmt: self._assignment_handler,
            Fortran2003.Name: self._name_handler,
            Fortran2003.Parenthesis: self._parenthesis_handler,
            Fortran2003.Part_Ref: self._part_ref_handler,
            Fortran2003.If_Stmt: self._if_stmt_handler,
            utils.NumberBase: self._number_handler,
            utils.BinaryOpBase: self._binary_op_handler,
            Fortran2003.End_Do_Stmt: self._ignore_handler,
            Fortran2003.End_Subroutine_Stmt: self._ignore_handler,
            Fortran2003.If_Construct: self._if_construct_handler,
            Fortran2003.Case_Construct: self._case_construct_handler,
            Fortran2003.Return_Stmt: self._return_handler,
            Fortran2003.UnaryOpBase: self._unary_op_handler,
        }

    @staticmethod
    def nodes_to_code_block(parent, statements):
        '''
        Create a CodeBlock for the supplied list of statements
        and then wipe the list of statements. A CodeBlock is a node
        in the PSyIR (Schedule) that represents a sequence of one or more
        Fortran statements which PSyclone does not attempt to handle.

        :param parent: Node in the PSyclone AST to which to add this code \
                       block.
        :type parent: :py:class:`psyclone.psyGen.Node`
        :param list statements: List of fparser2 AST nodes constituting the \
                                code block.
        :rtype: :py:class:`psyclone.CodeBlock`
        '''
        if not statements:
            return None

        code_block = CodeBlock(statements, parent=parent)
        parent.addchild(code_block)
        del statements[:]
        return code_block

    @staticmethod
    def get_inputs_outputs(nodes):
        '''
        Identify variables that are inputs and outputs to the section of
        Fortran code represented by the supplied list of nodes in the
        fparser2 parse tree. Loop variables are ignored.

        :param nodes: list of Nodes in the fparser2 AST to analyse.
        :type nodes: list of :py:class:`fparser.two.utils.Base`

        :return: 3-tuple of list of inputs, list of outputs, list of in-outs
        :rtype: (list of str, list of str, list of str)
        '''
        from fparser.two.Fortran2003 import Assignment_Stmt, Part_Ref, \
            Data_Ref, If_Then_Stmt, Array_Section
        from fparser.two.utils import walk_ast
        readers = set()
        writers = set()
        readwrites = set()
        # A dictionary of all array accesses that we encounter - used to
        # sanity check the readers and writers we identify.
        all_array_refs = {}

        # Loop over a flat list of all the nodes in the supplied region
        for node in walk_ast(nodes):

            if isinstance(node, Assignment_Stmt):
                # Found lhs = rhs
                structure_name_str = None

                lhs = node.items[0]
                rhs = node.items[2]
                # Do RHS first as we cull readers after writers but want to
                # keep a = a + ... as the RHS is computed before assigning
                # to the LHS
                for node2 in walk_ast([rhs]):
                    if isinstance(node2, Part_Ref):
                        name = node2.items[0].string
                        if name.upper() not in FORTRAN_INTRINSICS:
                            if name not in writers:
                                readers.add(name)
                    if isinstance(node2, Data_Ref):
                        # TODO we need a robust implementation - issue #309.
                        raise NotImplementedError(
                            "get_inputs_outputs: derived-type references on "
                            "the RHS of assignments are not yet supported.")
                # Now do LHS
                if isinstance(lhs, Data_Ref):
                    # This is a structure which contains an array access.
                    structure_name_str = lhs.items[0].string
                    writers.add(structure_name_str)
                    lhs = lhs.items[1]
                if isinstance(lhs, (Part_Ref, Array_Section)):
                    # This is an array reference
                    name_str = lhs.items[0].string
                    if structure_name_str:
                        # Array ref is part of a derived type
                        name_str = "{0}%{1}".format(structure_name_str,
                                                    name_str)
                        structure_name_str = None
                    writers.add(name_str)
            elif isinstance(node, If_Then_Stmt):
                # Check for array accesses in IF statements
                array_refs = walk_ast([node], [Part_Ref])
                for ref in array_refs:
                    name = ref.items[0].string
                    if name.upper() not in FORTRAN_INTRINSICS:
                        if name not in writers:
                            readers.add(name)
            elif isinstance(node, Part_Ref):
                # Keep a record of all array references to check that we
                # haven't missed anything. Once #309 is done we should be
                # able to get rid of this check.
                name = node.items[0].string
                if name.upper() not in FORTRAN_INTRINSICS and \
                   name not in all_array_refs:
                    all_array_refs[name] = node
            elif node:
                # TODO #309 handle array accesses in other contexts, e.g. as
                # loop bounds in DO statements.
                pass

        # Sanity check that we haven't missed anything. To be replaced when
        # #309 is done.
        accesses = list(readers) + list(writers)
        for name, node in all_array_refs.items():
            if name not in accesses:
                # A matching bare array access hasn't been found but it
                # might have been part of a derived-type access so check
                # for that.
                found = False
                for access in accesses:
                    if "%"+name in access:
                        found = True
                        break
                if not found:
                    raise InternalError(
                        "Array '{0}' present in source code ('{1}') but not "
                        "identified as being read or written.".
                        format(name, str(node)))
        # Now we check for any arrays that are both read and written
        readwrites = readers & writers
        # Remove them from the readers and writers sets
        readers = readers - readwrites
        writers = writers - readwrites
        # Convert sets to lists and sort so that we get consistent results
        # between Python versions (for testing)
        rlist = list(readers)
        rlist.sort()
        wlist = list(writers)
        wlist.sort()
        rwlist = list(readwrites)
        rwlist.sort()

        return (rlist, wlist, rwlist)

    @staticmethod
    def _create_schedule(name):
        '''
        Create an empty KernelSchedule.

        :param str name: Name of the subroutine represented by the kernel.
        :returns: New KernelSchedule empty object.
        :rtype: py:class:`psyclone.psyGen.KernelSchedule`
        '''
        return KernelSchedule(name)

    def generate_schedule(self, name, module_ast):
        '''
        Create a KernelSchedule from the supplied fparser2 AST.

        :param str name: Name of the subroutine represented by the kernel.
        :param module_ast: fparser2 AST of the full module where the kernel \
                           code is located.
        :type module_ast: :py:class:`fparser.two.Fortran2003.Program`
        :raises GenerationError: Unable to generate a kernel schedule from the
                                 provided fpaser2 parse tree.
        '''
        from fparser.two import Fortran2003

        def first_type_match(nodelist, typekind):
            '''
            Returns the first instance of the specified type in the given
            node list.

            :param list nodelist: List of fparser2 nodes.
            :param type typekind: The fparse2 Type we are searching for.
            '''
            for node in nodelist:
                if isinstance(node, typekind):
                    return node
            raise ValueError  # Type not found

        def search_subroutine(nodelist, searchname):
            '''
            Returns the first instance of the specified subroutine in the given
            node list.

            :param list nodelist: List of fparser2 nodes.
            :param str searchname: Name of the subroutine we are searching for.
            '''
            for node in nodelist:
                if (isinstance(node, Fortran2003.Subroutine_Subprogram) and
                        str(node.content[0].get_name()) == searchname):
                    return node
            raise ValueError  # Subroutine not found

        new_schedule = self._create_schedule(name)

        # Assume just 1 Fortran module definition in the file
        if len(module_ast.content) > 1:
            raise GenerationError("Unexpected AST when generating '{0}' "
                                  "kernel schedule. Just one "
                                  "module definition per file supported."
                                  "".format(name))

        # TODO: Metadata can be also accessed for validation (issue #288)

        try:
            mod_content = module_ast.content[0].content
            subroutines = first_type_match(mod_content,
                                           Fortran2003.Module_Subprogram_Part)
            subroutine = search_subroutine(subroutines.content, name)
        except (ValueError, IndexError):
            raise GenerationError("Unexpected kernel AST. Could not find "
                                  "subroutine: {0}".format(name))

        try:
            sub_spec = first_type_match(subroutine.content,
                                        Fortran2003.Specification_Part)
            decl_list = sub_spec.content
            arg_list = subroutine.content[0].items[2].items
        except ValueError:
            # Subroutine without declarations, continue with empty lists.
            decl_list = []
            arg_list = []
        except (IndexError, AttributeError):
            # Subroutine without argument list, continue with empty list.
            arg_list = []
        finally:
            self.process_declarations(new_schedule, decl_list, arg_list)

        try:
            sub_exec = first_type_match(subroutine.content,
                                        Fortran2003.Execution_Part)
        except ValueError:
            pass
        else:
            self.process_nodes(new_schedule, sub_exec.content, sub_exec)

        return new_schedule

    @staticmethod
    def _parse_dimensions(dimensions, symbol_table):
        '''
        Parse the fparser dimension attribute into a shape list with
        the extent of each dimension.

        :param dimensions: fparser dimension attribute
        :type dimensions: \
            :py:class:`fparser.two.Fortran2003.Dimension_Attr_Spec`
        :param symbol_table: Symbol table of the declaration context.
        :type symbol_table: :py:class:`psyclone.psyGen.SymbolTable`
        :returns: Shape of the attribute in column-major order (leftmost \
                  index is contiguous in memory). Each entry represents \
                  an array dimension. If it is 'None' the extent of that \
                  dimension is unknown, otherwise it holds an integer \
                  with the extent. If it is an empty list then the symbol \
                  represents a scalar.
        :rtype: list
        '''
        from fparser.two.utils import walk_ast
        from fparser.two import Fortran2003
        shape = []

        # Traverse shape specs in Depth-first-search order
        for dim in walk_ast([dimensions], [Fortran2003.Assumed_Shape_Spec,
                                           Fortran2003.Explicit_Shape_Spec,
                                           Fortran2003.Assumed_Size_Spec]):

            if isinstance(dim, Fortran2003.Assumed_Size_Spec):
                raise NotImplementedError(
                    "Could not process {0}. Assumed-size arrays"
                    " are not supported.".format(dimensions))

            elif isinstance(dim, Fortran2003.Assumed_Shape_Spec):
                shape.append(None)

            elif isinstance(dim, Fortran2003.Explicit_Shape_Spec):
                def _unsupported_type_error(dimensions):
                    raise NotImplementedError(
                        "Could not process {0}. Only scalar integer literals"
                        " or symbols are supported for explicit shape array "
                        "declarations.".format(dimensions))
                if isinstance(dim.items[1],
                              Fortran2003.Int_Literal_Constant):
                    shape.append(int(dim.items[1].items[0]))
                elif isinstance(dim.items[1], Fortran2003.Name):
                    sym = symbol_table.lookup(dim.items[1].string)
                    if sym.datatype != 'integer' or sym.shape:
                        _unsupported_type_error(dimensions)
                    shape.append(sym)
                else:
                    _unsupported_type_error(dimensions)

            else:
                raise InternalError(
                    "Reached end of loop body and {0} has"
                    " not been handled.".format(type(dim)))

        return shape

    def process_declarations(self, parent, nodes, arg_list):
        '''
        Transform the variable declarations in the fparser2 parse tree into
        symbols in the PSyIR parent node symbol table.

        :param parent: PSyIR node in which to insert the symbols found.
        :type parent: :py:class:`psyclone.psyGen.KernelSchedule`
        :param nodes: fparser2 AST nodes to search for declaration statements.
        :type nodes: list of :py:class:`fparser.two.utils.Base`
        :param arg_list: fparser2 AST node containing the argument list.
        :type arg_list: :py:class:`fparser.Fortran2003.Dummy_Arg_List`
        :raises NotImplementedError: The provided declarations contain
                                     attributes which are not supported yet.
        :raises GenerationError: If the parse tree for a USE statement does \
                                 not have the expected structure.
        '''
        from fparser.two.utils import walk_ast
        from fparser.two import Fortran2003

        def iterateitems(nodes):
            '''
            At the moment fparser nodes can be of type None, a single element
            or a list of elements. This helper function provide a common
            iteration interface. This could be improved when fpaser/#170 is
            fixed.
            :param nodes: fparser2 AST node.
            :type nodes: None or List or :py:class:`fparser.two.utils.Base`
            :returns: Returns nodes but always encapsulated in a list
            :rtype: list
            '''
            if nodes is None:
                return []
            if type(nodes).__name__.endswith("_List"):
                return nodes.items
            return [nodes]

        # Look at any USE statments
        for decl in walk_ast(nodes, [Fortran2003.Use_Stmt]):

            # Check that the parse tree is what we expect
            if len(decl.items) != 5:
                # We can't just do str(decl) as that also checks that items
                # is of length 5
                text = ""
                for item in decl.items:
                    if item:
                        text += str(item)
                raise GenerationError(
                    "Expected the parse tree for a USE statement to contain "
                    "5 items but found {0} for '{1}'".format(len(decl.items),
                                                             text))
            if not isinstance(decl.items[4],
                              (Fortran2003.Name, Fortran2003.Only_List)):
                # This USE doesn't have an ONLY clause so we skip it. We
                # don't raise an error as this will only become a problem if
                # this Schedule represents a kernel that is the target of a
                # transformation. See #315.
                continue
            mod_name = str(decl.items[2])
            for name in iterateitems(decl.items[4]):
                # Create an entry in the SymbolTable for each symbol named
                # in the ONLY clause.
                parent.symbol_table.add(
                    Symbol(str(name), datatype='deferred',
                           interface=Symbol.FortranGlobal(mod_name)))

        for decl in walk_ast(nodes, [Fortran2003.Type_Declaration_Stmt]):
            (type_spec, attr_specs, entities) = decl.items

            # Parse type_spec, currently just 'real', 'integer', 'logical' and
            # 'character' intrinsic types are supported.
            datatype = None
            if isinstance(type_spec, Fortran2003.Intrinsic_Type_Spec):
                if str(type_spec.items[0]).lower() == 'real':
                    datatype = 'real'
                elif str(type_spec.items[0]).lower() == 'integer':
                    datatype = 'integer'
                elif str(type_spec.items[0]).lower() == 'character':
                    datatype = 'character'
                elif str(type_spec.items[0]).lower() == 'logical':
                    datatype = 'boolean'
            if datatype is None:
                raise NotImplementedError(
                    "Could not process {0}. Only 'real', 'integer', "
                    "'logical' and 'character' intrinsic types are "
                    "supported.".format(str(decl.items)))

            # Parse declaration attributes:
            # 1) If no dimension attribute is provided, it defaults to scalar.
            attribute_shape = []
            # 2) If no intent attribute is provided, it is provisionally
            # marked as a local variable (when the argument list is parsed,
            # arguments with no explicit intent are updated appropriately).
            interface = None
            for attr in iterateitems(attr_specs):
                if isinstance(attr, Fortran2003.Attr_Spec):
                    normalized_string = str(attr).lower().replace(' ', '')
                    if "intent(in)" in normalized_string:
                        interface = Symbol.Argument(access=Symbol.Access.READ)
                    elif "intent(out)" in normalized_string:
                        interface = Symbol.Argument(access=Symbol.Access.WRITE)
                    elif "intent(inout)" in normalized_string:
                        interface = Symbol.Argument(
                            access=Symbol.Access.READWRITE)
                    else:
                        raise NotImplementedError(
                            "Could not process {0}. Unrecognized attribute "
                            "'{1}'.".format(decl.items, str(attr)))
                elif isinstance(attr, Fortran2003.Dimension_Attr_Spec):
                    attribute_shape = \
                        self._parse_dimensions(attr, parent.symbol_table)
                else:
                    raise NotImplementedError(
                        "Could not process {0}. Unrecognized attribute "
                        "type {1}.".format(decl.items, str(type(attr))))

            # Parse declarations RHS and declare new symbol into the
            # parent symbol table for each entity found.
            for entity in iterateitems(entities):
                (name, array_spec, char_len, initialisation) = entity.items

                # If the entity has an array-spec shape, it has priority.
                # Otherwise use the declaration attribute shape.
                if array_spec is not None:
                    entity_shape = \
                        self._parse_dimensions(array_spec, parent.symbol_table)
                else:
                    entity_shape = attribute_shape

                if initialisation is not None:
                    raise NotImplementedError(
                        "Could not process {0}. Initialisations on the"
                        " declaration statements are not supported."
                        "".format(decl.items))

                if char_len is not None:
                    raise NotImplementedError(
                        "Could not process {0}. Character length "
                        "specifications are not supported."
                        "".format(decl.items))

                parent.symbol_table.add(Symbol(str(name), datatype,
                                               shape=entity_shape,
                                               interface=interface))

        try:
            arg_symbols = []
            # Ensure each associated symbol has the correct interface info.
            for arg_name in [x.string for x in arg_list]:
                symbol = parent.symbol_table.lookup(arg_name)
                if symbol.scope == 'local':
                    # We didn't previously know that this Symbol was an
                    # argument (as it had no 'intent' qualifier). Mark
                    # that it is an argument by specifying its interface.
                    # A Fortran argument has intent(inout) by default
                    symbol.interface = Symbol.Argument(
                        access=Symbol.Access.READWRITE)
                arg_symbols.append(symbol)
            # Now that we've updated the Symbols themselves, set the
            # argument list
            parent.symbol_table.specify_argument_list(arg_symbols)
        except KeyError:
            raise InternalError("The kernel argument "
                                "list '{0}' does not match the variable "
                                "declarations for fparser nodes {1}."
                                "".format(str(arg_list), nodes))

    # TODO remove nodes_parent argument once fparser2 AST contains
    # parent information (fparser/#102).
    def process_nodes(self, parent, nodes, nodes_parent):
        '''
        Create the PSyIR of the supplied list of nodes in the
        fparser2 AST. Currently also inserts parent information back
        into the fparser2 AST. This is a workaround until fparser2
        itself generates and stores this information.

        :param parent: Parent node in the PSyIR we are constructing.
        :type parent: :py:class:`psyclone.psyGen.Node`
        :param nodes: List of sibling nodes in fparser2 AST.
        :type nodes: list of :py:class:`fparser.two.utils.Base`
        :param nodes_parent: the parent of the supplied list of nodes in \
                             the fparser2 AST.
        :type nodes_parent: :py:class:`fparser.two.utils.Base`
        '''
        code_block_nodes = []
        for child in nodes:
            # TODO remove this line once fparser2 contains parent
            # information (fparser/#102)
            child._parent = nodes_parent  # Retro-fit parent info

            try:
                psy_child = self._create_child(child, parent)
            except NotImplementedError:
                # If child type implementation not found, add them on the
                # ongoing code_block node list.
                code_block_nodes.append(child)
            else:
                if psy_child:
                    self.nodes_to_code_block(parent, code_block_nodes)
                    parent.addchild(psy_child)
                # If psy_child is not initialised but it didn't produce a
                # NotImplementedError, it means it is safe to ignore it.

        # Complete any unfinished code-block
        self.nodes_to_code_block(parent, code_block_nodes)

    def _create_child(self, child, parent=None):
        '''
        Create a PSyIR node representing the supplied fparser 2 node.

        :param child: node in fparser2 AST.
        :type child: :py:class:`fparser.two.utils.Base`
        :param parent: Parent node of the PSyIR node we are constructing.
        :type parent: :py:class:`psyclone.psyGen.Node`
        :raises NotImplementedError: There isn't a handler for the provided \
                child type.
        :returns: Returns the PSyIR representation of child, which can be a \
                  single node, a tree of nodes or None if the child can be \
                  ignored.
        :rtype: :py:class:`psyclone.psyGen.Node` or NoneType
        '''
        handler = self.handlers.get(type(child))
        if handler is None:
            # If the handler is not found then check with the first
            # level parent class. This is done to simplify the
            # handlers map when multiple fparser2 types can be
            # processed with the same handler. (e.g. Subclasses of
            # BinaryOpBase: Mult_Operand, Add_Operand, Level_2_Expr,
            # ... can use the same handler.)
            generic_type = type(child).__bases__[0]
            handler = self.handlers.get(generic_type)
            if not handler:
                raise NotImplementedError()
        return handler(child, parent)

    def _ignore_handler(self, *_):
        '''
        This handler returns None indicating that the associated
        fparser2 node can be ignored.

        Note that this method contains ignored arguments to comform with
        the handler(node, parent) method interface.

        :returns: None
        :rtype: NoneType
        '''
        return None

    def _if_construct_handler(self, node, parent):
        '''
        Transforms an fparser2 If_Construct to the PSyIR representation.

        :param node: node in fparser2 tree.
        :type node: :py:class:`fparser.two.Fortran2003.If_Construct`
        :param parent: Parent node of the PSyIR node we are constructing.
        :type parent: :py:class:`psyclone.psyGen.Node`
        :returns: PSyIR representation of node
        :rtype: :py:class:`psyclone.psyGen.IfBlock`
        :raises InternalError: If the fparser2 tree has an unexpected \
            structure.
        '''
        from fparser.two import Fortran2003

        # Check that the fparser2 parsetree has the expected structure
        if not isinstance(node.content[0], Fortran2003.If_Then_Stmt):
            raise InternalError(
                "Failed to find opening if then statement in: "
                "{0}".format(str(node)))
        if not isinstance(node.content[-1], Fortran2003.End_If_Stmt):
            raise InternalError(
                "Failed to find closing end if statement in: "
                "{0}".format(str(node)))

        # Search for all the conditional clauses in the If_Construct
        clause_indices = []
        for idx, child in enumerate(node.content):
            child._parent = node  # Retrofit parent info
            if isinstance(child, (Fortran2003.If_Then_Stmt,
                                  Fortran2003.Else_Stmt,
                                  Fortran2003.Else_If_Stmt,
                                  Fortran2003.End_If_Stmt)):
                clause_indices.append(idx)

        # Deal with each clause: "if", "else if" or "else".
        ifblock = None
        currentparent = parent
        num_clauses = len(clause_indices) - 1
        for idx in range(num_clauses):
            start_idx = clause_indices[idx]
            end_idx = clause_indices[idx+1]
            clause = node.content[start_idx]

            if isinstance(clause, (Fortran2003.If_Then_Stmt,
                                   Fortran2003.Else_If_Stmt)):
                # If it's an 'IF' clause just create an IfBlock, otherwise
                # it is an 'ELSE' clause and it needs an IfBlock annotated
                # with 'was_elseif' inside a Schedule.
                newifblock = None
                if isinstance(clause, Fortran2003.If_Then_Stmt):
                    ifblock = IfBlock(parent=currentparent)
                    ifblock.ast = node  # Keep pointer to fpaser2 AST
                    newifblock = ifblock
                else:
                    elsebody = Schedule(parent=currentparent)
                    currentparent.addchild(elsebody)
                    newifblock = IfBlock(parent=elsebody,
                                         annotation='was_elseif')
                    elsebody.addchild(newifblock)

                    # Keep pointer to fpaser2 AST
                    elsebody.ast = node.content[start_idx]
                    newifblock.ast = node.content[start_idx]

                # Create condition as first child
                self.process_nodes(parent=newifblock,
                                   nodes=[clause.items[0]],
                                   nodes_parent=node)

                # Create if-body as second child
                ifbody = Schedule(parent=ifblock)
                ifbody.ast = node.content[start_idx + 1]
                ifbody.ast_end = node.content[end_idx - 1]
                newifblock.addchild(ifbody)
                self.process_nodes(parent=ifbody,
                                   nodes=node.content[start_idx + 1:end_idx],
                                   nodes_parent=node)

                currentparent = newifblock

            elif isinstance(clause, Fortran2003.Else_Stmt):
                if not idx == num_clauses - 1:
                    raise InternalError(
                        "Else clause should only be found next to last "
                        "clause, but found {0}".format(node.content))
                elsebody = Schedule(parent=currentparent)
                currentparent.addchild(elsebody)
                elsebody.ast = node.content[start_idx]
                elsebody.ast_end = node.content[end_idx]
                self.process_nodes(parent=elsebody,
                                   nodes=node.content[start_idx + 1:end_idx],
                                   nodes_parent=node)
            else:
                raise InternalError(
                    "Only fparser2 If_Then_Stmt, Else_If_Stmt and Else_Stmt "
                    "are expected, but found {0}.".format(clause))

        return ifblock

    def _if_stmt_handler(self, node, parent):
        '''
        Transforms an fparser2 If_Stmt to the PSyIR representation.

        :param node: node in fparser2 AST.
        :type node: :py:class:`fparser.two.Fortran2003.If_Stmt`
        :param parent: Parent node of the PSyIR node we are constructing.
        :type parent: :py:class:`psyclone.psyGen.Node`
        :returns: PSyIR representation of node
        :rtype: :py:class:`psyclone.psyGen.IfBlock`
        '''
        ifblock = IfBlock(parent=parent, annotation='was_single_stmt')
        ifblock.ast = node
        self.process_nodes(parent=ifblock, nodes=[node.items[0]],
                           nodes_parent=node)
        ifbody = Schedule(parent=ifblock)
        ifblock.addchild(ifbody)
        self.process_nodes(parent=ifbody, nodes=[node.items[1]],
                           nodes_parent=node)
        return ifblock

    def _case_construct_handler(self, node, parent):
        '''
        Transforms an fparser2 Case_Construct to the PSyIR representation.

        :param node: node in fparser2 tree.
        :type node: :py:class:`fparser.two.Fortran2003.Case_Construct`
        :param parent: Parent node of the PSyIR node we are constructing.
        :type parent: :py:class:`psyclone.psyGen.Node`

        :returns: PSyIR representation of node
        :rtype: :py:class:`psyclone.psyGen.IfBlock`

        :raises InternalError: If the fparser2 tree has an unexpected \
            structure.
        :raises NotImplementedError: If the fparser2 tree contains an \
            unsupported structure and should be placed in a CodeBlock.

        '''
        from fparser.two import Fortran2003
        # Check that the fparser2 parsetree has the expected structure
        if not isinstance(node.content[0], Fortran2003.Select_Case_Stmt):
            raise InternalError(
                "Failed to find opening case statement in: "
                "{0}".format(str(node)))
        if not isinstance(node.content[-1], Fortran2003.End_Select_Stmt):
            raise InternalError(
                "Failed to find closing case statement in: "
                "{0}".format(str(node)))

        # Search for all the CASE clauses in the Case_Construct. We do this
        # because the fp2 parse tree has a flat structure at this point with
        # the clauses being siblings of the contents of the clauses. The
        # final index in this list will hold the position of the end-select
        # statement.
        clause_indices = []
        selector = None
        # The position of the 'case default' clause, if any
        default_clause_idx = None
        for idx, child in enumerate(node.content):
            child._parent = node  # Retrofit parent info
            if isinstance(child, Fortran2003.Select_Case_Stmt):
                selector = child.items[0]
            if isinstance(child, Fortran2003.Case_Stmt):
                # Case value Ranges not supported yet, if found we
                # raise a NotImplementedError that the process_node()
                # will catch and generate a CodeBlock instead.
                case_expression = child.items[0].items[0]
                if isinstance(case_expression,
                              (Fortran2003.Case_Value_Range,
                               Fortran2003.Case_Value_Range_List)):
                    raise NotImplementedError("Case Value Range Statement")
                if case_expression is None:
                    # This is a 'case default' clause - store its position.
                    # We do this separately as this clause is special and
                    # will be added as a final 'else'.
                    default_clause_idx = idx
                clause_indices.append(idx)
            if isinstance(child, Fortran2003.End_Select_Stmt):
                clause_indices.append(idx)

        # Deal with each Case_Stmt
        rootif = None
        currentparent = parent
        num_clauses = len(clause_indices) - 1
        for idx in range(num_clauses):
            # Skip the 'default' clause for now because we handle it last
            if clause_indices[idx] == default_clause_idx:
                continue
            start_idx = clause_indices[idx]
            end_idx = clause_indices[idx+1]
            clause = node.content[start_idx]

            if isinstance(clause, Fortran2003.Case_Stmt):
                case = clause.items[0]
                if isinstance(case, Fortran2003.Case_Selector):
                    ifblock = IfBlock(parent=currentparent,
                                      annotation='was_case')
                    ifblock.ast = node.content[start_idx]
                    ifblock.ast_end = node.content[end_idx - 1]

                    # Add condition: selector == case
                    bop = BinaryOperation(parent=ifblock, operator='==')
                    self.process_nodes(parent=bop,
                                       nodes=[selector],
                                       nodes_parent=node)
                    self.process_nodes(parent=bop,
                                       nodes=[case.items[0]],
                                       nodes_parent=node)
                    ifblock.addchild(bop)

                    # Add If_body
                    ifbody = Schedule(parent=ifblock)
                    self.process_nodes(parent=ifbody,
                                       nodes=node.content[start_idx + 1:
                                                          end_idx],
                                       nodes_parent=node)
                    ifblock.addchild(ifbody)
                    ifbody.ast = node.content[start_idx + 1]
                    ifbody.ast_end = node.content[end_idx - 1]

                    if rootif:
                        # If rootif is already initialised we chain the new
                        # case in the last else branch.
                        elsebody = Schedule(parent=currentparent)
                        currentparent.addchild(elsebody)
                        elsebody.addchild(ifblock)
                        elsebody.ast = node.content[start_idx + 1]
                        elsebody.ast_end = node.content[end_idx - 1]
                    else:
                        rootif = ifblock

                    currentparent = ifblock

        if default_clause_idx:
            # Finally, add the content of the 'default' clause as a last
            # 'else' clause.
            elsebody = Schedule(parent=currentparent)
            start_idx = default_clause_idx
            # Find the next 'case' clause that occurs after 'case default'
            # (if any)
            end_idx = -1
            for idx in clause_indices:
                if idx > default_clause_idx:
                    end_idx = idx
                    break
            self.process_nodes(parent=elsebody,
                               nodes=node.content[start_idx + 1:
                                                  end_idx],
                               nodes_parent=node)
            currentparent.addchild(elsebody)
            elsebody.ast = node.content[start_idx + 1]
            elsebody.ast_end = node.content[end_idx - 1]
        return rootif

    def _return_handler(self, _, parent):
        '''
        Transforms an fparser2 Return_Stmt to the PSyIR representation.

        Note that this method contains ignored arguments to comform with
        the handler(node, parent) method interface.

        :param parent: Parent node of the PSyIR node we are constructing.
        :type parent: :py:class:`psyclone.psyGen.Node`
        :return: PSyIR representation of node
        :rtype: :py:class:`psyclone.psyGen.Return`
        '''
        return Return(parent=parent)

    def _assignment_handler(self, node, parent):
        '''
        Transforms an fparser2 Assignment_Stmt to the PSyIR representation.

        :param node: node in fparser2 AST.
        :type node: :py:class:`fparser.two.Fortran2003.Assignment_Stmt`
        :param parent: Parent node of the PSyIR node we are constructing.
        :type parent: :py:class:`psyclone.psyGen.Node`

        :returns: PSyIR representation of node.
        :rtype: :py:class:`psyclone.psyGen.Assignment`
        '''
        assignment = Assignment(node, parent=parent)
        self.process_nodes(parent=assignment, nodes=[node.items[0]],
                           nodes_parent=node)
        self.process_nodes(parent=assignment, nodes=[node.items[2]],
                           nodes_parent=node)

        return assignment

    def _unary_op_handler(self, node, parent):
        '''
        Transforms an fparser2 UnaryOpBase to the PSyIR representation.

        :param node: node in fparser2 AST.
        :type node: :py:class:`fparser.two.utils.UnaryOpBase`
        :param parent: Parent node of the PSyIR node we are constructing.
        :type parent: :py:class:`psyclone.psyGen.Node`
        :return: PSyIR representation of node
        :rtype: :py:class:`psyclone.psyGen.UnaryOperation`
        '''
        # Get the operator
        operator = node.items[0]

        unary_op = UnaryOperation(operator, parent=parent)
        self.process_nodes(parent=unary_op, nodes=[node.items[1]],
                           nodes_parent=node)

        return unary_op

    def _binary_op_handler(self, node, parent):
        '''
        Transforms an fparser2 BinaryOp to the PSyIR representation.

        :param node: node in fparser2 AST.
        :type node: :py:class:`fparser.two.utils.BinaryOpBase`
        :param parent: Parent node of the PSyIR node we are constructing.
        :type parent: :py:class:`psyclone.psyGen.Node`
        :returns: PSyIR representation of node
        :rtype: :py:class:`psyclone.psyGen.BinaryOperation`
        '''
        # Get the operator
        operator = node.items[1]

        binary_op = BinaryOperation(operator, parent=parent)
        self.process_nodes(parent=binary_op, nodes=[node.items[0]],
                           nodes_parent=node)
        self.process_nodes(parent=binary_op, nodes=[node.items[2]],
                           nodes_parent=node)

        return binary_op

    def _name_handler(self, node, parent):
        '''
        Transforms an fparser2 Name to the PSyIR representation.

        :param node: node in fparser2 AST.
        :type node: :py:class:`fparser.two.Fortran2003.Name`
        :param parent: Parent node of the PSyIR node we are constructing.
        :type parent: :py:class:`psyclone.psyGen.Node`
        :returns: PSyIR representation of node
        :rtype: :py:class:`psyclone.psyGen.Reference`
        '''
        return Reference(node.string, parent)

    def _parenthesis_handler(self, node, parent):
        '''
        Transforms an fparser2 Parenthesis to the PSyIR representation.
        This means ignoring the parentheis and process the fparser2 children
        inside.

        :param node: node in fparser2 AST.
        :type node: :py:class:`fparser.two.Fortran2003.Parenthesis`
        :param parent: Parent node of the PSyIR node we are constructing.
        :type parent: :py:class:`psyclone.psyGen.Node`
        :returns: PSyIR representation of node
        :rtype: :py:class:`psyclone.psyGen.Node`
        '''
        # Use the items[1] content of the node as it contains the required
        # information (items[0] and items[2] just contain the left and right
        # brackets as strings so can be disregarded.
        return self._create_child(node.items[1], parent)

    def _part_ref_handler(self, node, parent):
        '''
        Transforms an fparser2 Part_Ref to the PSyIR representation.

        :param node: node in fparser2 AST.
        :type node: :py:class:`fparser.two.Fortran2003.Part_Ref`
        :param parent: Parent node of the PSyIR node we are constructing.
        :type parent: :py:class:`psyclone.psyGen.Node`
        :returns: PSyIR representation of node
        :rtype: :py:class:`psyclone.psyGen.Array`
        '''
        from fparser.two import Fortran2003

        reference_name = node.items[0].string
        array = Array(reference_name, parent)

        if isinstance(node.items[1], Fortran2003.Section_Subscript_List):
            subscript_list = node.items[1].items

            self.process_nodes(parent=array, nodes=subscript_list,
                               nodes_parent=node.items[1])
        else:
            # When there is only one dimension fparser does not have
            # a Subscript_List
            self.process_nodes(parent=array, nodes=[node.items[1]],
                               nodes_parent=node)

        return array

    def _number_handler(self, node, parent):
        '''
        Transforms an fparser2 NumberBase to the PSyIR representation.

        :param node: node in fparser2 AST.
        :type node: :py:class:`fparser.two.utils.NumberBase`
        :param parent: Parent node of the PSyIR node we are constructing.
        :type parent: :py:class:`psyclone.psyGen.Node`
        :returns: PSyIR representation of node
        :rtype: :py:class:`psyclone.psyGen.Literal`
        '''
        return Literal(str(node.items[0]), parent=parent)


@six.add_metaclass(abc.ABCMeta)
class SymbolInterface(object):
    '''
    Abstract base class for capturing the access mechanism for symbols that
    represent data that exists outside the section of code being represented
    in the PSyIR.

    :param access: How the symbol is accessed within the section of code or \
                   None (if unknown).
    :type access: :py:class:`psyclone.psyGen.SymbolAccess`
    '''
    def __init__(self, access=None):
        self._access = None
        # Use the setter as that has error checking
        if not access:
            self.access = Symbol.Access.UNKNOWN
        else:
            self.access = access

    @abc.abstractmethod
    def is_argument(self):
        '''
        Getter for whether or not this Interface represents data that is
        passed by argument. Must be implemented by sub-class.
        '''

    @property
    def access(self):
        '''
        :returns: the access-type for this symbol.
        :rtype: :py:class:`psyclone.psyGen.Symbol.Access`
        '''
        return self._access

    @access.setter
    def access(self, value):
        '''
        Setter for the access type of this symbol.

        :param value: the new access type.
        :type value: :py:class:`psyclon.psyGen.SymbolAccess`

        :raises TypeError: if the supplied value is not of the correct type.
        '''
        if not isinstance(value, Symbol.Access):
            raise TypeError("SymbolInterface.access must be a 'Symbol.Access' "
                            "but got '{0}'.".format(type(value)))
        self._access = value


class Symbol(object):
    '''
    Symbol item for the Symbol Table. It contains information about: the name,
    the datatype, the shape (in column-major order) and, for a symbol
    representing data that exists outside of the local scope, the interface
    to that symbol (i.e. the mechanism by which it is accessed).

    :param str name: Name of the symbol.
    :param str datatype: Data type of the symbol. (One of \
                     :py:attr:`psyclone.psyGen.Symbol.valid_data_types`.)
    :param list shape: Shape of the symbol in column-major order (leftmost \
                       index is contiguous in memory). Each entry represents \
                       an array dimension. If it is 'None' the extent of that \
                       dimension is unknown, otherwise it holds an integer \
                       literal or a reference to an integer symbol with the \
                       extent. If it is an empty list then the symbol \
                       represents a scalar.
    :param interface: Object describing the interface to this symbol (i.e. \
                      whether it is passed as a routine argument or accessed \
                      in some other way) or None if the symbol is local.
    :type interface: :py:class:`psyclone.psyGen.SymbolInterface` or NoneType.
    :param constant_value: Sets a fixed known value for this \
                           Symbol. If the value is None (the default) \
                           then this symbol is not a constant. The \
                           datatype of the constant value must be \
                           compatible with the datatype of the symbol.
    :type constant_value: int, str or bool

    :raises NotImplementedError: Provided parameters are not supported yet.
    :raises TypeError: Provided parameters have invalid error type.
    :raises ValueError: Provided parameters contain invalid values.

    '''
<<<<<<< HEAD
    ## Tuple with the valid datatypes.
    valid_data_types = ('real',  # Floating point
                        'integer',
                        'character',
                        'boolean',
                        'deferred')  # Type of this symbol not yet determined
    ## Mapping from supported data types for constant values to
    #  internal Python types
=======
    # Tuple with the valid values for the access attribute.
    valid_scope_types = ('local', 'global_argument')
    # Tuple with the valid datatypes.
    valid_data_types = ('real', 'integer', 'character', 'boolean')
    # Mapping from supported data types for constant values to
    # internal Python types
>>>>>>> b74ac3be
    mapping = {'integer': int, 'character': str, 'boolean': bool}

    class Access(Enum):
        '''
        Enumeration for the different types of access that a Symbol is
        permitted to have.

        '''
        ## The symbol is only ever read within the current scoping block.
        READ = 1
        ## The first access of the symbol in the scoping block is a write and
        # therefore any value that it may have had upon entry is discarded.
        WRITE = 2
        ## The first access of the symbol in the scoping block is a read but
        # it is subsequently written to.
        READWRITE = 3
        ## The way in which the symbol is accessed in the scoping block is
        # unknown
        UNKNOWN = 4

    class Argument(SymbolInterface):
        '''
        Captures the interface to a symbol that is accessed as a routine
        argument.

        :param access: how the symbol is accessed within the local scope.
        :type access: :py:class:`psyclone.psyGen.Symbol.Access`
        '''
        def __init__(self, access=None):
            super(Symbol.Argument, self).__init__(access=access)
            self._pass_by_value = False

        @property
        def is_argument(self):
            '''
            :returns: Whether or not this symbol is a routine argument.
            :rtype: bool
            '''
            return True

        def __str__(self):
            return "Argument(pass-by-value={0})".format(self._pass_by_value)

    class FortranGlobal(SymbolInterface):
        '''
        Describes the interface to a Fortran Symbol representing data that
        exists outside of the local scope but is not supplied as a routine
        argument.

        :param str module_use: the name of the Fortran module from which the \
                               symbol is imported.
        :param access: the manner in which the Symbol is accessed in the \
                       associated code section. If None is supplied then the \
                       access is Symbol.Access.UNKNOWN.
        :type access: :py:class:`psyclone.psyGen.Symbol.Access` or None.
        '''
        def __init__(self, module_use, access=None):
            self._module_name = ""
            super(Symbol.FortranGlobal, self).__init__(access=access)
            self.module_name = module_use

        def __str__(self):
            return "FortranModule({0})".format(self.module_name)

        @property
        def module_name(self):
            '''
            :returns: the name of the Fortran module from which the symbol is \
                      imported or None if it is not a module variable.
            :rtype: str or None
            '''
            return self._module_name

        @module_name.setter
        def module_name(self, value):
            '''
            Setter for the name of the Fortran module from which this symbol
            is imported.

            :param str value: the name of the Fortran module.

            :raises TypeError: if the supplied value is not a str.
            :raises ValueError: if the supplied string is not at least one \
                                character long.
            '''
            if not isinstance(value, str):
                raise TypeError("module_name must be a str but got '{0}'".
                                format(type(value)))
            if not value:
                raise ValueError("module_name must be one or more characters "
                                 "long")
            self._module_name = value

        @property
        def is_argument(self):
            '''
            :returns: Whether or not this symbol is a routine argument.
            :rtype: bool
            '''
            return False

    def __init__(self, name, datatype, shape=None, constant_value=None,
                 interface=None):

        self._name = name

        if datatype not in Symbol.valid_data_types:
            raise NotImplementedError(
                "Symbol can only be initialised with {0} datatypes but found "
                "'{1}'.".format(str(Symbol.valid_data_types), datatype))
        self._datatype = datatype

        if shape is None:
            shape = []
        elif not isinstance(shape, list):
            raise TypeError("Symbol shape attribute must be a list.")

        for dimension in shape:
            if isinstance(dimension, Symbol):
                if dimension.datatype != "integer" or dimension.shape:
                    raise TypeError(
                        "Symbols that are part of another symbol shape can "
                        "only be scalar integers, but found '{0}'."
                        "".format(str(dimension)))
            elif not isinstance(dimension, (type(None), int)):
                raise TypeError("Symbol shape list elements can only be "
                                "'Symbol', 'integer' or 'None'.")
        self._shape = shape
        # The following attributes have setter methods (with error checking)
        self._constant_value = None
        self._interface = None
        # If an interface is specified for this symbol then the data with
        # which it is associated must exist outside of this kernel.
        self.interface = interface
        self.constant_value = constant_value

    @property
    def name(self):
        '''
        :returns: Name of the Symbol.
        :rtype: str
        '''
        return self._name

    @property
    def datatype(self):
        '''
        :returns: Datatype of the Symbol.
        :rtype: str
        '''
        return self._datatype

    @property
    def access(self):
        '''
        :returns: How this symbol is accessed (read, readwrite etc.) within \
                  the local scope.
        :rtype: :py:class:`psyclone.psyGen.Symbol.Access` or NoneType.
        '''
        if self._interface:
            return self._interface.access
        # This symbol has no interface info and therefore is local
        return None

    @property
    def shape(self):
        '''
        :returns: Shape of the symbol in column-major order (leftmost \
                  index is contiguous in memory). Each entry represents \
                  an array dimension. If it is 'None' the extent of that \
                  dimension is unknown, otherwise it holds an integer \
                  literal or a reference to an integer symbol with the \
                  extent. If it is an empty list then the symbol \
                  represents a scalar.
        :rtype: list
        '''
        return self._shape

    @property
    def scope(self):
        '''
        :returns: Whether the symbol is 'local' (just exists inside the \
                  kernel scope) or 'global' (data also lives outside the \
                  kernel). Global-scoped symbols must have an associated \
                  'interface' that specifies the mechanism by which the \
                  kernel accesses the associated data.
        :rtype: str
        '''
        if self._interface:
            return "global"
        return "local"

    @property
    def interface(self):
        '''
        :returns: the an object describing the external interface to \
                  this Symbol or None (if it is local).
        :rtype: Sub-class of :py:class:`psyclone.psyGen.SymbolInterface` or \
                NoneType.
        '''
        return self._interface

    @interface.setter
    def interface(self, value):
        '''
        Setter for the Interface associated with this Symbol.

        :param value: an Interface object describing how the Symbol is \
                      accessed by the code or None if it is local.
        :type value: Sub-class of :py:class:`psyclone.psyGen.SymbolInterface` \
                     or NoneType.

        :raises TypeError: if the supplied `value` is of the wrong type.
        '''
        if value is not None and not isinstance(value, SymbolInterface):
            raise TypeError("The interface to a Symbol must be a "
                            "SymbolInterface or None but got '{0}'".
                            format(type(value)))
        self._interface = value

    @property
    def is_constant(self):
        '''
        :returns: Whether the symbol is a constant with a fixed known \
        value (True) or not (False).
        :rtype: bool

        '''
        return self._constant_value is not None

    @property
    def is_scalar(self):
        '''
        :returns: True if this symbol is a scalar and False otherwise.
        :rtype: bool

        '''
        # If the shape variable is an empty list then this symbol is a
        # scalar.
        return self.shape == []

    @property
    def is_array(self):
        '''
        :returns: True if this symbol is an array and False otherwise.
        :rtype: bool

        '''
        # The assumption in this method is that if this symbol is not
        # a scalar then it is an array. If this assumption becomes
        # invalid then this logic will need to be changed
        # appropriately.
        return not self.is_scalar

    @property
    def constant_value(self):
        '''
        :returns: The fixed known value for this symbol if one has \
        been set or None if not.
        :rtype: int, str, bool or NoneType

        '''
        return self._constant_value

    @constant_value.setter
    def constant_value(self, new_value):
        '''
        :param constant_value: Set or change the fixed known value of \
        the constant for this Symbol. If the value is None then this \
        symbol does not have a fixed constant. The datatype of \
        new_value must be compatible with the datatype of the symbol.
        :type constant_value: int, str or bool

        :raises ValueError: If a non-None value is provided and 1) \
        this Symbol instance does not have local scope, or 2) this \
        Symbol instance is not a scalar (as the shape attribute is not \
        empty), or 3) a constant value is provided but the type of the \
        value does not support this, or 4) the type of the value \
        provided is not compatible with the datatype of this Symbol \
        instance.

        '''
        if new_value is not None:
            if self.scope != "local":
                raise ValueError(
                    "Symbol with a constant value is currently limited to "
                    "having local scope but found '{0}'.".format(self.scope))
            if self.is_array:
                raise ValueError(
                    "Symbol with a constant value must be a scalar but the "
                    "shape attribute is not empty.")
            try:
                lookup = Symbol.mapping[self.datatype]
            except KeyError:
                raise ValueError(
                    "A constant value is not currently supported for "
                    "datatype '{0}'.".format(self.datatype))
            if not isinstance(new_value, lookup):
                raise ValueError(
                    "This Symbol instance's datatype is '{0}' which means "
                    "the constant value is expected to be '{1}' but found "
                    "'{2}'.".format(self.datatype,
                                    Symbol.mapping[self.datatype],
                                    type(new_value)))
        self._constant_value = new_value

    def gen_c_definition(self):
        '''
        Generates string representing the C language definition of the symbol.

        :returns: The C definition of the symbol.
        :rtype: str
        :raises NotImplementedError: if there are some symbol types or nodes \
                                     which are not implemented yet.
        '''
        code = ""
        if self.datatype == "real":
            code = code + "double "
        elif self.datatype == "integer":
            code = code + "int "
        elif self.datatype == "character":
            code = code + "char "
        elif self.datatype == "boolean":
            code = code + "bool "
        else:
            raise NotImplementedError(
                "Could not generate the C definition for the variable '{0}', "
                "type '{1}' is currently not supported."
                "".format(self.name, self.datatype))

        # If the argument is an array, in C language we define it
        # as an unaliased pointer.
        if self.is_array:
            code += "* restrict "

        code += self.name
        return code

    def __str__(self):
        ret = self.name + ": <" + self.datatype + ", "
        if self.is_array:
            ret += "Array["
            for dimension in self.shape:
                if isinstance(dimension, Symbol):
                    ret += dimension.name
                elif isinstance(dimension, int):
                    ret += str(dimension)
                elif dimension is None:
                    ret += "'Unknown bound'"
                else:
                    raise InternalError(
                        "Symbol shape list elements can only be 'Symbol', "
                        "'integer' or 'None', but found '{0}'."
                        "".format(type(dimension)))
                ret += ", "
            ret = ret[:-2] + "]"  # Deletes last ", " and adds "]"
        else:
            ret += "Scalar"
        if self.interface:
            ret += ", global=" + str(self.interface)
        else:
            ret += ", local"
        if self.is_constant:
            ret += ", constant_value={0}".format(self.constant_value)
        return ret + ">"

    def copy(self):
        '''Create and return a copy of this object. Any references to the
        original will not be affected so the copy will not be referred
        to by any other object.

        :returns: A symbol object with the same properties as this \
                  symbol object.
        :rtype: :py:class:`psyclone.psyGen.Symbol`

        '''
        return Symbol(self.name, self.datatype, shape=self.shape[:],
                      constant_value=self.constant_value,
                      interface=self.interface)

    def copy_properties(self, symbol_in):
        '''Replace all properties in this object with the properties from
        symbol_in, apart from the name which is immutable.

        :param symbol_in: The symbol from which the properties are \
                          copied from.
        :type symbol_in: :py:class:`psyclone.psyGen.Symbol`

        :raises TypeError: If the argument is not the expected type.

        '''
        if not isinstance(symbol_in, Symbol):
            raise TypeError("Argument should be of type 'Symbol' but found "
                            "'{0}'.".format(type(symbol_in).__name__))

        self._datatype = symbol_in.datatype
        self._shape = symbol_in.shape[:]
        self._constant_value = symbol_in.constant_value
        self._interface = symbol_in.interface


class SymbolTable(object):
    '''
    Encapsulates the symbol table and provides methods to add new symbols
    and look up existing symbols. It is implemented as a single scope
    symbol table (nested scopes not supported).

    :param kernel: Reference to the KernelSchedule to which this symbol table \
        belongs.
    :type kernel: :py:class:`psyclone.psyGen.KernelSchedule` or NoneType
    '''
    # TODO: (Issue #321) Explore how the SymbolTable overlaps with the
    # NameSpace class functionality.
    def __init__(self, kernel=None):
        # Dict of Symbol objects with the symbol names as keys.
        self._symbols = {}
        # Ordered list of the arguments.
        self._argument_list = []
        # Reference to KernelSchedule to which this symbol table belongs.
        self._kernel = kernel

    def add(self, new_symbol):
        '''Add a new symbol to the symbol table.

        :param new_symbol: The symbol to add to the symbol table.
        :type new_symbol: :py:class:`psyclone.psyGen.Symbol`

        :raises KeyError: If the symbol name is already in use.

        '''
        if new_symbol.name in self._symbols:
            raise KeyError("Symbol table already contains a symbol with"
                           " name '{0}'.".format(new_symbol.name))
        self._symbols[new_symbol.name] = new_symbol

    def swap_symbol_properties(self, symbol1, symbol2):
        '''Swaps the properties of symbol1 and symbol2 apart from the symbol
        name. Argument list positions are also updated appropriately.

        :param symbol1: The first symbol.
        :type symbol1: :py:class:`psyclone.psyGen.Symbol`
        :param symbol2: The second symbol.
        :type symbol2: :py:class:`psyclone.psyGen.Symbol`

        :raises KeyError: If either of the supplied symbols are not in \
                          the symbol table.
        :raises TypeError: If the supplied arguments are not symbols, \
                 or the names of the symbols are the same in the SymbolTable \
                 instance.

        '''
        for symbol in [symbol1, symbol2]:
            if not isinstance(symbol, Symbol):
                raise TypeError("Arguments should be of type 'Symbol' but "
                                "found '{0}'.".format(type(symbol).__name__))
            if symbol.name not in self._symbols:
                raise KeyError("Symbol '{0}' is not in the symbol table."
                               "".format(symbol.name))
        if symbol1.name == symbol2.name:
            raise ValueError("The symbols should have different names, but "
                             "found '{0}' for both.".format(symbol1.name))

        tmp_symbol = symbol1.copy()
        symbol1.copy_properties(symbol2)
        symbol2.copy_properties(tmp_symbol)

        # Update argument list if necessary
        index1 = None
        if symbol1 in self._argument_list:
            index1 = self._argument_list.index(symbol1)
        index2 = None
        if symbol2 in self._argument_list:
            index2 = self._argument_list.index(symbol2)
        if index1 is not None:
            self._argument_list[index1] = symbol2
        if index2 is not None:
            self._argument_list[index2] = symbol1

    def specify_argument_list(self, argument_symbols):
        '''
        Sets-up the internal list storing the order of the arguments to this
        kernel.

        :param list argument_symbols: Ordered list of the Symbols representing\
                                      the kernel arguments.

        :raises ValueError: If the new argument_list is not consistent with \
                            the existing entries in the SymbolTable.

        '''
        self._validate_arg_list(argument_symbols)
        self._argument_list = argument_symbols[:]

    def lookup(self, name):
        '''
        Look up a symbol in the symbol table.

        :param str name: Name of the symbol
        :raises KeyError: If the given name is not in the Symbol Table.

        '''
        try:
            return self._symbols[name]
        except KeyError:
            raise KeyError("Could not find '{0}' in the Symbol Table."
                           "".format(name))

    def __contains__(self, key):
        '''Check if the given key is part of the Symbol Table.

        :param str key: key to check for existance.
        :returns: Whether the Symbol Table contains the given key.
        :rtype: bool
        '''
        return key in self._symbols

    @property
    def argument_list(self):
        '''
        Checks that the contents of the SymbolTable are self-consistent
        and then returns the list of kernel arguments.

        :returns: Ordered list of arguments.
        :rtype: list of :py:class:`psyclone.psyGen.Symbol`

        :raises InternalError: If the entries of the SymbolTable are not \
                               self-consistent.

        '''
        try:
            self._validate_arg_list(self._argument_list)
            self._validate_non_args()
        except ValueError as err:
            # If the SymbolTable is inconsistent at this point then
            # we have an InternalError.
            raise InternalError(str(err.args))
        return self._argument_list

    @staticmethod
    def _validate_arg_list(arg_list):
        '''
        Checks that the supplied list of Symbols are valid kernel arguments.

        :param arg_list: the proposed kernel arguments.
        :type param_list: list of :py:class:`psyclone.psyGen.Symbol`

        :raises TypeError: if any item in the supplied list is not a Symbol.
        :raises ValueError: if any of the symbols has no Interface.
        :raises ValueError: if any of the symbols has an Interface that is \
                            not a :py:class:`psyclone.psyGen.Symbol.Argument`.

        '''
        for symbol in arg_list:
            if not isinstance(symbol, Symbol):
                raise TypeError("Expected a list of Symbols but found an "
                                "object of type '{0}'.".format(type(symbol)))
            # All symbols in the argument list must have a
            # 'Symbol.Argument' interface
            if symbol.scope == 'local':
                raise ValueError(
                    "Symbol '{0}' is listed as a kernel argument but has "
                    "no associated Interface.".format(str(symbol)))
            if not isinstance(symbol.interface, Symbol.Argument):
                raise ValueError(
                    "Symbol '{0}' is listed as a kernel argument but has "
                    "an interface of type '{1}' rather than "
                    "Symbol.Argument".format(str(symbol),
                                             type(symbol.interface)))

    def _validate_non_args(self):
        '''
        Performs internal consistency checks on the current entries in the
        SymbolTable that do not represent kernel arguments.

        :raises ValueError: If a symbol that is not in the argument list \
                            has a Symbol.Argument interface.

        '''
        for symbol in self._symbols.values():
            if symbol not in self._argument_list:
                # Symbols not in the argument list must not have a
                # Symbol.Argument interface
                if symbol.interface and isinstance(symbol.interface,
                                                   Symbol.Argument):
                    raise ValueError(
                        "Symbol '{0}' is not listed as a kernel argument and "
                        "yet has a Symbol.Argument interface.".format(
                            str(symbol)))

    @property
    def local_symbols(self):
        '''
        :returns:  List of local symbols.
        :rtype: list of :py:class:`psyclone.psyGen.Symbol`
        '''
        return [sym for sym in self._symbols.values() if sym.scope == "local"]

    def gen_c_local_variables(self, indent=0):
        '''
        Generate C code that defines all local symbols in the Symbol Table.

        :param int indent: Indentation level
        :returns: C languague definition of the local symbols.
        :rtype: str
        '''
        code = ""
        for symbol in self.local_symbols:
            code += Node.indent(indent) + symbol.gen_c_definition() + ";\n"
        return code

    def gen_ocl_argument_list(self, indent=0):
        '''
        Generate OpenCL argument list.

        :raises NotImplementedError: is an abstract method.
        '''
        raise NotImplementedError(
            "A generic implementation of this method is not available.")

    def gen_ocl_iteration_indices(self, indent=0):
        '''
        Generate OpenCL iteration indices declaration.

        :raises NotImplementedError: is an abstract method.
        '''
        raise NotImplementedError(
            "A generic implementation of this method is not available.")

    def gen_ocl_array_length(self, indent=0):
        '''
        Generate OpenCL array length variable declarations.

        :raises NotImplementedError: is an abstract method.
        '''
        raise NotImplementedError(
            "A generic implementation of this method is not available.")

    def view(self):
        '''
        Print a representation of this Symbol Table to stdout.
        '''
        print(str(self))

    def __str__(self):
        return ("Symbol Table:\n" +
                "\n".join(map(str, self._symbols.values())) +
                "\n")


class KernelSchedule(Schedule):
    '''
    A kernelSchedule inherits the functionality from Schedule and adds a symbol
    table to keep a record of the declared variables and their attributes.

    :param str name: Kernel subroutine name
    '''

    def __init__(self, name):
        super(KernelSchedule, self).__init__(sequence=None, parent=None)
        self._name = name
        self._symbol_table = SymbolTable(self)

    @property
    def name(self):
        '''
        :returns: Name of the Kernel
        :rtype: str
        '''
        return self._name

    @property
    def symbol_table(self):
        '''
        :returns: Table containing symbol information for the kernel.
        :rtype: :py:class:`psyclone.psyGen.SymbolTable`
        '''
        return self._symbol_table

    def view(self, indent=0):
        '''
        Print a text representation of this node to stdout and then
        call the view() method of any children.

        :param int indent: Depth of indent for output text
        '''
        print(self.indent(indent) + self.coloured_text + "[name:'" + self._name
              + "']")
        for entity in self._children:
            entity.view(indent=indent + 1)

    def gen_ocl(self, indent=0):
        '''
        Generate a string representation of this node in the OpenCL language.

        :param int indent: Depth of indent for the output string.
        :returns: OpenCL language code representing the node.
        :rtype: str
        '''
        raise NotImplementedError(
            "A generic implementation of this method is not available.")

    def __str__(self):
        result = "KernelSchedule[name:'" + self._name + "']:\n"
        for entity in self._children:
            result += str(entity)+"\n"
        result += "End Schedule"
        return result


class CodeBlock(Node):
    '''
    Node representing some generic Fortran code that PSyclone does not attempt
    to manipulate. As such it is a leaf in the PSyIR and therefore has no
    children.

    :param statements: list of fparser2 AST nodes representing the Fortran \
                       code constituting the code block.
    :type statements: list of :py:class:`fparser.two.utils.Base`
    :param parent: the parent node of this code block in the PSyIR.
    :type parent: :py:class:`psyclone.psyGen.Node`
    '''
    def __init__(self, statements, parent=None):
        super(CodeBlock, self).__init__(parent=parent)
        # Store a list of the parser objects holding the code associated
        # with this block. We make a copy of the contents of the list because
        # the list itself is a temporary product of the process of converting
        # from the fparser2 AST to the PSyIR.
        self._statements = statements[:]
        # Store references back into the fparser2 AST
        if statements:
            self.ast = self._statements[0]
            self.ast_end = self._statements[-1]
        else:
            self.ast = None
            self.ast_end = None

    @property
    def coloured_text(self):
        '''
        Return the name of this node type with control codes for
        terminal colouring.

        :returns: Name of node + control chars for colour.
        :rtype: str
        '''
        return colored("CodeBlock", SCHEDULE_COLOUR_MAP["CodeBlock"])

    def view(self, indent=0):
        '''
        Print a representation of this node in the schedule to stdout.

        :param int indent: level to which to indent output.
        '''
        print(self.indent(indent) + self.coloured_text + "[" +
              str(list(map(type, self._statements))) + "]")

    def __str__(self):
        return "CodeBlock[{0} statements]".format(len(self._statements))

    def gen_c_code(self, indent=0):
        '''
        Generate a string representation of this node using C language.

        :param int indent: Depth of indent for the output string.
        :raises GenerationError: gen_c_code always fails for CodeBlocks.
        '''
        raise GenerationError("CodeBlock can not be translated to C")


class Assignment(Node):
    '''
    Node representing an Assignment statement. As such it has a LHS and RHS
    as children 0 and 1 respectively.

    :param ast: node in the fparser2 AST representing the assignment.
    :type ast: :py:class:`fparser.two.Fortran2003.Assignment_Stmt.
    :param parent: the parent node of this Assignment in the PSyIR.
    :type parent: :py:class:`psyclone.psyGen.Node`
    '''
    def __init__(self, ast=None, parent=None):
        super(Assignment, self).__init__(ast=ast, parent=parent)

    @property
    def coloured_text(self):
        '''
        Return the name of this node type with control codes for
        terminal colouring.

        :returns: Name of node + control chars for colour.
        :rtype: str
        '''
        return colored("Assignment", SCHEDULE_COLOUR_MAP["Assignment"])

    def view(self, indent=0):
        '''
        Print a representation of this node in the schedule to stdout.

        :param int indent: level to which to indent output.
        '''
        print(self.indent(indent) + self.coloured_text + "[]")
        for entity in self._children:
            entity.view(indent=indent + 1)

    def __str__(self):
        result = "Assignment[]\n"
        for entity in self._children:
            result += str(entity)
        return result

    def gen_c_code(self, indent=0):
        '''
        Generate a string representation of this node using C language.

        :param int indent: Depth of indent for the output string.
        :returns: C language code representing the node.
        :rtype: str
        '''
        if len(self.children) != 2:
            raise GenerationError("Assignment malformed or "
                                  "incomplete. It should have exactly 2 "
                                  "children, but found {0}."
                                  "".format(len(self.children)))

        return self.indent(indent) \
            + self.children[0].gen_c_code() + " = " \
            + self.children[1].gen_c_code() + ";"


class Reference(Node):
    '''
    Node representing a Reference Expression.

    :param ast: node in the fparser2 AST representing the reference.
    :type ast: :py:class:`fparser.two.Fortran2003.Name.
    :param parent: the parent node of this Reference in the PSyIR.
    :type parent: :py:class:`psyclone.psyGen.Node`
    '''
    def __init__(self, reference_name, parent):
        super(Reference, self).__init__(parent=parent)
        self._reference = reference_name

    @property
    def name(self):
        ''' Return the name of the referenced symbol.

        :return: Name of the referenced symbol.
        :rtype: str
        '''
        return self._reference

    @property
    def coloured_text(self):
        '''
        Return the name of this node type with control codes for
        terminal colouring.

        :returns: Name of node + control chars for colour.
        :rtype: str
        '''
        return colored("Reference", SCHEDULE_COLOUR_MAP["Reference"])

    def view(self, indent=0):
        '''
        Print a representation of this node in the schedule to stdout.

        :param int indent: level to which to indent output.
        '''
        print(self.indent(indent) + self.coloured_text + "[name:'"
              + self._reference + "']")

    def __str__(self):
        return "Reference[name:'" + self._reference + "']\n"

    def gen_c_code(self, indent=0):
        '''
        Generate a string representation of this node using C language.

        :param int indent: Depth of indent for the output string.
        :returns: C language code representing the node.
        :rtype: str
        '''
        return self._reference


class UnaryOperation(Node):
    '''
    Node representing a UnaryOperation expression. As such it has one operand
    as child 0, and an attribute with the operator type.

    :param str operator: string representing the unary operator.
    :param parent: the parent node of this UnaryOperation in the PSyIR.
    :type parent: :py:class:`psyclone.psyGen.Node`
    '''
    def __init__(self, operator, parent=None):
        super(UnaryOperation, self).__init__(parent=parent)
        # TODO: (Issue #339) Create an Operator entity to have more robust
        # operators than the current string.
        self._operator = operator

    @property
    def coloured_text(self):
        '''
        Return the name of this node type with control codes for
        terminal colouring.

        :return: Name of node + control chars for colour.
        :rtype: str
        '''
        return colored("UnaryOperation",
                       SCHEDULE_COLOUR_MAP["UnaryOperation"])

    def view(self, indent=0):
        '''
        Print a representation of this node in the schedule to stdout.

        :param int indent: level to which to indent output.
        '''
        print(self.indent(indent) + self.coloured_text + "[operator:'" +
              self._operator + "']")
        for entity in self._children:
            entity.view(indent=indent + 1)

    def __str__(self):
        result = "UnaryOperation[operator:'" + self._operator + "']\n"
        for entity in self._children:
            result += str(entity)
        return result

    def gen_c_code(self, indent=0):
        '''
        Generate a string representation of this node using C language.

        :param int indent: Depth of indent for the output string.
        :return: C language code representing the node.
        :rtype: str
        :raises GenerationError: if the node or its children are invalid.
        '''
        if len(self.children) != 1:
            raise GenerationError("UnaryOperation malformed or "
                                  "incomplete. It should have exactly 1 "
                                  "child, but found {0}."
                                  "".format(len(self.children)))

        return "(" + self._operator + " " \
            + self._children[0].gen_c_code() + ")"


class BinaryOperation(Node):
    '''
    Node representing a BinaryOperator expression. As such it has two operands
    as children 0 and 1, and a attribute with the operator type.

    :param operator: node in the fparser2 AST representing the binary operator.
    :type operator: :py:class:`fparser.two.Fortran2003.BinaryOpBase.
    :param parent: the parent node of this BinaryOperator in the PSyIR.
    :type parent: :py:class:`psyclone.psyGen.Node`
    '''
    def __init__(self, operator, parent=None):
        super(BinaryOperation, self).__init__(parent=parent)
        self.ast = operator
        self._operator = operator

    @property
    def coloured_text(self):
        '''
        Return the name of this node type with control codes for
        terminal colouring.

        :returns: Name of node + control chars for colour.
        :rtype: str
        '''
        return colored("BinaryOperation",
                       SCHEDULE_COLOUR_MAP["BinaryOperation"])

    def view(self, indent=0):
        '''
        Print a representation of this node in the schedule to stdout.

        :param int indent: level to which to indent output.
        '''
        print(self.indent(indent) + self.coloured_text + "[operator:'" +
              self._operator + "']")
        for entity in self._children:
            entity.view(indent=indent + 1)

    def __str__(self):
        result = "BinaryOperation[operator:'" + self._operator + "']\n"
        for entity in self._children:
            result += str(entity)
        return result

    def gen_c_code(self, indent=0):
        '''
        Generate a string representation of this node using C language.

        :param int indent: Depth of indent for the output string.
        :returns: C language code representing the node.
        :rtype: str
        :raises GenerationError: if the node or its children are invalid.
        '''

        if len(self.children) != 2:
            raise GenerationError("BinaryOperation malformed or "
                                  "incomplete. It should have exactly 2 "
                                  "children, but found {0}."
                                  "".format(len(self.children)))

        return "(" + self._children[0].gen_c_code() + " " \
            + self._operator + " " \
            + self._children[1].gen_c_code() + ")"


class Array(Reference):
    '''
    Node representing an Array reference. As such it has a reference and a
    subscript list as children 0 and 1, respectively.

    :param ast: node in the fparser2 AST representing array.
    :type ast: :py:class:`fparser.two.Fortran2003.Part_Ref.
    :param parent: the parent node of this Array in the PSyIR.
    :type parent: :py:class:`psyclone.psyGen.Node`
    '''
    def __init__(self, reference_name, parent):
        super(Array, self).__init__(reference_name, parent=parent)

    @property
    def coloured_text(self):
        '''
        Return the name of this node type with control codes for
        terminal colouring.

        :returns: Name of node + control chars for colour.
        :rtype: str
        '''
        return colored("ArrayReference", SCHEDULE_COLOUR_MAP["Reference"])

    def view(self, indent=0):
        '''
        Print a representation of this node in the schedule to stdout.

        :param int indent: level to which to indent output.
        '''
        super(Array, self).view(indent)
        for entity in self._children:
            entity.view(indent=indent + 1)

    def __str__(self):
        result = "Array" + super(Array, self).__str__()
        for entity in self._children:
            result += str(entity)
        return result

    def gen_c_code(self, indent=0):
        '''
        Generate a string representation of this node using C language.

        :param int indent: Depth of indent for the output string.
        :returns: C language code representing the node.
        :rtype: str
        '''
        code = super(Array, self).gen_c_code() + "["

        dimensions_remaining = len(self._children)
        if dimensions_remaining < 1:
            raise GenerationError("Array must have at least 1 dimension.")

        # In C array expressions should be reversed from the PSyIR order
        # (column-major to row-major order) and flattened (1D).
        for child in reversed(self._children):
            code = code + child.gen_c_code()
            # For each dimension bigger than one, it needs to write the
            # appropriate operation to flatten the array. By convention,
            # the array dimensions are <name>LEN<DIM>.
            # (e.g. A[3,5,2] -> A[3 * ALEN2 * ALEN1 + 5 * ALEN1 + 2])
            for dim in reversed(range(1, dimensions_remaining)):
                dimstring = self._reference + "LEN" + str(dim)
                code = code + " * " + dimstring
            dimensions_remaining = dimensions_remaining - 1
            code = code + " + "

        code = code[:-3] + "]"  # Delete last ' + ' and close bracket
        return code


class Literal(Node):
    '''
    Node representing a Literal

    :param str value: String representing the literal value.
    :param parent: the parent node of this Literal in the PSyIR.
    :type parent: :py:class:`psyclone.psyGen.Node`
    '''
    def __init__(self, value, parent=None):
        super(Literal, self).__init__(parent=parent)
        self._value = value

    @property
    def coloured_text(self):
        '''
        Return the name of this node type with control codes for
        terminal colouring.

        :returns: Name of node + control chars for colour.
        :rtype: str
        '''
        return colored("Literal", SCHEDULE_COLOUR_MAP["Literal"])

    def view(self, indent=0):
        '''
        Print a representation of this node in the schedule to stdout.

        :param int indent: level to which to indent output.
        '''
        print(self.indent(indent) + self.coloured_text + "["
              + "value:'"+self._value + "']")

    def __str__(self):
        return "Literal[value:'" + self._value + "']\n"

    def gen_c_code(self, indent=0):
        '''
        Generate a string representation of this node using C language.

        :param int indent: Depth of indent for the output string.
        :returns: C language code representing the node.
        :rtype: str
        '''
        return self._value


class Return(Node):
    '''
    Node representing a Return statement (subroutine break without return
    value).

    :param parent: the parent node of this Return in the PSyIR.
    :type parent: :py:class:`psyclone.psyGen.Node`
    '''
    def __init__(self, parent=None):
        super(Return, self).__init__(parent=parent)

    @property
    def coloured_text(self):
        '''
        Return the name of this node type with control codes for
        terminal colouring.

        :return: Name of node + control chars for colour.
        :rtype: str
        '''
        return colored("Return", SCHEDULE_COLOUR_MAP["Return"])

    def view(self, indent=0):
        '''
        Print a representation of this node in the schedule to stdout.

        :param int indent: level to which to indent output.
        '''
        print(self.indent(indent) + self.coloured_text + "[]")

    def __str__(self):
        return "Return[]\n"

    def gen_c_code(self, indent=0):
        '''
        Generate a string representation of this node using C language.

        :param int indent: Depth of indent for the output string.
        :return: C language code representing the node.
        :rtype: str
        '''
        return self.indent(indent) + "return;"<|MERGE_RESOLUTION|>--- conflicted
+++ resolved
@@ -5965,7 +5965,6 @@
     :raises ValueError: Provided parameters contain invalid values.
 
     '''
-<<<<<<< HEAD
     ## Tuple with the valid datatypes.
     valid_data_types = ('real',  # Floating point
                         'integer',
@@ -5974,14 +5973,6 @@
                         'deferred')  # Type of this symbol not yet determined
     ## Mapping from supported data types for constant values to
     #  internal Python types
-=======
-    # Tuple with the valid values for the access attribute.
-    valid_scope_types = ('local', 'global_argument')
-    # Tuple with the valid datatypes.
-    valid_data_types = ('real', 'integer', 'character', 'boolean')
-    # Mapping from supported data types for constant values to
-    # internal Python types
->>>>>>> b74ac3be
     mapping = {'integer': int, 'character': str, 'boolean': bool}
 
     class Access(Enum):
