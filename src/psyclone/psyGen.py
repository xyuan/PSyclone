# -----------------------------------------------------------------------------
# BSD 3-Clause License
#
# Copyright (c) 2017-2019, Science and Technology Facilities Council.
# All rights reserved.
#
# Redistribution and use in source and binary forms, with or without
# modification, are permitted provided that the following conditions are met:
#
# * Redistributions of source code must retain the above copyright notice, this
#   list of conditions and the following disclaimer.
#
# * Redistributions in binary form must reproduce the above copyright notice,
#   this list of conditions and the following disclaimer in the documentation
#   and/or other materials provided with the distribution.
#
# * Neither the name of the copyright holder nor the names of its
#   contributors may be used to endorse or promote products derived from
#   this software without specific prior written permission.
#
# THIS SOFTWARE IS PROVIDED BY THE COPYRIGHT HOLDERS AND CONTRIBUTORS
# "AS IS" AND ANY EXPRESS OR IMPLIED WARRANTIES, INCLUDING, BUT NOT
# LIMITED TO, THE IMPLIED WARRANTIES OF MERCHANTABILITY AND FITNESS
# FOR A PARTICULAR PURPOSE ARE DISCLAIMED. IN NO EVENT SHALL THE
# COPYRIGHT HOLDER OR CONTRIBUTORS BE LIABLE FOR ANY DIRECT, INDIRECT,
# INCIDENTAL, SPECIAL, EXEMPLARY, OR CONSEQUENTIAL DAMAGES (INCLUDING,
# BUT NOT LIMITED TO, PROCUREMENT OF SUBSTITUTE GOODS OR SERVICES;
# LOSS OF USE, DATA, OR PROFITS; OR BUSINESS INTERRUPTION) HOWEVER
# CAUSED AND ON ANY THEORY OF LIABILITY, WHETHER IN CONTRACT, STRICT
# LIABILITY, OR TORT (INCLUDING NEGLIGENCE OR OTHERWISE) ARISING IN
# ANY WAY OUT OF THE USE OF THIS SOFTWARE, EVEN IF ADVISED OF THE
# POSSIBILITY OF SUCH DAMAGE.
# -----------------------------------------------------------------------------
# Authors R. W. Ford, A. R. Porter and S. Siso, STFC Daresbury Lab
# Modified I. Kavcic, Met Office
# -----------------------------------------------------------------------------

''' This module provides generic support for PSyclone's PSy code optimisation
    and generation. The classes in this method need to be specialised for a
    particular API and implementation. '''

from __future__ import print_function, absolute_import
from enum import Enum
import abc
from collections import OrderedDict
import six
from fparser.two import Fortran2003
from psyclone.configuration import Config
from psyclone.f2pygen import DirectiveGen
from psyclone.core.access_info import VariablesAccessInfo, AccessType

# We use the termcolor module (if available) to enable us to produce
# coloured, textual representations of Invoke schedules. If it's not
# available then we don't use colour.
try:
    from termcolor import colored
except ImportError:
    # We don't have the termcolor package available so provide
    # alternative routine
    def colored(text, _):
        '''
        Returns the supplied text argument unchanged. This is a swap-in
        replacement for when termcolor.colored is not available.

        :param text: Text to return
        :type text: string
        :param _: Fake argument, only required to match interface
                  provided by termcolor.colored
        :returns: The supplied text, unchanged
        :rtype: string
        '''
        return text


# The types of 'intent' that an argument to a Fortran subroutine
# may have
FORTRAN_INTENT_NAMES = ["inout", "out", "in"]

# OMP_OPERATOR_MAPPING is used to determine the operator to use in the
# reduction clause of an OpenMP directive. All code for OpenMP
# directives exists in psyGen.py so this mapping should not be
# overidden.
OMP_OPERATOR_MAPPING = {AccessType.SUM: "+"}

# Names of types of scalar variable
MAPPING_SCALARS = {"iscalar": "iscalar", "rscalar": "rscalar"}


# Valid types of argument to a kernel call
VALID_ARG_TYPE_NAMES = []

# Mapping of access type to operator.
REDUCTION_OPERATOR_MAPPING = {AccessType.SUM: "+"}

# Colour map to use when writing Invoke schedule to terminal. (Requires
# that the termcolor package be installed. If it isn't then output is not
# coloured.) See https://pypi.python.org/pypi/termcolor for details.
SCHEDULE_COLOUR_MAP = {"Schedule": "white",
                       "Loop": "red",
                       "GlobalSum": "cyan",
                       "Directive": "green",
                       "HaloExchange": "blue",
                       "HaloExchangeStart": "yellow",
                       "HaloExchangeEnd": "yellow",
                       "BuiltIn": "magenta",
                       "CodedKern": "magenta",
                       "Profile": "green",
                       "Extract": "green",
                       "If": "red",
                       "Assignment": "blue",
                       "Reference": "yellow",
                       "Operation": "blue",
                       "Literal": "yellow",
                       "Return": "yellow",
                       "CodeBlock": "red"}

# Default indentation string
INDENTATION_STRING = "    "


def object_index(alist, item):
    '''
    A version of the `list.index()` method that checks object identity
    rather that the content of the object.

    TODO this is a workaround for the fact that fparser2 overrides the
    comparison operator for all nodes in the parse tree. See fparser
    issue 174.

    :param alist: single object or list of objects to search.
    :type alist: list or :py:class:`fparser.two.utils.Base`
    :param obj item: object to search for in the list.
    :returns: index of the item in the list.
    :rtype: int
    :raises ValueError: if object is not in the list.
    '''
    if item is None:
        raise InternalError("Cannot search for None item in list.")
    for idx, entry in enumerate(alist):
        if entry is item:
            return idx
    raise ValueError(
        "Item '{0}' not found in list: {1}".format(str(item), alist))


def get_api(api):
    ''' If no API is specified then return the default. Otherwise, check that
    the supplied API is valid.
    :param str api: The PSyclone API to check or an empty string.
    :returns: The API that is in use.
    :rtype: str
    :raises GenerationError: if the specified API is not supported.

    '''
    if api == "":
        api = Config.get().default_api
    else:
        if api not in Config.get().supported_apis:
            raise GenerationError("get_api: Unsupported API '{0}' "
                                  "specified. Supported types are "
                                  "{1}.".format(api,
                                                Config.get().supported_apis))
    return api


def zero_reduction_variables(red_call_list, parent):
    '''zero all reduction variables associated with the calls in the call
    list'''
    if red_call_list:
        from psyclone.f2pygen import CommentGen
        parent.add(CommentGen(parent, ""))
        parent.add(CommentGen(parent, " Zero summation variables"))
        parent.add(CommentGen(parent, ""))
        for call in red_call_list:
            call.zero_reduction_variable(parent)
        parent.add(CommentGen(parent, ""))


def args_filter(arg_list, arg_types=None, arg_accesses=None, arg_meshes=None,
                is_literal=True):
    '''
    Return all arguments in the supplied list that are of type
    arg_types and with access in arg_accesses. If these are not set
    then return all arguments.

    :param arg_list: List of kernel arguments to filter
    :type arg_list: list of :py:class:`psyclone.parse.algorithm.Descriptor`
    :param arg_types: List of argument types (e.g. "GH_FIELD")
    :type arg_types: list of str
    :param arg_accesses: List of access types that arguments must have
    :type arg_accesses: List of \
        :py:class:`psyclone.core.access_type.AccessType`.
    :param arg_meshes: List of meshes that arguments must be on
    :type arg_meshes: list of str
    :param bool is_literal: Whether or not to include literal arguments in \
                            the returned list.
    :returns: list of kernel arguments matching the requirements
    :rtype: list of :py:class:`psyclone.parse.algorithm.Descriptor`
    '''
    arguments = []
    for argument in arg_list:
        if arg_types:
            if argument.type.lower() not in arg_types:
                continue
        if arg_accesses:
            if argument.access not in arg_accesses:
                continue
        if arg_meshes:
            if argument.mesh not in arg_meshes:
                continue
        if not is_literal:
            # We're not including literal arguments so skip this argument
            # if it is literal.
            if argument.is_literal:
                continue
        arguments.append(argument)
    return arguments


class GenerationError(Exception):
    ''' Provides a PSyclone specific error class for errors found during PSy
        code generation. '''
    def __init__(self, value):
        Exception.__init__(self, value)
        self.value = "Generation Error: "+value

    def __str__(self):
        return str(self.value)


class FieldNotFoundError(Exception):
    ''' Provides a PSyclone-specific error class when a field with the
    requested property/ies is not found '''
    def __init__(self, value):
        Exception.__init__(self, value)
        self.value = "Field not found error: "+value

    def __str__(self):
        return str(self.value)


class InternalError(Exception):
    '''
    PSyclone-specific exception for use when an internal error occurs (i.e.
    something that 'should not happen').

    :param str value: the message associated with the error.
    '''
    def __init__(self, value):
        Exception.__init__(self, value)
        self.value = "PSyclone internal error: "+value

    def __str__(self):
        return str(self.value)


class SymbolError(Exception):
    '''
    PSyclone-specific exception for use with errors relating to the SymbolTable
    in the PSyIR.

    :param str value: the message associated with the error.
    '''
    def __init__(self, value):
        Exception.__init__(self, value)
        self.value = "PSyclone SymbolTable error: "+value

    def __str__(self):
        return str(self.value)


class PSyFactory(object):
    '''
    Creates a specific version of the PSy. If a particular api is not
    provided then the default api, as specified in the psyclone.cfg
    file, is chosen.
    '''
    def __init__(self, api="", distributed_memory=None):
        '''Initialises a factory which can create API specific PSY objects.
        :param str api: Name of the API to use.
        :param bool distributed_memory: True if distributed memory should be \
                                        supported.
        '''
        if distributed_memory is None:
            _distributed_memory = Config.get().distributed_memory
        else:
            _distributed_memory = distributed_memory

        if _distributed_memory not in [True, False]:
            raise GenerationError(
                "The distributed_memory flag in PSyFactory must be set to"
                " 'True' or 'False'")
        Config.get().distributed_memory = _distributed_memory
        self._type = get_api(api)

    def create(self, invoke_info):
        '''
        Create the API-specific PSy instance.

        :param invoke_info: information on the invoke()s found by parsing
                            the Algorithm layer.
        :type invoke_info: :py:class:`psyclone.parse.algorithm.FileInfo`

        :returns: an instance of the API-specifc sub-class of PSy.
        :rtype: subclass of :py:class:`psyclone.psyGen.PSy`
        '''
        if self._type == "dynamo0.1":
            from psyclone.dynamo0p1 import DynamoPSy as PSyClass
        elif self._type == "dynamo0.3":
            from psyclone.dynamo0p3 import DynamoPSy as PSyClass
        elif self._type == "gocean0.1":
            from psyclone.gocean0p1 import GOPSy as PSyClass
        elif self._type == "gocean1.0":
            from psyclone.gocean1p0 import GOPSy as PSyClass
        elif self._type == "nemo":
            from psyclone.nemo import NemoPSy as PSyClass
            # For this API, the 'invoke_info' is actually the fparser2 AST
            # of the Fortran file being processed
        else:
            raise GenerationError("PSyFactory: Internal Error: Unsupported "
                                  "api type '{0}' found. Should not be "
                                  "possible.".format(self._type))
        return PSyClass(invoke_info)


class PSy(object):
    '''
    Base class to help manage and generate PSy code for a single
    algorithm file. Takes the invocation information output from the
    function :func:`parse.algorithm.parse` as its input and stores this in a
    way suitable for optimisation and code generation.

    :param FileInfo invoke_info: An object containing the required \
                                 invocation information for code \
                                 optimisation and generation. Produced \
                                 by the function :func:`parse.algorithm.parse`.
    :type invoke_info: :py:class:`psyclone.parse.algorithm.FileInfo`

    For example:

    >>> from psyclone.parse.algorithm import parse
    >>> ast, info = parse("argspec.F90")
    >>> from psyclone.psyGen import PSyFactory
    >>> api = "..."
    >>> psy = PSyFactory(api).create(info)
    >>> print(psy.gen)

    '''
    def __init__(self, invoke_info):
        self._name = invoke_info.name
        self._invokes = None

    def __str__(self):
        return "PSy"

    @property
    def invokes(self):
        return self._invokes

    @property
    def name(self):
        return "psy_"+self._name

    @property
    @abc.abstractmethod
    def gen(self):
        '''Abstract base class for code generation function.
        :param parent: the parent of this Node in the PSyIR.
        :type parent: :py:class:`psyclone.psyGen.Node`.
        '''

    def inline(self, module):
        ''' inline all kernel subroutines into the module that are marked for
            inlining. Avoid inlining the same kernel more than once. '''
        inlined_kernel_names = []
        for invoke in self.invokes.invoke_list:
            schedule = invoke.schedule
            for kernel in schedule.walk(CodedKern):
                if kernel.module_inline:
                    if kernel.name.lower() not in inlined_kernel_names:
                        inlined_kernel_names.append(kernel.name.lower())
                        module.add_raw_subroutine(kernel._kernel_code)


class Invokes(object):
    '''Manage the invoke calls

    :param alg_calls: A list of invoke metadata extracted by the \
    parser.
    :type alg_calls: list of \
    :py:class:`psyclone.parse.algorithm.InvokeCall`
    :param Invoke: An api-specific Invoke class
    :type Invoke: Specialisation of :py:class:`psyclone.psyGen.Invoke`

    '''
    def __init__(self, alg_calls, Invoke):
        self.invoke_map = {}
        self.invoke_list = []
        from psyclone.profiler import Profiler
        for idx, alg_invocation in enumerate(alg_calls):
            my_invoke = Invoke(alg_invocation, idx)
            self.invoke_map[my_invoke.name] = my_invoke
            self.invoke_list.append(my_invoke)
            # Add profiling nodes to schedule if automatic profiling has been
            # requested.
            Profiler.add_profile_nodes(my_invoke.schedule, Loop)

    def __str__(self):
        return "Invokes object containing "+str(self.names)

    @property
    def names(self):
        return self.invoke_map.keys()

    def get(self, invoke_name):
        # add a try here for keyerror
        try:
            return self.invoke_map[invoke_name]
        except KeyError:
            raise RuntimeError("Cannot find an invoke named '{0}' in {1}".
                               format(invoke_name,
                                      str(self.names)))

    def gen_code(self, parent):
        '''
        Create the f2pygen AST for each Invoke in the PSy layer.

        :param parent: the parent node in the AST to which to add content.
        :type parent: `psyclone.f2pygen.ModuleGen`
        '''
        opencl_kernels = []
        for invoke in self.invoke_list:
            invoke.gen_code(parent)
            # If we are generating OpenCL for an Invoke then we need to
            # create routine(s) to set the arguments of the Kernel(s) it
            # calls. We do it here as this enables us to prevent
            # duplication.
            if invoke.schedule.opencl:
                for kern in invoke.schedule.coded_kernels():
                    if kern.name not in opencl_kernels:
                        opencl_kernels.append(kern.name)
                        kern.gen_arg_setter_code(parent)
                # We must also ensure that we have a kernel object for
                # each kernel called from the PSy layer
                self.gen_ocl_init(parent, opencl_kernels)

    @staticmethod
    def gen_ocl_init(parent, kernels):
        '''
        Generates a subroutine to initialise the OpenCL environment and
        construct the list of OpenCL kernel objects used by this PSy layer.

        :param parent: the node in the f2pygen AST representing the module \
                       that will contain the generated subroutine.
        :type parent: :py:class:`psyclone.f2pygen.ModuleGen`
        :param kernels: List of kernel names called by the PSy layer.
        :type kernels: list of str
        '''
        from psyclone.f2pygen import SubroutineGen, DeclGen, AssignGen, \
            CallGen, UseGen, CommentGen, CharDeclGen, IfThenGen

        sub = SubroutineGen(parent, "psy_init")
        parent.add(sub)
        sub.add(UseGen(sub, name="fortcl", only=True,
                       funcnames=["ocl_env_init", "add_kernels"]))
        # Add a logical variable used to ensure that this routine is only
        # executed once.
        sub.add(DeclGen(sub, datatype="logical", save=True,
                        entity_decls=["initialised"],
                        initial_values=[".False."]))
        # Check whether or not this is our first time in the routine
        sub.add(CommentGen(sub, " Check to make sure we only execute this "
                           "routine once"))
        ifthen = IfThenGen(sub, ".not. initialised")
        sub.add(ifthen)
        ifthen.add(AssignGen(ifthen, lhs="initialised", rhs=".True."))

        # Initialise the OpenCL environment
        ifthen.add(CommentGen(ifthen,
                              " Initialise the OpenCL environment/device"))
        ifthen.add(CallGen(ifthen, "ocl_env_init"))

        # Create a list of our kernels
        ifthen.add(CommentGen(ifthen,
                              " The kernels this PSy layer module requires"))
        nkernstr = str(len(kernels))

        # Declare array of character strings
        ifthen.add(CharDeclGen(
            ifthen, length="30",
            entity_decls=["kernel_names({0})".format(nkernstr)]))
        for idx, kern in enumerate(kernels):
            ifthen.add(AssignGen(ifthen, lhs="kernel_names({0})".format(idx+1),
                                 rhs='"{0}"'.format(kern)))
        ifthen.add(CommentGen(ifthen,
                              " Create the OpenCL kernel objects. Expects "
                              "to find all of the compiled"))
        ifthen.add(CommentGen(ifthen, " kernels in PSYCLONE_KERNELS_FILE."))
        ifthen.add(CallGen(ifthen, "add_kernels", [nkernstr, "kernel_names"]))


class NameSpaceFactory(object):
    # storage for the instance reference
    _instance = None

    def __init__(self, reset=False):
        """ Create singleton instance """
        # Check whether we already have an instance
        if NameSpaceFactory._instance is None or reset:
            # Create and remember instance
            NameSpaceFactory._instance = NameSpace()

    def create(self):
        return NameSpaceFactory._instance


class NameSpace(object):
    '''keeps a record of reserved names and used names for clashes and
        provides a new name if there is a clash. '''

    def __init__(self, case_sensitive=False):
        self._reserved_names = []
        self._added_names = []
        self._context = {}
        self._case_sensitive = case_sensitive

    def create_name(self, root_name=None, context=None, label=None):
        '''Returns a unique name. If root_name is supplied, the name returned
            is based on this name, otherwise one is made up.  If
            context and label are supplied and a previous create_name
            has been called with the same context and label then the
            name provided by the previous create_name is returned.
        '''
        # make up a base name if one has not been supplied
        if root_name is None:
            root_name = "anon"
        # if not case sensitive then make the name lower case
        if not self._case_sensitive:
            lname = root_name.lower()
        else:
            lname = root_name
        # check context and label validity
        if context is None and label is not None or \
                context is not None and label is None:
            raise RuntimeError(
                "NameSpace:create_name() requires both context and label to "
                "be set")

        # if the same context and label have already been supplied
        # then return the previous name
        if context is not None and label is not None:
            # labels may have spurious white space
            label = label.strip()
            if not self._case_sensitive:
                label = label.lower()
                context = context.lower()
            if context in self._context:
                if label in self._context[context]:
                    # context and label have already been supplied
                    return self._context[context][label]
            else:
                # initialise the context so we can add the label value later
                self._context[context] = {}

        # create our name
        if lname not in self._reserved_names and \
                lname not in self._added_names:
            proposed_name = lname
        else:
            count = 1
            proposed_name = lname + "_" + str(count)
            while proposed_name in self._reserved_names or \
                    proposed_name in self._added_names:
                count += 1
                proposed_name = lname+"_"+str(count)

        # store our name
        self._added_names.append(proposed_name)
        if context is not None and label is not None:
            self._context[context][label] = proposed_name

        return proposed_name

    def add_reserved_name(self, name):
        ''' adds a reserved name. create_name() will not return this name '''
        if not self._case_sensitive:
            lname = name.lower()
        else:
            lname = name
        # silently ignore if this is already a reserved name
        if lname not in self._reserved_names:
            if lname in self._added_names:
                raise RuntimeError(
                    "attempted to add a reserved name to a namespace that"
                    " has already used that name")
            self._reserved_names.append(lname)

    def add_reserved_names(self, names):
        ''' adds a list of reserved names '''
        for name in names:
            self.add_reserved_name(name)


class Invoke(object):
    ''' Manage an individual invoke call '''

    def __str__(self):
        return self._name+"("+", ".join([str(arg) for arg in
                                         self._alg_unique_args])+")"

    def __init__(self, alg_invocation, idx, schedule_class,
                 reserved_names=None):
        '''Constructs an invoke object. Parameters:

        :param alg_invocation:
        :type alg_invocation:
        :param idx: Position/index of this invoke call in the subroutine.
            If not None, this number is added to the name ("invoke_").
        :type idx: Integer.
        :param schedule_class: The schedule class to create for this invoke.
        :type schedule_class: :py:class:`psyclone.psyGen.InvokeSchedule`.
        :param reserved_names: Optional argument: list of reserved names,
               i.e. names that should not be used e.g. as psyclone created
               variable name.
        :type reserved_names: List of strings.
        '''

        self._name = "invoke"
        self._alg_unique_args = []

        if alg_invocation is None and idx is None:
            return

        # create a name for the call if one does not already exist
        if alg_invocation.name is not None:
            self._name = alg_invocation.name
        elif len(alg_invocation.kcalls) == 1 and \
                alg_invocation.kcalls[0].type == "kernelCall":
            # use the name of the kernel call with the position appended.
            # Appended position is needed in case we have two separate invokes
            # in the same algorithm code containing the same (single) kernel
            self._name = "invoke_" + str(idx) + "_" + \
                alg_invocation.kcalls[0].ktype.name
        else:
            # use the position of the invoke
            self._name = "invoke_"+str(idx)

        # create our namespace manager - must be done before creating the
        # schedule
        self._name_space_manager = NameSpaceFactory(reset=True).create()

        # Add the name for the call to the list of reserved names. This
        # ensures we don't get a name clash with any variables we subsequently
        # generate.
        if reserved_names:
            reserved_names.append(self._name)
        else:
            reserved_names = [self._name]
        self._name_space_manager.add_reserved_names(reserved_names)

        # create the schedule
        self._schedule = schedule_class(alg_invocation.kcalls)

        # let the schedule have access to me
        self._schedule.invoke = self

        # extract the argument list for the algorithm call and psy
        # layer subroutine.
        self._alg_unique_args = []
        self._psy_unique_vars = []
        tmp_arg_names = []
        for call in self.schedule.kernels():
            for arg in call.arguments.args:
                if arg.text is not None:
                    if arg.text not in self._alg_unique_args:
                        self._alg_unique_args.append(arg.text)
                    if arg.name not in tmp_arg_names:
                        tmp_arg_names.append(arg.name)
                        self._psy_unique_vars.append(arg)
                else:
                    # literals have no name
                    pass

        # work out the unique dofs required in this subroutine
        self._dofs = {}
        for kern_call in self._schedule.coded_kernels():
            dofs = kern_call.arguments.dofs
            for dof in dofs:
                if dof not in self._dofs:
                    # Only keep the first occurence for the moment. We will
                    # need to change this logic at some point as we need to
                    # cope with writes determining the dofs that are used.
                    self._dofs[dof] = [kern_call, dofs[dof][0]]

    @property
    def name(self):
        return self._name

    @property
    def alg_unique_args(self):
        return self._alg_unique_args

    @property
    def psy_unique_vars(self):
        return self._psy_unique_vars

    @property
    def psy_unique_var_names(self):
        names = []
        for var in self._psy_unique_vars:
            names.append(var.name)
        return names

    @property
    def schedule(self):
        return self._schedule

    @schedule.setter
    def schedule(self, obj):
        self._schedule = obj

    def unique_declarations(self, datatype, access=None):
        ''' Returns a list of all required declarations for the
        specified datatype. If access is supplied (e.g. "write") then
        only declarations with that access are returned.
        :param string datatype: The type of the kernel argument for the \
                                particular API for which the intent is \
                                required
        :param access: Optional AccessType that the declaration should have.
        :returns: List of all declared names.
        :rtype: A list of strings.
        :raises: GenerationError if an invalid datatype is given.
        :raises: InternalError if an invalid access is specified.
        '''
        if datatype not in VALID_ARG_TYPE_NAMES:
            raise GenerationError(
                "unique_declarations called with an invalid datatype. "
                "Expected one of '{0}' but found '{1}'".
                format(str(VALID_ARG_TYPE_NAMES), datatype))

        if access and not isinstance(access, AccessType):
            raise InternalError(
                "unique_declarations called with an invalid access type. "
                "Type is {0} instead of AccessType".
                format(type(access)))

        declarations = []
        for call in self.schedule.kernels():
            for arg in call.arguments.args:
                if not access or arg.access == access:
                    if arg.text is not None:
                        if arg.type == datatype:
                            test_name = arg.declaration_name
                            if test_name not in declarations:
                                declarations.append(test_name)
        return declarations

    def first_access(self, arg_name):
        ''' Returns the first argument with the specified name passed to
        a kernel in our schedule '''
        for call in self.schedule.kernels():
            for arg in call.arguments.args:
                if arg.text is not None:
                    if arg.declaration_name == arg_name:
                        return arg
        raise GenerationError("Failed to find any kernel argument with name "
                              "'{0}'".format(arg_name))

    def unique_declns_by_intent(self, datatype):
        '''
        Returns a dictionary listing all required declarations for each
        type of intent ('inout', 'out' and 'in').

        :param string datatype: the type of the kernel argument for the \
                                particular API for which the intent is \
                                required
        :returns: dictionary containing 'intent' keys holding the kernel \
                  argument intent and declarations of all kernel arguments \
                  for each type of intent
        :rtype: dict
        :raises GenerationError: if the kernel argument is not a valid \
                                 datatype for the particular API.

        '''
        if datatype not in VALID_ARG_TYPE_NAMES:
            raise GenerationError(
                "unique_declns_by_intent called with an invalid datatype. "
                "Expected one of '{0}' but found '{1}'".
                format(str(VALID_ARG_TYPE_NAMES), datatype))

        # Get the lists of all kernel arguments that are accessed as
        # inc (shared update), write, read and readwrite (independent
        # update). A single argument may be accessed in different ways
        # by different kernels.
        inc_args = self.unique_declarations(datatype, access=AccessType.INC)
        write_args = self.unique_declarations(datatype,
                                              access=AccessType.WRITE)
        read_args = self.unique_declarations(datatype, access=AccessType.READ)
        readwrite_args = self.unique_declarations(datatype,
                                                  AccessType.READWRITE)
        sum_args = self.unique_declarations(datatype, access=AccessType.SUM)
        # sum_args behave as if they are write_args from
        # the PSy-layer's perspective.
        write_args += sum_args
        # readwrite_args behave in the same way as inc_args
        # from the perspective of first access and intents
        inc_args += readwrite_args
        # Rationalise our lists so that any fields that are updated
        # (have inc or readwrite access) do not appear in the list
        # of those that are only written to
        for arg in write_args[:]:
            if arg in inc_args:
                write_args.remove(arg)
        # Fields that are only ever read by any kernel that
        # accesses them
        for arg in read_args[:]:
            if arg in write_args or arg in inc_args:
                read_args.remove(arg)

        # We will return a dictionary containing as many lists
        # as there are types of intent
        declns = {}
        for intent in FORTRAN_INTENT_NAMES:
            declns[intent] = []

        for name in inc_args:
            # For every arg that is updated ('inc'd' or readwritten)
            # by at least one kernel, identify the type of the first
            # access. If it is 'write' then the arg is only
            # intent(out), otherwise it is intent(inout)
            first_arg = self.first_access(name)
            if first_arg.access != AccessType.WRITE:
                if name not in declns["inout"]:
                    declns["inout"].append(name)
            else:
                if name not in declns["out"]:
                    declns["out"].append(name)

        for name in write_args:
            # For every argument that is written to by at least one kernel,
            # identify the type of the first access - if it is read
            # or inc'd before it is written then it must have intent(inout).
            # However, we deal with inc and readwrite args separately so we
            # do not consider those here.
            first_arg = self.first_access(name)
            if first_arg.access == AccessType.READ:
                if name not in declns["inout"]:
                    declns["inout"].append(name)
            else:
                if name not in declns["out"]:
                    declns["out"].append(name)

        for name in read_args:
            # Anything we have left must be declared as intent(in)
            if name not in declns["in"]:
                declns["in"].append(name)

        return declns

    def gen(self):
        from psyclone.f2pygen import ModuleGen
        module = ModuleGen("container")
        self.gen_code(module)
        return module.root

    def gen_code(self, parent):
        from psyclone.f2pygen import SubroutineGen, TypeDeclGen, DeclGen, \
            SelectionGen, AssignGen
        # create the subroutine
        invoke_sub = SubroutineGen(parent, name=self.name,
                                   args=self.psy_unique_vars)
        # add the subroutine argument declarations
        my_typedecl = TypeDeclGen(invoke_sub, datatype="field_type",
                                  entity_decls=self.psy_unique_vars,
                                  intent="inout")
        invoke_sub.add(my_typedecl)
        # declare field-type, column topology and function-space types
        column_topology_name = "topology"
        my_typedecl = TypeDeclGen(invoke_sub, datatype="ColumnTopology",
                                  entity_decls=[column_topology_name],
                                  pointer=True)
        invoke_sub.add(my_typedecl)
        # declare any basic types required
        my_decl = DeclGen(invoke_sub, datatype="integer",
                          entity_decls=["nlayers"])
        invoke_sub.add(my_decl)

        for (idx, dof) in enumerate(self._dofs):
            call = self._dofs[dof][0]
            arg = self._dofs[dof][1]
            # declare a type select clause which is used to map from a base
            # class to FunctionSpace_type
            type_select = SelectionGen(invoke_sub,
                                       expr=arg.name + "_space=>" + arg.name +
                                       "%function_space", typeselect=True)
            invoke_sub.add(type_select)

            my_typedecl = TypeDeclGen(invoke_sub,
                                      datatype="FunctionSpace_type",
                                      entity_decls=[arg.name+"_space"],
                                      pointer=True)
            invoke_sub.add(my_typedecl)

            content = []
            if idx == 0:
                # use the first model to provide nlayers
                # *** assumption that all fields operate over the same number
                # of layers
                assign_1 = AssignGen(type_select, lhs="topology",
                                     rhs=arg.name+"_space%topology",
                                     pointer=True)
                assign_2 = AssignGen(type_select, lhs="nlayers",
                                     rhs="topology%layer_count()")
                content.append(assign_1)
                content.append(assign_2)
            iterates_over = call.iterates_over
            stencil = arg.stencil
            assign_3 = AssignGen(type_select, lhs=dof+"dofmap",
                                 rhs=arg.name +
                                 "_space%dof_map(" + iterates_over + ", " +
                                 stencil + ")",
                                 pointer=True)
            content.append(assign_3)
            type_select.addcase(["FunctionSpace_type"], content=content)
            # declare our dofmap
            my_decl = DeclGen(invoke_sub, datatype="integer",
                              entity_decls=[dof+"dofmap(:,:)"], pointer=True)
            invoke_sub.add(my_decl)

        # create the subroutine kernel call content
        self.schedule.gen_code(invoke_sub)
        parent.add(invoke_sub)


class Node(object):
    '''
    Base class for a node in the PSyIR (schedule).

    :param ast: reference into the fparser2 AST corresponding to this node.
    :type ast: sub-class of :py:class:`fparser.two.Fortran2003.Base`
    :param children: the PSyIR nodes that are children of this node.
    :type children: list of :py:class:`psyclone.psyGen.Node`
    :param parent: that parent of this node in the PSyIR tree.
    :type parent: :py:class:`psyclone.psyGen.Node`

    '''
    # Define two class constants: START_DEPTH and START_POSITION
    # START_DEPTH is used to calculate depth of all Nodes in the tree
    # (1 for main Nodes and increasing for their descendants).
    START_DEPTH = 0
    # START_POSITION is used to to calculate position of all Nodes in
    # the tree (absolute or relative to a parent).
    START_POSITION = 0

    def __init__(self, ast=None, children=None, parent=None):
        if not children:
            self._children = []
        else:
            self._children = children
        self._parent = parent
        # Reference into fparser2 AST (if any)
        self._ast = ast
        # Ref. to last fparser2 parse tree node associated with this Node.
        # This is required when adding directives.
        self._ast_end = None
        # List of tags that provide additional information about this Node.
        self._annotations = []

    def __str__(self):
        raise NotImplementedError("Please implement me")

    @property
    def ast(self):
        '''
        :returns: a reference to that part of the fparser2 parse tree that \
                  this node represents or None.
        :rtype: sub-class of :py:class:`fparser.two.utils.Base`
        '''
        return self._ast

    @property
    def ast_end(self):
        '''
        :returns: a reference to the last node in the fparser2 parse tree \
                  that represents a child of this PSyIR node or None.
        :rtype: sub-class of :py:class:`fparser.two.utils.Base`
        '''
        return self._ast_end

    @ast.setter
    def ast(self, ast):
        '''
        Set a reference to the fparser2 node associated with this Node.

        :param ast: fparser2 node associated with this Node.
        :type ast: :py:class:`fparser.two.utils.Base`
        '''
        self._ast = ast

    @ast_end.setter
    def ast_end(self, ast_end):
        '''
        Set a reference to the last fparser2 node associated with this Node.

        :param ast: last fparser2 node associated with this Node.
        :type ast: :py:class:`fparser.two.utils.Base`
        '''
        self._ast_end = ast_end

    @property
    def annotations(self):
        ''' Return the list of annotations attached to this Node.

        :return: List of anotations
        :rtype: list of str
        '''
        return self._annotations

    def dag(self, file_name='dag', file_format='svg'):
        '''Create a dag of this node and its children.'''
        try:
            import graphviz as gv
        except ImportError:
            # todo: add a warning to a log file here
            # silently return if graphviz bindings are not installed
            return
        try:
            graph = gv.Digraph(format=file_format)
        except ValueError:
            raise GenerationError(
                "unsupported graphviz file format '{0}' provided".
                format(file_format))
        self.dag_gen(graph)
        graph.render(filename=file_name)

    def dag_gen(self, graph):
        '''Output my node's graph (dag) information and call any
        children. Nodes with children are represented as two vertices,
        a start and an end. Forward dependencies are represented as
        green edges, backward dependencies are represented as red
        edges (but their direction is reversed so the layout looks
        reasonable) and parent child dependencies are represented as
        blue edges.'''
        # names to append to my default name to create start and end vertices
        start_postfix = "_start"
        end_postfix = "_end"
        if self.children:
            # I am represented by two vertices, a start and an end
            graph.node(self.dag_name+start_postfix)
            graph.node(self.dag_name+end_postfix)
        else:
            # I am represented by a single vertex
            graph.node(self.dag_name)
        # first deal with forward dependencies
        remote_node = self.forward_dependence()
        local_name = self.dag_name
        if self.children:
            # edge will come from my end vertex as I am a forward dependence
            local_name += end_postfix
        if remote_node:
            # this node has a forward dependence
            remote_name = remote_node.dag_name
            if remote_node.children:
                # the remote node has children so I will connect to
                # its start vertex
                remote_name += start_postfix
            # Create the forward dependence edge in green
            graph.edge(local_name, remote_name, color="green")
        elif self.parent:
            # this node is a child of another node and has no forward
            # dependence. Therefore connect it to the the end vertex
            # of its parent. Use blue to indicate a parent child
            # relationship.
            remote_name = self.parent.dag_name + end_postfix
            graph.edge(local_name, remote_name, color="blue")
        # now deal with backward dependencies. When creating the edges
        # we reverse the direction of the dependence (place
        # remote_node before local_node) to help with the graph
        # layout
        remote_node = self.backward_dependence()
        local_name = self.dag_name
        if self.children:
            # the edge will come from my start vertex as I am a
            # backward dependence
            local_name += start_postfix
        if remote_node:
            # this node has a backward dependence.
            remote_name = remote_node.dag_name
            if remote_node.children:
                # the remote node has children so I will connect to
                # its end vertex
                remote_name += end_postfix
            # Create the backward dependence edge in red.
            graph.edge(remote_name, local_name, color="red")
        elif self.parent:
            # this node has a parent and has no backward
            # dependence. Therefore connect it to the the start vertex
            # of its parent. Use blue to indicate a parent child
            # relationship.
            remote_name = self.parent.dag_name + start_postfix
            graph.edge(remote_name, local_name, color="blue")
        # now call any children so they can add their information to
        # the graph
        for child in self.children:
            child.dag_gen(graph)

    @property
    def dag_name(self):
        '''Return the base dag name for this node.'''
        return "node_" + str(self.abs_position)

    @property
    def args(self):
        '''Return the list of arguments associated with this Node. The default
        implementation assumes the Node has no directly associated
        arguments (i.e. is not a Kern class or subclass). Arguments of
        any of this nodes descendants are considered to be
        associated. '''
        args = []
        for call in self.kernels():
            args.extend(call.args)
        return args

    def backward_dependence(self):
        '''Returns the closest preceding Node that this Node has a direct
        dependence with or None if there is not one. Only Nodes with
        the same parent as self are returned. Nodes inherit their
        descendants' dependencies. The reason for this is that for
        correctness a node must maintain its parent if it is
        moved. For example a halo exchange and a kernel call may have
        a dependence between them but it is the loop body containing
        the kernel call that the halo exchange must not move beyond
        i.e. the loop body inherits the dependencies of the routines
        within it.'''
        dependence = None
        # look through all the backward dependencies of my arguments
        for arg in self.args:
            dependent_arg = arg.backward_dependence()
            if dependent_arg:
                # this argument has a backward dependence
                node = dependent_arg.call
                # if the remote node is deeper in the tree than me
                # then find the ancestor that is at the same level of
                # the tree as me.
                while node.depth > self.depth:
                    node = node.parent
                if self.sameParent(node):
                    # The remote node (or one of its ancestors) shares
                    # the same parent as me
                    if not dependence:
                        # this is the first dependence found so keep it
                        dependence = node
                    else:
                        # we have already found a dependence
                        if dependence.position < node.position:
                            # the new dependence is closer to me than
                            # the previous dependence so keep it
                            dependence = node
        return dependence

    def forward_dependence(self):
        '''Returns the closest following Node that this Node has a direct
        dependence with or None if there is not one. Only Nodes with
        the same parent as self are returned. Nodes inherit their
        descendants' dependencies. The reason for this is that for
        correctness a node must maintain its parent if it is
        moved. For example a halo exchange and a kernel call may have
        a dependence between them but it is the loop body containing
        the kernel call that the halo exchange must not move beyond
        i.e. the loop body inherits the dependencies of the routines
        within it.'''
        dependence = None
        # look through all the forward dependencies of my arguments
        for arg in self.args:
            dependent_arg = arg.forward_dependence()
            if dependent_arg:
                # this argument has a forward dependence
                node = dependent_arg.call
                # if the remote node is deeper in the tree than me
                # then find the ancestor that is at the same level of
                # the tree as me.
                while node.depth > self.depth:
                    node = node.parent
                if self.sameParent(node):
                    # The remote node (or one of its ancestors) shares
                    # the same parent as me
                    if not dependence:
                        # this is the first dependence found so keep it
                        dependence = node
                    else:
                        if dependence.position > node.position:
                            # the new dependence is closer to me than
                            # the previous dependence so keep it
                            dependence = node
        return dependence

    def is_valid_location(self, new_node, position="before"):
        '''If this Node can be moved to the new_node
        (where position determines whether it is before of after the
        new_node) without breaking any data dependencies then return True,
        otherwise return False. '''
        # First perform correctness checks
        # 1: check new_node is a Node
        if not isinstance(new_node, Node):
            raise GenerationError(
                "In the psyGen.Node.is_valid_location() method the "
                "supplied argument is not a Node, it is a '{0}'.".
                format(type(new_node).__name__))

        # 2: check position has a valid value
        valid_positions = ["before", "after"]
        if position not in valid_positions:
            raise GenerationError(
                "The position argument in the psyGenNode.is_valid_location() "
                "method must be one of {0} but found '{1}'".format(
                    valid_positions, position))

        # 3: check self and new_node have the same parent
        if not self.sameParent(new_node):
            raise GenerationError(
                "In the psyGen.Node.is_valid_location() method "
                "the node and the location do not have the same parent")

        # 4: check proposed new position is not the same as current position
        new_position = new_node.position
        if new_position < self.position and position == "after":
            new_position += 1
        elif new_position > self.position and position == "before":
            new_position -= 1

        if self.position == new_position:
            raise GenerationError(
                "In the psyGen.Node.is_valid_location() method, the "
                "node and the location are the same so this transformation "
                "would have no effect.")

        # Now determine whether the new location is valid in terms of
        # data dependencies
        # Treat forward and backward dependencies separately
        if new_position < self.position:
            # the new_node is before this node in the schedule
            prev_dep_node = self.backward_dependence()
            if not prev_dep_node:
                # There are no backward dependencies so the move is valid
                return True
            else:
                # return (is the dependent node before the new_position?)
                return prev_dep_node.position < new_position
        else:  # new_node.position > self.position
            # the new_node is after this node in the schedule
            next_dep_node = self.forward_dependence()
            if not next_dep_node:
                # There are no forward dependencies so the move is valid
                return True
            else:
                # return (is the dependent node after the new_position?)
                return next_dep_node.position > new_position

    @property
    def depth(self):
        '''
        Returns this Node's depth in the tree: 1 for the Schedule
        and increasing for its descendants at each level.
        :returns: depth of the Node in the tree
        :rtype: int
        '''
        my_depth = self.START_DEPTH
        node = self
        while node is not None:
            node = node.parent
            my_depth += 1
        return my_depth

    @abc.abstractmethod
    def view(self, indent=0):
        '''Abstract function to prints a text representation of the node.

        :param int indent: depth of indent for output text.
        '''

    @staticmethod
    def indent(count, indent=INDENTATION_STRING):
        '''
        Helper function to produce indentation strings.

        :param int count: Number of indentation levels.
        :param str indent: String representing one indentation level.
        :returns: Complete indentation string.
        :rtype: str
        '''
        return count * indent

    def list(self, indent=0):
        result = ""
        for entity in self._children:
            result += str(entity)+"\n"
        return result

    def list_to_string(self, my_list):
        result = ""
        for idx, value in enumerate(my_list):
            result += str(value)
            if idx < (len(my_list) - 1):
                result += ","
        return result

    def addchild(self, child, index=None):
        if index is not None:
            self._children.insert(index, child)
        else:
            self._children.append(child)

    @property
    def children(self):
        return self._children

    @children.setter
    def children(self, my_children):
        self._children = my_children

    @property
    def parent(self):
        return self._parent

    @parent.setter
    def parent(self, my_parent):
        self._parent = my_parent

    @property
    def position(self):
        '''
        Find a Node's position relative to its parent Node (starting
        with 0 if it does not have a parent).

        :returns: relative position of a Node to its parent
        :rtype: int
        '''
        if self.parent is None:
            return self.START_POSITION
        return self.parent.children.index(self)

    @property
    def abs_position(self):
        '''
        Find a Node's absolute position in the tree (starting with 0 if
        it is the root). Needs to be computed dynamically from the
        starting position (0) as its position may change.

        :returns: absolute position of a Node in the tree
        :rtype: int

        :raises InternalError: if the absolute position cannot be found
        '''
        if self.root == self and isinstance(self.root, Schedule):
            return self.START_POSITION
        found, position = self._find_position(self.root.children,
                                              self.START_POSITION)
        if not found:
            raise InternalError("Error in search for Node position "
                                "in the tree")
        return position

    def _find_position(self, children, position):
        '''
        Recurse through the tree depth first returning position of
        a Node if found.
        :param children: list of Nodes which are children of this Node
        :type children: list of :py:class:`psyclone.psyGen.Node`
        :returns: position of the Node in the tree
        :rtype: int
        :raises InternalError: if the starting position is < 0
        '''
        if position < self.START_POSITION:
            raise InternalError(
                "Search for Node position started from {0} "
                "instead of {1}.".format(position, self.START_POSITION))
        for child in children:
            position += 1
            if child == self:
                return True, position
            if child.children:
                found, position = self._find_position(child.children, position)
                if found:
                    return True, position
        return False, position

    @property
    def root(self):
        node = self
        while node.parent is not None:
            node = node.parent
        return node

    def sameRoot(self, node_2):
        if self.root == node_2.root:
            return True
        return False

    def sameParent(self, node_2):
        if self.parent is None or node_2.parent is None:
            return False
        if self.parent == node_2.parent:
            return True
        return False

    def walk(self, my_type):
        ''' Recurse through the PSyIR tree and return all objects that are
        an instance of 'my_type', which is either a single class or a tuple
        of classes. In the latter case all nodes are returned that are
        instances of any classes in the tuple.

        :param my_type: the class(es) for which the instances are collected.
        :type my_type: either a single :py:class:`psyclone.Node` class\
            or a tuple of such classes.
        :return: list with all nodes that are instances of my_type \
            starting at and including this node.
        :rtype: list of :py:class:`psyclone.Node` instances.
        '''
        local_list = []
        if isinstance(self, my_type):
            local_list.append(self)
        for child in self.children:
            local_list += child.walk(my_type)
        return local_list

    def ancestor(self, my_type, excluding=None):
        '''
        Search back up tree and check whether we have an ancestor that is
        an instance of the supplied type. If we do then we return
        it otherwise we return None. A list of (sub-) classes to ignore
        may be provided via the `excluding` argument.

        :param type my_type: Class to search for.
        :param list excluding: list of (sub-)classes to ignore or None.
        :returns: First ancestor Node that is an instance of the requested \
                  class or None if not found.
        '''
        myparent = self.parent
        while myparent is not None:
            if isinstance(myparent, my_type):
                matched = True
                if excluding:
                    # We have one or more sub-classes we must exclude
                    for etype in excluding:
                        if isinstance(myparent, etype):
                            matched = False
                            break
                if matched:
                    return myparent
            myparent = myparent.parent
        return None

    def kernels(self):
        '''
        :returns: all kernels that are descendants of this node in the PSyIR.
        :rtype: list of :py:class:`psyclone.psyGen.Kern` sub-classes.
        '''
        return self.walk(Kern)

    def following(self):
        '''Return all :py:class:`psyclone.psyGen.Node` nodes after me in the
        schedule. Ordering is depth first.

        :returns: a list of nodes
        :rtype: :func:`list` of :py:class:`psyclone.psyGen.Node`

        '''
        all_nodes = self.root.walk(Node)
        position = all_nodes.index(self)
        return all_nodes[position+1:]

    def preceding(self, reverse=None):
        '''Return all :py:class:`psyclone.psyGen.Node` nodes before me in the
        schedule. Ordering is depth first. If the `reverse` argument
        is set to `True` then the node ordering is reversed
        i.e. returning the nodes closest to me first

        :param: reverse: An optional, default `False`, boolean flag
        :type: reverse: bool
        :returns: A list of nodes
        :rtype: :func:`list` of :py:class:`psyclone.psyGen.Node`

        '''
        all_nodes = self.root.walk(Node)
        position = all_nodes.index(self)
        nodes = all_nodes[:position]
        if reverse:
            nodes.reverse()
        return nodes

    def coded_kernels(self):
        '''
        Returns a list of all of the user-supplied kernels that are beneath
        this node in the PSyIR.

        :returns: all user-supplied kernel calls below this node.
        :rtype: list of :py:class:`psyclone.psyGen.CodedKern`
        '''
        return self.walk(CodedKern)

    def loops(self):
        '''Return all loops currently in this schedule.'''
        return self.walk(Loop)

    def reductions(self, reprod=None):
        '''Return all calls that have reductions and are decendents of this
        node. If reprod is not provided, all reductions are
        returned. If reprod is False, all builtin reductions that are
        not set to reproducible are returned. If reprod is True, all
        builtins that are set to reproducible are returned.'''

        call_reduction_list = []
        for call in self.walk(Kern):
            if call.is_reduction:
                if reprod is None:
                    call_reduction_list.append(call)
                elif reprod:
                    if call.reprod_reduction:
                        call_reduction_list.append(call)
                else:
                    if not call.reprod_reduction:
                        call_reduction_list.append(call)
        return call_reduction_list

    def is_openmp_parallel(self):
        '''Returns true if this Node is within an OpenMP parallel region.

        '''
        omp_dir = self.ancestor(OMPParallelDirective)
        if omp_dir:
            return True
        return False

    def gen_code(self, parent):
        '''Abstract base class for code generation function.

        :param parent: the parent of this Node in the PSyIR.
        :type parent: :py:class:`psyclone.psyGen.Node`
        '''
        raise NotImplementedError("Please implement me")

    def update(self):
        ''' By default we assume there is no need to update the existing
        fparser2 AST which this Node represents. We simply call the update()
        method of any children. '''
        for child in self._children:
            child.update()

    def reference_accesses(self, var_accesses):
        '''Get all variable access information. The default implementation
        just recurses down to all children.

        :param var_accesses: Stores the output results.
        :type var_accesses: \
            :py:class:`psyclone.core.access_info.VariablesAccessInfo`
        '''
        for child in self._children:
            child.reference_accesses(var_accesses)


class Schedule(Node):
    ''' Stores schedule information for a sequence of statements.

    :param sequence: the sequence of PSyIR nodes that make up the schedule.
    :type sequence: list of :py:class:`psyclone.psyGen.Node`
    :param parent: that parent of this node in the PSyIR tree.
    :type parent:  :py:class:`psyclone.psyGen.Node`
    '''

    def __init__(self, sequence=None, parent=None):
        Node.__init__(self, children=sequence, parent=parent)

    @property
    def dag_name(self):
        '''
        :returns: The name of this node in the dag.
        :rtype: str
        '''
        return "schedule"

    def view(self, indent=0):
        '''
        Print a text representation of this node to stdout and then
        call the view() method of any children.

        :param int indent: Depth of indent for output text.
        '''
        print(self.indent(indent) + self.coloured_text + "[]")
        for entity in self._children:
            entity.view(indent=indent + 1)

    @property
    def coloured_text(self):
        '''
        Returns the name of this node with appropriate control codes
        to generate coloured output in a terminal that supports it.

        :return: Text containing the name of this node, possibly coloured.
        :rtype: str
        '''
        return colored("Schedule", SCHEDULE_COLOUR_MAP["Schedule"])

    def __getitem__(self, index):
        '''
        Overload the subscript notation ([int]) to access specific statements
        in the Schedule.

        :param int index: index of the statement to access.
        :return: statement in a given position in the Schedule sequence.
        :rtype: :py:class:`psyclone.psyGen.Node`
        '''
        return self._children[index]

    def __str__(self):
        result = "Schedule:\n"
        for entity in self._children:
            result += str(entity) + "\n"
        result += "End Schedule"
        return result


class InvokeSchedule(Schedule):
    '''
    Stores schedule information for an invocation call. Schedules can be
    optimised using transformations.

    >>> from psyclone.parse.algorithm import parse
    >>> ast, info = parse("algorithm.f90")
    >>> from psyclone.psyGen import PSyFactory
    >>> api = "..."
    >>> psy = PSyFactory(api).create(info)
    >>> invokes = psy.invokes
    >>> invokes.names
    >>> invoke = invokes.get("name")
    >>> schedule = invoke.schedule
    >>> schedule.view()

    :param type KernFactory: class instance of the factory to use when \
     creating Kernels. e.g. :py:class:`psyclone.dynamo0p3.DynKernCallFactory`.
    :param type BuiltInFactory: class instance of the factory to use when \
     creating built-ins. e.g. \
     :py:class:`psyclone.dynamo0p3_builtins.DynBuiltInCallFactory`.
    :param alg_calls: list of Kernel calls in the schedule.
    :type alg_calls: list of :py:class:`psyclone.parse.algorithm.KernelCall`

    '''

    def __init__(self, KernFactory, BuiltInFactory, alg_calls=None):
        # we need to separate calls into loops (an iteration space really)
        # and calls so that we can perform optimisations separately on the
        # two entities.
        if alg_calls is None:
            alg_calls = []
        sequence = []
        from psyclone.parse.algorithm import BuiltInCall
        for call in alg_calls:
            if isinstance(call, BuiltInCall):
                sequence.append(BuiltInFactory.create(call, parent=self))
            else:
                sequence.append(KernFactory.create(call, parent=self))
        Schedule.__init__(self, sequence=sequence, parent=None)
        self._invoke = None
        self._opencl = False  # Whether or not to generate OpenCL
        self._name_space_manager = NameSpaceFactory().create()

    @property
    def invoke(self):
        return self._invoke

    @invoke.setter
    def invoke(self, my_invoke):
        self._invoke = my_invoke

    def view(self, indent=0):
        '''
        Print a text representation of this node to stdout and then
        call the view() method of any children.

        :param indent: Depth of indent for output text
        :type indent: integer
        '''
        print(self.indent(indent) + self.coloured_text +
              "[invoke='" + self.invoke.name + "']")
        for entity in self._children:
            entity.view(indent=indent + 1)

    @property
    def coloured_text(self):
        '''
        Returns the name of this node with appropriate control codes
        to generate coloured output in a terminal that supports it.

        :returns: Text containing the name of this node, possibly coloured
        :rtype: string
        '''
        return colored("InvokeSchedule", SCHEDULE_COLOUR_MAP["Schedule"])

    def __str__(self):
        result = "InvokeSchedule:\n"
        for entity in self._children:
            result += str(entity) + "\n"
        result += "End InvokeSchedule\n"
        return result

    def gen_code(self, parent):
        '''
        Generate the Nodes in the f2pygen AST for this schedule.

        :param parent: the parent Node (i.e. the enclosing subroutine) to \
                       which to add content.
        :type parent: :py:class:`psyclone.f2pygen.SubroutineGen`
        '''
        from psyclone.f2pygen import UseGen, DeclGen, AssignGen, CommentGen, \
            IfThenGen, CallGen

        if self._opencl:
            parent.add(UseGen(parent, name="iso_c_binding"))
            parent.add(UseGen(parent, name="clfortran"))
            parent.add(UseGen(parent, name="fortcl", only=True,
                              funcnames=["get_num_cmd_queues",
                                         "get_cmd_queues",
                                         "get_kernel_by_name"]))
            # Command queues
            nqueues = self._name_space_manager.create_name(
                root_name="num_cmd_queues", context="PSyVars",
                label="num_cmd_queues")
            qlist = self._name_space_manager.create_name(
                root_name="cmd_queues", context="PSyVars", label="cmd_queues")
            first = self._name_space_manager.create_name(
                root_name="first_time", context="PSyVars", label="first_time")
            flag = self._name_space_manager.create_name(
                root_name="ierr", context="PSyVars", label="ierr")
            parent.add(DeclGen(parent, datatype="integer", save=True,
                               entity_decls=[nqueues]))
            parent.add(DeclGen(parent, datatype="integer", save=True,
                               pointer=True, kind="c_intptr_t",
                               entity_decls=[qlist + "(:)"]))
            parent.add(DeclGen(parent, datatype="integer",
                               entity_decls=[flag]))
            parent.add(DeclGen(parent, datatype="logical", save=True,
                               entity_decls=[first],
                               initial_values=[".true."]))
            if_first = IfThenGen(parent, first)
            parent.add(if_first)
            if_first.add(AssignGen(if_first, lhs=first, rhs=".false."))
            if_first.add(CommentGen(if_first,
                                    " Ensure OpenCL run-time is initialised "
                                    "for this PSy-layer module"))
            if_first.add(CallGen(if_first, "psy_init"))
            if_first.add(AssignGen(if_first, lhs=nqueues,
                                   rhs="get_num_cmd_queues()"))
            if_first.add(AssignGen(if_first, lhs=qlist, pointer=True,
                                   rhs="get_cmd_queues()"))
            # Kernel pointers
            kernels = self.walk(Kern)
            for kern in kernels:
                base = "kernel_" + kern.name
                kernel = self._name_space_manager.create_name(
                    root_name=base, context="PSyVars", label=base)
                parent.add(
                    DeclGen(parent, datatype="integer", kind="c_intptr_t",
                            save=True, target=True, entity_decls=[kernel]))
                if_first.add(
                    AssignGen(
                        if_first, lhs=kernel,
                        rhs='get_kernel_by_name("{0}")'.format(kern.name)))

        for entity in self._children:
            entity.gen_code(parent)

        if self.opencl:
            # Ensure we block at the end of the invoke to ensure all
            # kernels have completed before we return.
            # This code ASSUMES only the first command queue is used for
            # executing kernels.
            parent.add(CommentGen(parent,
                                  " Block until all kernels have finished"))
            parent.add(AssignGen(parent, lhs=flag,
                                 rhs="clFinish(" + qlist + "(1))"))

    @property
    def opencl(self):
        '''
        :returns: Whether or not we are generating OpenCL for this \
            InvokeSchedule.
        :rtype: bool
        '''
        return self._opencl

    @opencl.setter
    def opencl(self, value):
        '''
        Setter for whether or not to generate the OpenCL version of this
        schedule.

        :param bool value: whether or not to generate OpenCL.
        '''
        if not isinstance(value, bool):
            raise ValueError(
                "InvokeSchedule.opencl must be a bool but got {0}".
                format(type(value)))
        self._opencl = value


class Directive(Node):
    '''
    Base class for all Directive statements.

    All classes that generate Directive statments (e.g. OpenMP,
    OpenACC, compiler-specific) inherit from this class.

    '''

    def view(self, indent=0):
        '''
        Print a text representation of this node to stdout and then
        call the view() method of any children.

        :param indent: Depth of indent for output text
        :type indent: integer
        '''
        print(self.indent(indent) + self.coloured_text)
        for entity in self._children:
            entity.view(indent=indent + 1)

    @property
    def coloured_text(self):
        '''
        Returns a string containing the name of this element with
        control codes for colouring in terminals that support it.

        :returns: Text containing the name of this node, possibly coloured
        :rtype: string
        '''
        return colored("Directive", SCHEDULE_COLOUR_MAP["Directive"])

    @property
    def dag_name(self):
        ''' return the base dag name for this node '''
        return "directive_" + str(self.abs_position)


class ACCDirective(Directive):
    ''' Base class for all OpenACC directive statements. '''

    @abc.abstractmethod
    def view(self, indent=0):
        '''
        Print text representation of this node to stdout.

        :param int indent: size of indent to use for output
        '''

    @property
    def dag_name(self):
        ''' Return the name to use in a dag for this node.

        :returns: Name of corresponding node in DAG
        :rtype: str
        '''
        return "ACC_directive_" + str(self.abs_position)

    def _add_region(self, start_text, end_text=None, data_movement=None):
        '''
        Modifies the underlying fparser2 parse tree to include a subset
        of nodes within a region. (e.g. a 'kernels' or 'data' region.)

        :param str start_text: the directive body to insert at the \
                               beginning of the region. "!$ACC " is \
                               prepended to the supplied text.
        :param str end_text: the directive body to insert at the end of \
                             the region (or None). "!$ACC " is \
                             prepended to the supplied text.
        :param str data_movement: whether to include data-movement clauses and\
                               if so, whether to determine them by analysing \
                               the code within the region ("analyse") or to \
                               specify 'default(present)' ("present").

        :raises InternalError: if either start_text or end_text already
                               begin with '!'.
        :raises InternalError: if data_movement is not None and not one of \
                               "present" or "analyse".
        '''
        from fparser.common.readfortran import FortranStringReader
        from fparser.two.Fortran2003 import Comment
        from psyclone.psyir.frontend.fparser2 import Fparser2Reader
        valid_data_movement = ["present", "analyse"]

        # Ensure the fparser2 AST is up-to-date for all of our children
        Node.update(self)

        # Check that we haven't already been called
        if self.ast:
            return

        # Sanity check the supplied begin/end text
        if start_text.lstrip()[0] == "!":
            raise InternalError(
                "_add_region: start_text must be a plain label without "
                "directive or comment characters but got: '{0}'".
                format(start_text))
        if end_text and end_text.lstrip()[0] == "!":
            raise InternalError(
                "_add_region: end_text must be a plain label without directive"
                " or comment characters but got: '{0}'".format(end_text))

        # Find a reference to the fparser2 parse tree that belongs to
        # the contents of this region. Then go back up one level in the
        # parse tree to find the node to which we will add directives as
        # children. (We do this because our parent PSyIR node may be a
        # directive which has no associated entry in the fparser2 parse tree.)
        # TODO this should be simplified/improved once
        # the fparser2 parse tree has parent information (fparser/#102).
        content_ast = self.children[0].ast
        fp_parent = content_ast._parent

        # Find the location of the AST of our first child node in the
        # list of child nodes of our parent in the fparser parse tree.
        ast_start_index = object_index(fp_parent.content,
                                       content_ast)
        if end_text:
            if self.children[-1].ast_end:
                ast_end_index = object_index(fp_parent.content,
                                             self.children[-1].ast_end)
            else:
                ast_end_index = object_index(fp_parent.content,
                                             self.children[-1].ast)

            text = "!$ACC " + end_text
            directive = Comment(FortranStringReader(text,
                                                    ignore_comments=False))
            fp_parent.content.insert(ast_end_index+1, directive)
            # Retro-fit parent information. # TODO remove/modify this once
            # fparser/#102 is done (i.e. probably supply parent info as option
            # to the Comment() constructor).
            directive._parent = fp_parent
            # Ensure this end directive is included with the set of statements
            # belonging to this PSyIR node.
            self.ast_end = directive

        text = "!$ACC " + start_text

        if data_movement:
            if data_movement == "analyse":
                # Identify the inputs and outputs to the region (variables that
                # are read and written).
                processor = Fparser2Reader()
                readers, writers, readwrites = processor.get_inputs_outputs(
                    fp_parent.content[ast_start_index:ast_end_index+1])

                if readers:
                    text += " COPYIN({0})".format(",".join(readers))
                if writers:
                    text += " COPYOUT({0})".format(",".join(writers))
                if readwrites:
                    text += " COPY({0})".format(",".join(readwrites))

            elif data_movement == "present":
                text += " DEFAULT(PRESENT)"
            else:
                raise InternalError(
                    "_add_region: the optional data_movement argument must be "
                    "one of {0} but got '{1}'".format(valid_data_movement,
                                                      data_movement))
        directive = Comment(FortranStringReader(text,
                                                ignore_comments=False))
        fp_parent.content.insert(ast_start_index, directive)
        # Retro-fit parent information. # TODO remove/modify this once
        # fparser/#102 is done (i.e. probably supply parent info as option
        # to the Comment() constructor).
        directive._parent = fp_parent

        self.ast = directive


@six.add_metaclass(abc.ABCMeta)
class ACCEnterDataDirective(ACCDirective):
    '''
    Abstract class representing a "!$ACC enter data" OpenACC directive in
    an InvokeSchedule. Must be sub-classed for a particular API because the way
    in which fields are marked as being on the remote device is API-
    -dependent.

    :param children: list of nodes which this directive should \
                     have as children.
    :type children: list of :py:class:`psyclone.psyGen.Node`.
    :param parent: the node in the InvokeSchedule to which to add this \
                   directive as a child.
    :type parent: :py:class:`psyclone.psyGen.Node`.
    '''
    def __init__(self, children=None, parent=None):
        super(ACCEnterDataDirective, self).__init__(children=children,
                                                    parent=parent)
        self._acc_dirs = None  # List of parallel directives

    def view(self, indent=0):
        '''
        Print a text representation of this Node to stdout.

        :param int indent: the amount by which to indent the output.
        '''
        print(self.indent(indent)+self.coloured_text+"[ACC enter data]")
        for entity in self._children:
            entity.view(indent=indent + 1)

    @property
    def dag_name(self):
        '''
        :returns: the name to use for this Node in a DAG
        :rtype: str
        '''
        return "ACC_data_" + str(self.abs_position)

    def gen_code(self, parent):
        '''Generate the elements of the f2pygen AST for this Node in the
        Schedule.

        :param parent: node in the f2pygen AST to which to add node(s).
        :type parent: :py:class:`psyclone.f2pygen.BaseGen`

        :raises GenerationError: if no data is found to copy in.

        '''
        from psyclone.f2pygen import CommentGen

        # We must generate a list of all of the fields accessed by
        # OpenACC kernels (calls within an OpenACC parallel directive)
        # 1. Find all parallel directives. We store this list for later
        #    use in any sub-class.
        self._acc_dirs = self.root.walk(ACCParallelDirective)
        # 2. For each directive, loop over each of the fields used by
        #    the kernels it contains (this list is given by var_list)
        #    and add it to our list if we don't already have it
        var_list = []
        # TODO grid properties are effectively duplicated in this list (but
        # the OpenACC deep-copy support should spot this).
        for pdir in self._acc_dirs:
            for var in pdir.ref_list:
                if var not in var_list:
                    var_list.append(var)
        # 3. Convert this list of objects into a comma-delimited string
        var_str = self.list_to_string(var_list)
        # 4. Add the enter data directive.
        if var_str:
            copy_in_str = "copyin("+var_str+")"
        else:
            # There should be at least one variable to copyin.
            raise GenerationError(
                "ACCEnterData directive did not find any data to copyin. "
                "Perhaps there are no ACCParallel directives within the "
                "region.")
        parent.add(DirectiveGen(parent, "acc", "begin", "enter data",
                                copy_in_str))
        # 5. Call an API-specific subclass of this class in case
        # additional declarations are required.
        self.data_on_device(parent)
        parent.add(CommentGen(parent, ""))

    @abc.abstractmethod
    def data_on_device(self, parent):
        '''
        Adds nodes into an InvokeSchedule to flag that the data required by the
        kernels in the data region is now on the device.

        :param parent: the node in the InvokeSchedule to which to add nodes
        :type parent: :py:class:`psyclone.psyGen.Node`
        '''


class ACCParallelDirective(ACCDirective):
    '''
    Class representing the !$ACC PARALLEL directive of OpenACC
    in the PSyIR.

    '''
    def view(self, indent=0):
        '''
        Print a text representation of this Node to stdout.

        :param int indent: the amount by which to indent the output.
        '''
        print(self.indent(indent)+self.coloured_text+"[ACC Parallel]")
        for entity in self._children:
            entity.view(indent=indent + 1)

    @property
    def dag_name(self):
        '''
        :returns: the name to use for this Node in a DAG
        :rtype: str
        '''
        return "ACC_parallel_" + str(self.abs_position)

    def gen_code(self, parent):
        '''
        Generate the elements of the f2pygen AST for this Node in the Schedule.

        :param parent: node in the f2pygen AST to which to add node(s).
        :type parent: :py:class:`psyclone.f2pygen.BaseGen`
        '''

        # Since we use "default(present)" the Schedule must contain an
        # 'enter data' directive. We don't mandate the order in which
        # transformations are applied so we have to check for that here.
        # We can't use Node.ancestor() because the data directive does
        # not have children. Instead, we go back up to the Schedule and
        # walk down from there.
        nodes = self.root.walk(ACCEnterDataDirective)
        if len(nodes) != 1:
            raise GenerationError(
                "A Schedule containing an ACC parallel region must also "
                "contain an ACC enter data directive but none was found for "
                "{0}".format(self.root.invoke.name))
        # Check that the enter-data directive comes before this parallel
        # directive
        if nodes[0].abs_position > self.abs_position:
            raise GenerationError(
                "An ACC parallel region must be preceeded by an ACC enter-"
                "data directive but in {0} this is not the case.".
                format(self.root.invoke.name))

        # "default(present)" means that the compiler is to assume that
        # all data required by the parallel region is already present
        # on the device. If we've made a mistake and it isn't present
        # then we'll get a run-time error.
        parent.add(DirectiveGen(parent, "acc", "begin", "parallel",
                                "default(present)"))

        for child in self.children:
            child.gen_code(parent)

        parent.add(DirectiveGen(parent, "acc", "end", "parallel", ""))

    @property
    def ref_list(self):
        '''
        Returns a list of the references (whether to arrays or objects)
        required by the Kernel call(s) that are children of this
        directive. This is the list of quantities that must be
        available on the remote device (probably a GPU) before
        the parallel region can be begun.

        :returns: list of variable names
        :rtype: list of str
        '''
        variables = []

        # Look-up the kernels that are children of this node
        for call in self.kernels():
            for arg in call.arguments.acc_args:
                if arg not in variables:
                    variables.append(arg)
        return variables

    @property
    def fields(self):
        '''
        Returns a list of the names of field objects required by the Kernel
        call(s) that are children of this directive.

        :returns: list of names of field arguments.
        :rtype: list of str
        '''
        # Look-up the kernels that are children of this node
        fld_list = []
        for call in self.kernels():
            for arg in call.arguments.fields:
                if arg not in fld_list:
                    fld_list.append(arg)
        return fld_list

    @property
    def scalars(self):
        '''
        Returns a list of the scalar quantities required by the Kernels in
        this region.

        :returns: list of names of scalar arguments.
        :rtype: list of str
        '''
        scalars = []
        for call in self.kernels():
            for arg in call.arguments.scalars:
                if arg not in scalars:
                    scalars.append(arg)
        return scalars

    def update(self):
        '''
        Update the underlying fparser2 parse tree with nodes for the start
        and end of this parallel region.
        '''
        self._add_region(start_text="PARALLEL", end_text="END PARALLEL")


class ACCLoopDirective(ACCDirective):
    '''
    Class managing the creation of a '!$acc loop' OpenACC directive.

    :param children: list of nodes that will be children of this directive.
    :type children: list of :py:class:`psyclone.psyGen.Node`.
    :param parent: the node in the Schedule to which to add this directive.
    :type parent: :py:class:`psyclone.psyGen.Node`.
    :param int collapse: Number of nested loops to collapse into a single \
                         iteration space or None.
    :param bool independent: Whether or not to add the `independent` clause \
                             to the loop directive.
    '''
    def __init__(self, children=None, parent=None, collapse=None,
                 independent=True, sequential=False):
        self._collapse = collapse
        self._independent = independent
        self._sequential = sequential
        super(ACCLoopDirective, self).__init__(children=children,
                                               parent=parent)

    @property
    def dag_name(self):
        '''
        :returns: the name to use for this Node in a DAG
        :rtype: str
        '''
        return "ACC_loop_" + str(self.abs_position)

    def view(self, indent=0):
        '''
        Print a textual representation of this Node to stdout.

        :param int indent: amount to indent output by
        '''
        text = self.indent(indent)+self.coloured_text+"[ACC Loop"
        if self._sequential:
            text += ", seq"
        else:
            if self._collapse:
                text += ", collapse={0}".format(self._collapse)
            if self._independent:
                text += ", independent"
        text += "]"
        print(text)
        for entity in self._children:
            entity.view(indent=indent + 1)

    def gen_code(self, parent):
        '''
        Generate the f2pygen AST entries in the Schedule for this OpenACC
        loop directive.

        :param parent: the parent Node in the Schedule to which to add our
                       content.
        :type parent: sub-class of :py:class:`psyclone.f2pygen.BaseGen`
        :raises GenerationError: if this "!$acc loop" is not enclosed within \
                                 an ACC Parallel region.
        '''

        # It is only at the point of code generation that we can check for
        # correctness (given that we don't mandate the order that a user can
        # apply transformations to the code). As an orphaned loop directive,
        # we must have an ACCParallelDirective as an ancestor somewhere
        # back up the tree.
        if not self.ancestor(ACCParallelDirective):
            raise GenerationError(
                "ACCLoopDirective must have an ACCParallelDirective as an "
                "ancestor in the Schedule")

        # Add any clauses to the directive
        options = []
        if self._sequential:
            options.append("seq")
        else:
            if self._collapse:
                options.append("collapse({0})".format(self._collapse))
            if self._independent:
                options.append("independent")
        options_str = " ".join(options)

        parent.add(DirectiveGen(parent, "acc", "begin", "loop", options_str))

        for child in self.children:
            child.gen_code(parent)

    def update(self):
        '''
        Update the existing fparser2 parse tree with the code associated with
        this ACC LOOP directive.
        '''
        text = "LOOP"
        if self._sequential:
            text += " SEQ"
        else:
            if self._independent:
                text += " INDEPENDENT"
            if self._collapse:
                text += " COLLAPSE({0})".format(self._collapse)
        self._add_region(start_text=text)


class OMPDirective(Directive):
    '''
    Base class for all OpenMP-related directives

    '''
    @property
    def dag_name(self):
        '''
        :returns: the name to use in a dag for this node
        :rtype: str
        '''
        return "OMP_directive_" + str(self.abs_position)

    def view(self, indent=0):
        '''
        Print a text representation of this node to stdout and then
        call the view() method of any children.

        :param indent: Depth of indent for output text
        :type indent: integer
        '''
        print(self.indent(indent) + self.coloured_text + "[OMP]")
        for entity in self._children:
            entity.view(indent=indent + 1)

    def _get_reductions_list(self, reduction_type):
        '''Return the name of all scalars within this region that require a
        reduction of type reduction_type. Returned names will be unique.
        :param reduction_type: The reduction type (e.g. AccessType.SUM) to \
            search for.
        :type reduction_type: :py:class:`psyclone.core.access_type.AccessType`
        '''
        result = []
        for call in self.kernels():
            for arg in call.arguments.args:
                if arg.type in MAPPING_SCALARS.values():
                    if arg.descriptor.access == reduction_type:
                        if arg.name not in result:
                            result.append(arg.name)
        return result


class OMPParallelDirective(OMPDirective):

    @property
    def dag_name(self):
        ''' Return the name to use in a dag for this node'''
        return "OMP_parallel_" + str(self.abs_position)

    def view(self, indent=0):
        '''
        Print a text representation of this node to stdout and then
        call the view() method of any children.

        :param indent: Depth of indent for output text
        :type indent: integer
        '''
        print(self.indent(indent) + self.coloured_text + "[OMP parallel]")
        for entity in self._children:
            entity.view(indent=indent + 1)

    def gen_code(self, parent):
        '''Generate the fortran OMP Parallel Directive and any associated
        code'''
        from psyclone.f2pygen import AssignGen, UseGen, \
            CommentGen, DeclGen

        private_list = self._get_private_list()

        reprod_red_call_list = self.reductions(reprod=True)
        if reprod_red_call_list:
            # we will use a private thread index variable
            name_space_manager = NameSpaceFactory().create()
            thread_idx = name_space_manager.create_name(
                root_name="th_idx", context="PSyVars", label="thread_index")
            private_list.append(thread_idx)
            # declare the variable
            parent.add(DeclGen(parent, datatype="integer",
                               entity_decls=[thread_idx]))
        private_str = self.list_to_string(private_list)

        # We're not doing nested parallelism so make sure that this
        # omp parallel region is not already within some parallel region
        self._not_within_omp_parallel_region()

        # Check that this OpenMP PARALLEL directive encloses other
        # OpenMP directives. Although it is valid OpenMP if it doesn't,
        # this almost certainly indicates a user error.
        self._encloses_omp_directive()

        calls = self.reductions()

        # first check whether we have more than one reduction with the same
        # name in this Schedule. If so, raise an error as this is not
        # supported for a parallel region.
        names = []
        for call in calls:
            name = call.reduction_arg.name
            if name in names:
                raise GenerationError(
                    "Reduction variables can only be used once in an invoke. "
                    "'{0}' is used multiple times, please use a different "
                    "reduction variable".format(name))
            else:
                names.append(name)

        zero_reduction_variables(calls, parent)

        parent.add(DirectiveGen(parent, "omp", "begin", "parallel",
                                "default(shared), private({0})".
                                format(private_str)))

        if reprod_red_call_list:
            # add in a local thread index
            parent.add(UseGen(parent, name="omp_lib", only=True,
                              funcnames=["omp_get_thread_num"]))
            parent.add(AssignGen(parent, lhs=thread_idx,
                                 rhs="omp_get_thread_num()+1"))

        first_type = type(self.children[0])
        for child in self.children:
            if first_type != type(child):
                raise NotImplementedError("Cannot correctly generate code"
                                          " for an OpenMP parallel region"
                                          " containing children of "
                                          "different types")
            child.gen_code(parent)

        parent.add(DirectiveGen(parent, "omp", "end", "parallel", ""))

        if reprod_red_call_list:
            parent.add(CommentGen(parent, ""))
            parent.add(CommentGen(parent, " sum the partial results "
                                  "sequentially"))
            parent.add(CommentGen(parent, ""))
            for call in reprod_red_call_list:
                call.reduction_sum_loop(parent)

    def _get_private_list(self):
        '''
        Returns the variable names used for any loops within a directive
        and any variables that have been declared private by a Kernel
        within the directive.

        :returns: list of variables to declare as thread private.
        :rtype: list of str

        :raises InternalError: if a Kernel has local variable(s) but they \
                               aren't named.
        '''
        result = set()
        # get variable names from all calls that are a child of this node
        for call in self.kernels():
            for variable_name in call.local_vars():
                if variable_name == "":
                    raise InternalError(
                        "call '{0}' has a local variable but its "
                        "name is not set.".format(call.name))
                result.add(variable_name.lower())

        # Now determine scalar variables that must be private:
        var_accesses = VariablesAccessInfo()
        self.reference_accesses(var_accesses)
        for var_name in var_accesses.all_vars:
            accesses = var_accesses[var_name].all_accesses
            # Ignore variables that have indices, we only look at scalar
            if accesses[0].indices is not None:
                continue

            # If a variable is only accessed once, it is either an error
            # or a shared variable - anyway it is not private
            if len(accesses) == 1:
                continue

            # We have at least two accesses. If the first one is a write,
            # assume the variable should be private:
            if accesses[0].access_type == AccessType.WRITE:
                result.add(var_name.lower())

        # Convert the set into a list and sort it, so that we get
        # reproducible results
        list_result = list(result)
        list_result.sort()
        return list_result

    def _not_within_omp_parallel_region(self):
        ''' Check that this Directive is not within any other
            parallel region '''
        if self.ancestor(OMPParallelDirective) is not None:
            raise GenerationError("Cannot nest OpenMP parallel regions.")

    def _encloses_omp_directive(self):
        ''' Check that this Parallel region contains other OpenMP
            directives. While it doesn't have to (in order to be valid
            OpenMP), it is likely that an absence of directives
            is an error on the part of the user. '''
        # We need to recurse down through all our children and check
        # whether any of them are an OMPDirective.
        node_list = self.walk(OMPDirective)
        if not node_list:
            # TODO raise a warning here so that the user can decide
            # whether or not this is OK.
            pass
            # raise GenerationError("OpenMP parallel region does not enclose "
            #                       "any OpenMP directives. This is probably "
            #                       "not what you want.")

    def update(self):
        '''
        Updates the fparser2 AST by inserting nodes for this OpenMP
        parallel region.

        :raises InternalError: if the existing AST doesn't have the \
                               correct structure to permit the insertion \
                               of the OpenMP parallel region.
        '''
        from fparser.common.readfortran import FortranStringReader
        from fparser.two.Fortran2003 import Comment

        # Ensure the fparser2 AST is up-to-date for all of our children
        Node.update(self)

        # Check that we haven't already been called
        if self.ast:
            return

        # Find the locations in which we must insert the begin/end
        # directives...
        # Find the children of this node in the AST of our parent node
        try:
            start_idx = object_index(self._parent.ast.content,
                                     self._children[0].ast)
            end_idx = object_index(self._parent.ast.content,
                                   self._children[-1].ast)
        except (IndexError, ValueError):
            raise InternalError("Failed to find locations to insert "
                                "begin/end directives.")
        # Create the start directive
        text = "!$omp parallel default(shared), private({0})".format(
            ",".join(self._get_private_list()))
        startdir = Comment(FortranStringReader(text,
                                               ignore_comments=False))
        # Create the end directive and insert it after the node in
        # the AST representing our last child
        enddir = Comment(FortranStringReader("!$omp end parallel",
                                             ignore_comments=False))
        self.ast_end = enddir
        # If end_idx+1 takes us beyond the range of the list then the
        # element is appended to the list
        self._parent.ast.content.insert(end_idx+1, enddir)

        # Insert the start directive (do this second so we don't have
        # to correct end_idx)
        self.ast = startdir
        self._parent.ast.content.insert(start_idx, self.ast)


class OMPDoDirective(OMPDirective):
    '''
    Class representing an OpenMP DO directive in the PSyclone AST.

    :param list children: list of Nodes that are children of this Node.
    :param parent: the Node in the AST that has this directive as a child.
    :type parent: :py:class:`psyclone.psyGen.Node`
    :param str omp_schedule: the OpenMP schedule to use.
    :param bool reprod: whether or not to generate code for run-reproducible \
                        OpenMP reductions.

    '''
    def __init__(self, children=None, parent=None, omp_schedule="static",
                 reprod=None):

        if children is None:
            children = []

        if reprod is None:
            self._reprod = Config.get().reproducible_reductions
        else:
            self._reprod = reprod

        self._omp_schedule = omp_schedule

        # Call the init method of the base class once we've stored
        # the OpenMP schedule
        super(OMPDoDirective, self).__init__(children=children,
                                             parent=parent)

    @property
    def dag_name(self):
        ''' Return the name to use in a dag for this node'''
        return "OMP_do_" + str(self.abs_position)

    def view(self, indent=0):
        '''
        Write out a textual summary of the OpenMP Do Directive and then
        call the view() method of any children.

        :param indent: Depth of indent for output text
        :type indent: integer
        '''
        if self.reductions():
            reprod = "[reprod={0}]".format(self._reprod)
        else:
            reprod = ""
        print(self.indent(indent) + self.coloured_text +
              "[OMP do]{0}".format(reprod))

        for entity in self._children:
            entity.view(indent=indent + 1)

    def _reduction_string(self):
        ''' Return the OMP reduction information as a string '''
        reduction_str = ""
        for reduction_type in AccessType.get_valid_reduction_modes():
            reductions = self._get_reductions_list(reduction_type)
            for reduction in reductions:
                reduction_str += ", reduction({0}:{1})".format(
                    OMP_OPERATOR_MAPPING[reduction_type], reduction)
        return reduction_str

    @property
    def reprod(self):
        ''' returns whether reprod has been set for this object or not '''
        return self._reprod

    def gen_code(self, parent):
        '''
        Generate the f2pygen AST entries in the Schedule for this OpenMP do
        directive.

        :param parent: the parent Node in the Schedule to which to add our \
                       content.
        :type parent: sub-class of :py:class:`psyclone.f2pygen.BaseGen`
        :raises GenerationError: if this "!$omp do" is not enclosed within \
                                 an OMP Parallel region.
        '''

        # It is only at the point of code generation that we can check for
        # correctness (given that we don't mandate the order that a user
        # can apply transformations to the code). As an orphaned loop
        # directive, we must have an OMPRegionDirective as an ancestor
        # somewhere back up the tree.
        if not self.ancestor(OMPParallelDirective,
                             excluding=[OMPParallelDoDirective]):
            raise GenerationError("OMPOrphanLoopDirective must have an "
                                  "OMPRegionDirective as ancestor")

        if self._reprod:
            local_reduction_string = ""
        else:
            local_reduction_string = self._reduction_string()

        # As we're an orphaned loop we don't specify the scope
        # of any variables so we don't have to generate the
        # list of private variables
        options = "schedule({0})".format(self._omp_schedule) + \
                  local_reduction_string
        parent.add(DirectiveGen(parent, "omp", "begin", "do", options))

        for child in self.children:
            child.gen_code(parent)

        # make sure the directive occurs straight after the loop body
        position = parent.previous_loop()
        parent.add(DirectiveGen(parent, "omp", "end", "do", ""),
                   position=["after", position])


class OMPParallelDoDirective(OMPParallelDirective, OMPDoDirective):
    ''' Class for the !$OMP PARALLEL DO directive. This inherits from
        both OMPParallelDirective (because it creates a new OpenMP
        thread-parallel region) and OMPDoDirective (because it
        causes a loop to be parallelised). '''

    def __init__(self, children=[], parent=None, omp_schedule="static"):
        OMPDoDirective.__init__(self,
                                children=children,
                                parent=parent,
                                omp_schedule=omp_schedule)

    @property
    def dag_name(self):
        ''' Return the name to use in a dag for this node'''
        return "OMP_parallel_do_" + str(self.abs_position)

    def view(self, indent=0):
        '''
        Write out a textual summary of the OpenMP Parallel Do Directive
        and then call the view() method of any children.

        :param indent: Depth of indent for output text
        :type indent: integer
        '''
        print(self.indent(indent) + self.coloured_text +
              "[OMP parallel do]")
        for entity in self._children:
            entity.view(indent=indent + 1)

    def gen_code(self, parent):

        # We're not doing nested parallelism so make sure that this
        # omp parallel do is not already within some parallel region
        self._not_within_omp_parallel_region()

        calls = self.reductions()
        zero_reduction_variables(calls, parent)
        private_str = self.list_to_string(self._get_private_list())
        parent.add(DirectiveGen(parent, "omp", "begin", "parallel do",
                                "default(shared), private({0}), "
                                "schedule({1})".
                                format(private_str, self._omp_schedule) +
                                self._reduction_string()))
        for child in self.children:
            child.gen_code(parent)

        # make sure the directive occurs straight after the loop body
        position = parent.previous_loop()
        parent.add(DirectiveGen(parent, "omp", "end", "parallel do", ""),
                   position=["after", position])

    def update(self):
        '''
        Updates the fparser2 AST by inserting nodes for this OpenMP
        parallel do.

        :raises GenerationError: if the existing AST doesn't have the \
                                 correct structure to permit the insertion \
                                 of the OpenMP parallel do.
        '''
        from fparser.common.readfortran import FortranStringReader
        from fparser.two.Fortran2003 import Comment

        # Ensure the fparser2 AST is up-to-date for all of our children
        Node.update(self)

        # Check that we haven't already been called
        if self.ast:
            return

        # Since this is an OpenMP (parallel) do, it can only be applied
        # to a single loop.
        if len(self._children) != 1:
            raise GenerationError(
                "An OpenMP PARALLEL DO can only be applied to a single loop "
                "but this Node has {0} children: {1}".
                format(len(self._children), self._children))

        # Find the locations in which we must insert the begin/end
        # directives...
        # Find the child of this node in the AST of our parent node
        # TODO make this robust by using the new 'children' method to
        # be introduced in fparser#105
        # We have to take care to find a parent node (in the fparser2 AST)
        # that has 'content'. This is because If-else-if blocks have their
        # 'content' as siblings of the If-then and else-if nodes.
        parent = self._parent.ast
        while parent:
            if hasattr(parent, "content") and \
               parent is not self.children[0].ast:
                break
            parent = parent._parent
        if not parent:
            raise InternalError("Failed to find parent node in which to "
                                "insert OpenMP parallel do directive")
        start_idx = object_index(parent.content,
                                 self._children[0].ast)

        # Create the start directive
        private_vars = self._get_private_list()
        text = ("!$omp parallel do default(shared), private({0}), "
                "schedule({1})".format(",".join(private_vars),
                                       self._omp_schedule))
        startdir = Comment(FortranStringReader(text,
                                               ignore_comments=False))

        # Create the end directive and insert it after the node in
        # the AST representing our last child
        enddir = Comment(FortranStringReader("!$omp end parallel do",
                                             ignore_comments=False))
        if start_idx == len(parent.content) - 1:
            parent.content.append(enddir)
        else:
            parent.content.insert(start_idx+1, enddir)
        self.ast_end = enddir

        # Insert the start directive (do this second so we don't have
        # to correct the location)
        self.ast = startdir
        parent.content.insert(start_idx, self.ast)


class GlobalSum(Node):
    '''
    Generic Global Sum class which can be added to and manipulated
    in, a schedule.

    :param scalar: the scalar that the global sum is stored into
    :type scalar: :py:class:`psyclone.dynamo0p3.DynKernelArgument`
    :param parent: optional parent (default None) of this object
    :type parent: :py:class:`psyclone.psyGen.node`

    '''
    def __init__(self, scalar, parent=None):
        Node.__init__(self, children=[], parent=parent)
        import copy
        self._scalar = copy.copy(scalar)
        if scalar:
            # Update scalar values appropriately
            # Here "readwrite" denotes how the class GlobalSum
            # accesses/updates a scalar
            self._scalar.access = AccessType.READWRITE
            self._scalar.call = self

    @property
    def scalar(self):
        ''' Return the scalar field that this global sum acts on '''
        return self._scalar

    @property
    def dag_name(self):
        ''' Return the name to use in a dag for this node'''
        return "globalsum({0})_".format(self._scalar.name) + str(self.position)

    @property
    def args(self):
        ''' Return the list of arguments associated with this node. Override
        the base method and simply return our argument.'''
        return [self._scalar]

    def view(self, indent):
        '''
        Print text describing this object to stdout and then
        call the view() method of any children.

        :param indent: Depth of indent for output text
        :type indent: integer
        '''
        print(self.indent(indent) + (
            "{0}[scalar='{1}']".format(self.coloured_text, self._scalar.name)))

    def __str__(self):
        return "GlobalSum[scalar='" + self._scalar.name + "']\n"

    @property
    def coloured_text(self):
        '''
        Return a string containing the (coloured) name of this node
        type

        :returns: A string containing the name of this node, possibly with
                  control codes for colour
        :rtype: string
        '''
        return colored("GlobalSum", SCHEDULE_COLOUR_MAP["GlobalSum"])


class HaloExchange(Node):
    '''
    Generic Halo Exchange class which can be added to and
    manipulated in, a schedule.

    :param field: the field that this halo exchange will act on
    :type field: :py:class:`psyclone.dynamo0p3.DynKernelArgument`
    :param check_dirty: optional argument default True indicating
    whether this halo exchange should be subject to a run-time check
    for clean/dirty halos.
    :type check_dirty: bool
    :param vector_index: optional vector index (default None) to
    identify which index of a vector field this halo exchange is
    responsible for
    :type vector_index: int
    :param parent: optional parent (default None) of this object
    :type parent: :py:class:`psyclone.psyGen.node`

    '''
    def __init__(self, field, check_dirty=True,
                 vector_index=None, parent=None):
        Node.__init__(self, children=[], parent=parent)
        import copy
        self._field = copy.copy(field)
        if field:
            # Update fields values appropriately
            # Here "readwrite" denotes how the class HaloExchange
            # accesses a field rather than the field's continuity
            self._field.access = AccessType.READWRITE
            self._field.call = self
        self._halo_type = None
        self._halo_depth = None
        self._check_dirty = check_dirty
        self._vector_index = vector_index
        self._text_name = "HaloExchange"
        self._colour_map_name = "HaloExchange"
        self._dag_name = "haloexchange"

    @property
    def vector_index(self):
        '''If the field is a vector then return the vector index associated
        with this halo exchange. Otherwise return None'''
        return self._vector_index

    @property
    def halo_depth(self):
        ''' Return the depth of the halo exchange '''
        return self._halo_depth

    @halo_depth.setter
    def halo_depth(self, value):
        ''' Set the depth of the halo exchange '''
        self._halo_depth = value

    @property
    def field(self):
        ''' Return the field that the halo exchange acts on '''
        return self._field

    @property
    def dag_name(self):
        ''' Return the name to use in a dag for this node'''
        name = ("{0}({1})_{2}".format(self._dag_name, self._field.name,
                                      self.position))
        if self._check_dirty:
            name = "check" + name
        return name

    @property
    def args(self):
        '''Return the list of arguments associated with this node. Overide the
        base method and simply return our argument. '''
        return [self._field]

    def check_vector_halos_differ(self, node):
        '''helper method which checks that two halo exchange nodes (one being
        self and the other being passed by argument) operating on the
        same field, both have vector fields of the same size and use
        different vector indices. If this is the case then the halo
        exchange nodes do not depend on each other. If this is not the
        case then an internal error will have occured and we raise an
        appropriate exception.

        :param node: a halo exchange which should exchange the same
        field as self
        :type node: :py:class:`psyclone.psyGen.HaloExchange`
        :raises GenerationError: if the argument passed is not a halo exchange
        :raises GenerationError: if the field name in the halo
        exchange passed in has a different name to the field in this
        halo exchange
        :raises GenerationError: if the field in this halo exchange is
        not a vector field
        :raises GenerationError: if the vector size of the field in
        this halo exchange is different to vector size of the field in
        the halo exchange passed by argument.
        :raises GenerationError: if the vector index of the field in
        this halo exchange is the same as the vector index of the
        field in the halo exchange passed by argument.

        '''

        if not isinstance(node, HaloExchange):
            raise GenerationError(
                "Internal error, the argument passed to "
                "HaloExchange.check_vector_halos_differ() is not "
                "a halo exchange object")

        if self.field.name != node.field.name:
            raise GenerationError(
                "Internal error, the halo exchange object passed to "
                "HaloExchange.check_vector_halos_differ() has a different "
                "field name '{0}' to self "
                "'{1}'".format(node.field.name, self.field.name))

        if self.field.vector_size <= 1:
            raise GenerationError(
                "Internal error, HaloExchange.check_vector_halos_differ() "
                "a halo exchange depends on another halo "
                "exchange but the vector size of field '{0}' is 1".
                format(self.field.name))

        if self.field.vector_size != node.field.vector_size:
            raise GenerationError(
                "Internal error, HaloExchange.check_vector_halos_differ() "
                "a halo exchange depends on another halo "
                "exchange but the vector sizes for field '{0}' differ".
                format(self.field.name))

        if self.vector_index == \
           node.vector_index:
            raise GenerationError(
                "Internal error, HaloExchange.check_vector_halos_differ() "
                "a halo exchange depends on another halo "
                "exchange but both vector id's ('{0}') of field '{1}' are "
                "the same".format(self.vector_index, self.field.name))

    def view(self, indent=0):
        '''
        Write out a textual summary of the OpenMP Parallel Do Directive
        and then call the view() method of any children.

        :param indent: Depth of indent for output text
        :type indent: integer
        '''
        print(self.indent(indent) + (
            "{0}[field='{1}', type='{2}', depth={3}, "
            "check_dirty={4}]".format(self.coloured_text, self._field.name,
                                      self._halo_type,
                                      self._halo_depth, self._check_dirty)))

    def __str__(self):
        result = "HaloExchange["
        result += "field='" + str(self._field.name) + "', "
        result += "type='" + str(self._halo_type) + "', "
        result += "depth='" + str(self._halo_depth) + "', "
        result += "check_dirty='" + str(self._check_dirty) + "']\n"
        return result

    @property
    def coloured_text(self):
        '''
        Return a string containing the (coloured) name of this node type

        :returns: Name of this node type, possibly with colour control codes
        :rtype: string
        '''
        return colored(
            self._text_name, SCHEDULE_COLOUR_MAP[self._colour_map_name])


class Loop(Node):
    '''
    Node representing a loop within the PSyIR. It has 4 mandatory children:
    the first one represents the loop lower bound, the second one represents
    the loop upper bound, the third one represents the step value and the
    fourth one is always a PSyIR Schedule node containing the statements inside
    the loop body.

    (Note: currently this loop only represents the equivalent to Fortran do
    loops. This means the loop is bounded by start/stop/step expressions
    evaluated before the loop starts.)

    :param parent: parent of this node in the PSyIR.
    :type parent: sub-class of :py:class:`psyclone.psyGen.Node`
    :param str variable_name: optional name of the loop iterator \
        variable. Defaults to an empty string.
    :param valid_loop_types: a list of loop types that are specific \
        to a particular API.
    :type valid_loop_types: list of str

    '''

    def __init__(self, parent=None, variable_name="", valid_loop_types=None):
        Node.__init__(self, parent=parent)

        # we need to determine whether this is a built-in or kernel
        # call so our schedule can do the right thing.

        if valid_loop_types is None:
            self._valid_loop_types = []
        else:
            self._valid_loop_types = valid_loop_types
        self._loop_type = None        # inner, outer, colour, colours, ...
        self._field = None
        self._field_name = None       # name of the field
        self._field_space = None      # v0, v1, ...,     cu, cv, ...
        self._iteration_space = None  # cells, ...,      cu, cv, ...
        self._kern = None             # Kernel associated with this loop

        # TODO replace iterates_over with iteration_space
        self._iterates_over = "unknown"

        self._variable_name = variable_name
        self._id = ""

    def _check_completeness(self):
        ''' Check that the Loop has 4 children and the 4th is a Schedule.

        :raises InternalError: If the loop does not have 4 children or the
            4th one is not a Schedule
        '''
        if len(self.children) < 4:
            raise InternalError(
                "Loop malformed or incomplete. It should have exactly 4 "
                "children, but found loop with '{0}'.".format(str(self)))

        if not isinstance(self.children[3], Schedule):
            raise InternalError(
                "Loop malformed or incomplete. Fourth child should be a "
                "Schedule node, but found loop with '{0}'.".format(str(self)))

    @property
    def start_expr(self):
        '''
        :return: the PSyIR Node representing the Loop start expression.
        :rtype: :py:class:`psyclone.psyGen.Node`

        '''
        self._check_completeness()
        return self._children[0]

    @start_expr.setter
    def start_expr(self, expr):
        ''' Setter for Loop start_expr attribute.

        :param expr: New PSyIR start expression.
        :type expr: :py:class:`psyclone.psyGen.Node`

        :raises TypeError: if expr is not a PSyIR node.

        '''
        if not isinstance(expr, Node):
            raise TypeError(
                "Only PSyIR nodes can be assigned as the Loop start expression"
                ", but found '{0}' instead".format(type(expr)))
        self._check_completeness()
        self._children[0] = expr

    @property
    def stop_expr(self):
        '''
        :return: the PSyIR Node representing the Loop stop expression.
        :rtype: :py:class:`psyclone.psyGen.Node`

        '''
        self._check_completeness()
        return self._children[1]

    @stop_expr.setter
    def stop_expr(self, expr):
        ''' Setter for Loop stop_expr attribute.

        :param expr: New PSyIR stop expression.
        :type expr: :py:class:`psyclone.psyGen.Node`

        :raises TypeError: if expr is not a PSyIR node.

        '''
        if not isinstance(expr, Node):
            raise TypeError(
                "Only PSyIR nodes can be assigned as the Loop stop expression"
                ", but found '{0}' instead".format(type(expr)))
        self._check_completeness()
        self._children[1] = expr

    @property
    def step_expr(self):
        '''
        :return: the PSyIR Node representing the Loop step expression.
        :rtype: :py:class:`psyclone.psyGen.Node`

        '''
        self._check_completeness()
        return self._children[2]

    @step_expr.setter
    def step_expr(self, expr):
        ''' Setter for Loop step_expr attribute.

        :param expr: New PSyIR step expression.
        :type expr: :py:class:`psyclone.psyGen.Node`

        :raises TypeError: if expr is not a PSyIR node.

        '''
        if not isinstance(expr, Node):
            raise TypeError(
                "Only PSyIR nodes can be assigned as the Loop step expression"
                ", but found '{0}' instead".format(type(expr)))
        self._check_completeness()
        self._children[2] = expr

    @property
    def loop_body(self):
        '''
        :return: the PSyIR Schedule with the loop body statements.
        :rtype: :py:class:`psyclone.psyGen.Schedule`

        '''
        self._check_completeness()
        return self._children[3]

    @property
    def dag_name(self):
        ''' Return the name to use in a dag for this node

        :returns: Return the dag name for this loop
        :rtype: string

        '''
        if self.loop_type:
            name = "loop_[{0}]_".format(self.loop_type) + \
                   str(self.abs_position)
        else:
            name = "loop_" + str(self.abs_position)
        return name

    @property
    def loop_type(self):
        return self._loop_type

    @loop_type.setter
    def loop_type(self, value):
        '''
        Set the type of this Loop.

        :param str value: the type of this loop.
        :raises GenerationError: if the specified value is not a recognised \
                                 loop type.
        '''
        if value not in self._valid_loop_types:
            raise GenerationError(
                "Error, loop_type value ({0}) is invalid. Must be one of "
                "{1}.".format(value, self._valid_loop_types))
        self._loop_type = value

    def view(self, indent=0):
        '''
        Write out a textual summary of this Loop node to stdout
        and then call the view() method of any children.

        :param int indent: Depth of indent for output text
        '''
        print(self.indent(indent) + self.coloured_text +
              "[type='{0}', field_space='{1}', it_space='{2}']".
              format(self._loop_type, self._field_space, self.iteration_space))
        for entity in self._children:
            entity.view(indent=indent + 1)

    @property
    def coloured_text(self):
        '''
        Returns a string containing the name of this node along with
        control characters for colouring in terminals that support it.

        :returns: The name of this node, possibly with control codes for
                  colouring
        :rtype: string
        '''
        return colored("Loop", SCHEDULE_COLOUR_MAP["Loop"])

    @property
    def field_space(self):
        return self._field_space

    @field_space.setter
    def field_space(self, my_field_space):
        self._field_space = my_field_space

    @property
    def field_name(self):
        return self._field_name

    @property
    def field(self):
        return self._field

    @field_name.setter
    def field_name(self, my_field_name):
        self._field_name = my_field_name

    @property
    def iteration_space(self):
        return self._iteration_space

    @iteration_space.setter
    def iteration_space(self, it_space):
        self._iteration_space = it_space

    @property
    def kernel(self):
        '''
        :returns: the kernel object associated with this Loop (if any).
        :rtype: :py:class:`psyclone.psyGen.Kern`
        '''
        return self._kern

    @kernel.setter
    def kernel(self, kern):
        '''
        Setter for kernel object associated with this loop.

        :param kern: a kernel object.
        :type kern: :py:class:`psyclone.psyGen.Kern`
        '''
        self._kern = kern

    @property
    def variable_name(self):
        '''
        :returns: the name of the control variable for this loop.
        :rtype: str
        '''
        return self._variable_name

    def __str__(self):
        # Give Loop sub-classes a specialised name
        name = self.__class__.__name__
        result = name + "["
        result += "id:'" + self._id
        result += "', variable:'" + self._variable_name
        if self.loop_type:
            result += "', loop_type:'" + self._loop_type
        result += "']\n"
        for entity in self._children:
            result += str(entity) + "\n"
        result += "End " + name
        return result

    def reference_accesses(self, var_accesses):
        '''Get all variable access information. It combines the data from
        the loop bounds (start, stop and step), as well as the loop body.
        The loop variable is marked as 'READ+WRITE' and references in start,
        stop and step are marked as 'READ'.

        :param var_accesses: VariablesAccessInfo instance that stores the \
            information about variable accesses.
        :type var_accesses: \
            :py:class:`psyclone.core.access_info.VariablesAccessInfo`
        '''

        # It is important to first add the WRITE access, since this way
        # the dependency analysis for declaring openmp private variables
        # will automatically declare the loop variables to be private
        # (write access before read)
        var_accesses.add_access(self.variable_name, AccessType.WRITE, self)
        var_accesses.add_access(self.variable_name, AccessType.READ, self)

        # Accesses of the start/stop/step expressions
        self.start_expr.reference_accesses(var_accesses)
        self.stop_expr.reference_accesses(var_accesses)
        self.step_expr.reference_accesses(var_accesses)
        var_accesses.next_location()

        for child in self.loop_body.children:
            child.reference_accesses(var_accesses)
            var_accesses.next_location()

    def has_inc_arg(self):
        ''' Returns True if any of the Kernels called within this
        loop have an argument with INC access. Returns False otherwise '''
        for kern_call in self.coded_kernels():
            for arg in kern_call.arguments.args:
                if arg.access == AccessType.INC:
                    return True
        return False

    def unique_modified_args(self, arg_type):
        '''Return all unique arguments of the given type from kernels inside
        this loop that are modified.

        :param str arg_type: the type of kernel argument (e.g. field, \
                             operator) to search for.
        :returns: all unique arguments of the given type from kernels inside \
            this loop that are modified.
        :rtype: list of :py:class:`psyclone.psyGen.DynKernelArgument`
        '''
        arg_names = []
        args = []
        for call in self.kernels():
            for arg in call.arguments.args:
                if arg.type.lower() == arg_type:
                    if arg.access != AccessType.READ:
                        if arg.name not in arg_names:
                            arg_names.append(arg.name)
                            args.append(arg)
        return args

    def args_filter(self, arg_types=None, arg_accesses=None, unique=False):
        '''Return all arguments of type arg_types and arg_accesses. If these
        are not set then return all arguments. If unique is set to
        True then only return uniquely named arguments'''
        all_args = []
        all_arg_names = []
        for call in self.kernels():
            call_args = args_filter(call.arguments.args, arg_types,
                                    arg_accesses)
            if unique:
                for arg in call_args:
                    if arg.name not in all_arg_names:
                        all_args.append(arg)
                        all_arg_names.append(arg.name)
            else:
                all_args.extend(call_args)
        return all_args

    def gen_code(self, parent):
        '''
        Generate the Fortran Loop and any associated code.

        :param parent: the node in the f2pygen AST to which to add content.
        :type parent: :py:class:`psyclone.f2pygen.SubroutineGen`

        '''
        def is_unit_literal(expr):
            ''' Check if the given expression is equal to the literal '1'.

            :param expr: a PSyIR expression.
            :type expr: :py:class:`psyclone.psyGen.Node`

            :return: True if it is equal to the literal '1', false otherwise.
            '''
            return isinstance(expr, Literal) and expr.value == '1'

        if not self.is_openmp_parallel():
            calls = self.reductions()
            zero_reduction_variables(calls, parent)

        if self.root.opencl or (is_unit_literal(self.start_expr) and
                                is_unit_literal(self.stop_expr)):
            # no need for a loop
            for child in self.loop_body:
                child.gen_code(parent)
        else:
            from psyclone.psyir.backend.fortran import FortranWriter
            from psyclone.f2pygen import DoGen, DeclGen
            # start/stop/step_expr are generated with the FortranWriter
            # backend, the rest of the loop with f2pygen.
            fwriter = FortranWriter()
            if is_unit_literal(self.step_expr):
                step_str = None
            else:
                step_str = fwriter(self.step_expr)

            do = DoGen(parent, self._variable_name,
                       fwriter(self.start_expr),
                       fwriter(self.stop_expr),
                       step_str)
            # need to add do loop before children as children may want to add
            # info outside of do loop
            parent.add(do)
            for child in self.loop_body:
                child.gen_code(do)
            my_decl = DeclGen(parent, datatype="integer",
                              entity_decls=[self._variable_name])
            parent.add(my_decl)


class Kern(Node):
    '''
    Base class representing a call to a sub-program unit from within the
    PSy layer. It is possible for this unit to be in-lined within the
    PSy layer.

    :param parent: parent of this node in the PSyIR.
    :type parent: sub-class of :py:class:`psyclone.psyGen.Node`
    :param call: information on the call itself, as obtained by parsing \
                 the Algorithm layer code.
    :type call: :py:class:`psyclone.parse.algorithm.KernelCall`
    :param str name: the name of the routine being called.
    :param arguments: object holding information on the kernel arguments, \
                      as extracted from kernel meta-data.
    :type arguments: :py:class:`psyclone.psyGen.Arguments`

    :raises GenerationError: if any of the arguments to the call are \
                             duplicated.
    '''
    def __init__(self, parent, call, name, arguments):
        Node.__init__(self, children=[], parent=parent)
        self._arguments = arguments
        self._name = name
        self._iterates_over = call.ktype.iterates_over

        # check algorithm arguments are unique for a kernel or
        # built-in call
        arg_names = []
        for arg in self._arguments.args:
            if arg.text:
                text = arg.text.lower().replace(" ", "")
                if text in arg_names:
                    raise GenerationError(
                        "Argument '{0}' is passed into kernel '{1}' code more "
                        "than once from the algorithm layer. This is not "
                        "allowed.".format(arg.text, self._name))
                else:
                    arg_names.append(text)

        self._arg_descriptors = None

        # initialise any reduction information
        reduction_modes = AccessType.get_valid_reduction_modes()
        args = args_filter(arguments.args,
                           arg_types=MAPPING_SCALARS.values(),
                           arg_accesses=reduction_modes)
        if args:
            self._reduction = True
            if len(args) != 1:
                raise GenerationError(
                    "PSyclone currently only supports a single reduction "
                    "in a kernel or builtin")
            self._reduction_arg = args[0]
        else:
            self._reduction = False
            self._reduction_arg = None

    @property
    def args(self):
        '''Return the list of arguments associated with this node. Overide the
        base method and simply return our arguments. '''
        return self.arguments.args

    def view(self, indent=0):
        '''
        Write out a textual summary of this Kern node to stdout
        and then call the view() method of any children.

        :param indent: Depth of indent for output text
        :type indent: integer
        '''
        print(self.indent(indent) + self.coloured_text,
              self.name + "(" + self.arguments.names + ")")
        for entity in self._children:
            entity.view(indent=indent + 1)

    def reference_accesses(self, var_accesses):
        '''Get all variable access information. The API specific classes
        add the accesses to the arguments. So the code here only calls
        the baseclass, and increases the location.

        :param var_accesses: VariablesAccessInfo instance that stores the \
            information about variable accesses.
        :type var_accesses: \
            :py:class:`psyclone.core.access_info.VariablesAccessInfo`
        '''
        super(Kern, self).reference_accesses(var_accesses)
        var_accesses.next_location()

    @property
    def coloured_text(self):
        ''' Return a string containing the (coloured) name of this node
        type '''
        return colored("Kernel", SCHEDULE_COLOUR_MAP["CodedKern"])

    @property
    def is_reduction(self):
        '''if this kernel/builtin contains a reduction variable then return
        True, otherwise return False'''
        return self._reduction

    @property
    def reduction_arg(self):
        ''' if this kernel/builtin contains a reduction variable then return
        the variable, otherwise return None'''
        return self._reduction_arg

    @property
    def reprod_reduction(self):
        '''Determine whether this kernel/builtin is enclosed within an OpenMP
        do loop. If so report whether it has the reproducible flag
        set. Note, this also catches OMPParallelDo Directives but they
        have reprod set to False so it is OK.'''
        ancestor = self.ancestor(OMPDoDirective)
        if ancestor:
            return ancestor.reprod
        else:
            return False

    @property
    def local_reduction_name(self):
        '''Generate a local variable name that is unique for the current
        reduction argument name. This is used for thread-local
        reductions with reproducible reductions '''
        var_name = self._reduction_arg.name
        return self._name_space_manager.\
            create_name(root_name="l_"+var_name,
                        context="PSyVars",
                        label=var_name)

    def zero_reduction_variable(self, parent, position=None):
        '''
        Generate code to zero the reduction variable and to zero the local
        reduction variable if one exists. The latter is used for reproducible
        reductions, if specified.

        :param parent: the Node in the AST to which to add new code.
        :type parent: :py:class:`psyclone.psyGen.Node`
        :param str position: where to position the new code in the AST.
        :raises GenerationError: if the variable to zero is not of type \
                                 gh_real or gh_integer.
        :raises GenerationError: if the reprod_pad_size (read from the \
                                 configuration file) is less than 1.

        '''
        from psyclone.f2pygen import AssignGen, DeclGen, AllocateGen
        if not position:
            position = ["auto"]
        var_name = self._reduction_arg.name
        local_var_name = self.local_reduction_name
        var_type = self._reduction_arg.type
        if var_type == "gh_real":
            zero = "0.0_r_def"
            kind_type = "r_def"
            data_type = "real"
        elif var_type == "gh_integer":
            zero = "0"
            kind_type = None
            data_type = "integer"
        else:
            raise GenerationError(
                "zero_reduction variable should be one of ['gh_real', "
                "'gh_integer'] but found '{0}'".format(var_type))

        parent.add(AssignGen(parent, lhs=var_name, rhs=zero),
                   position=position)
        if self.reprod_reduction:
            parent.add(DeclGen(parent, datatype=data_type,
                               entity_decls=[local_var_name],
                               allocatable=True, kind=kind_type,
                               dimension=":,:"))
            nthreads = self._name_space_manager.create_name(
                root_name="nthreads", context="PSyVars", label="nthreads")
            if Config.get().reprod_pad_size < 1:
                raise GenerationError(
                    "REPROD_PAD_SIZE in {0} should be a positive "
                    "integer, but it is set to '{1}'.".format(
                        Config.get().filename, Config.get().reprod_pad_size))
            pad_size = str(Config.get().reprod_pad_size)
            parent.add(AllocateGen(parent, local_var_name + "(" + pad_size +
                                   "," + nthreads + ")"), position=position)
            parent.add(AssignGen(parent, lhs=local_var_name,
                                 rhs=zero), position=position)

    def reduction_sum_loop(self, parent):
        '''generate the appropriate code to place after the end parallel
        region'''
        from psyclone.f2pygen import DoGen, AssignGen, DeallocateGen
        # TODO we should initialise self._name_space_manager in the
        # constructor!
        self._name_space_manager = NameSpaceFactory().create()
        thread_idx = self._name_space_manager.create_name(
            root_name="th_idx", context="PSyVars", label="thread_index")
        nthreads = self._name_space_manager.create_name(
            root_name="nthreads", context="PSyVars", label="nthreads")
        var_name = self._reduction_arg.name
        local_var_name = self.local_reduction_name
        local_var_ref = self._reduction_ref(var_name)
        reduction_access = self._reduction_arg.access
        try:
            reduction_operator = REDUCTION_OPERATOR_MAPPING[reduction_access]
        except KeyError:
            api_strings = [access.api_specific_name()
                           for access in REDUCTION_OPERATOR_MAPPING]
            raise GenerationError(
                "unsupported reduction access '{0}' found in DynBuiltin:"
                "reduction_sum_loop(). Expected one of '{1}'".
                format(reduction_access.api_specific_name(), api_strings))
        do_loop = DoGen(parent, thread_idx, "1", nthreads)
        do_loop.add(AssignGen(do_loop, lhs=var_name, rhs=var_name +
                              reduction_operator + local_var_ref))
        parent.add(do_loop)
        parent.add(DeallocateGen(parent, local_var_name))

    def _reduction_ref(self, name):
        '''Return the name unchanged if OpenMP is set to be unreproducible, as
        we will be using the OpenMP reduction clause. Otherwise we
        will be computing the reduction ourselves and therefore need
        to store values into a (padded) array separately for each
        thread.'''
        if self.reprod_reduction:
            idx_name = self._name_space_manager.create_name(
                root_name="th_idx",
                context="PSyVars",
                label="thread_index")
            local_name = self._name_space_manager.create_name(
                root_name="l_"+name,
                context="PSyVars",
                label=name)
            return local_name + "(1," + idx_name + ")"
        else:
            return name

    @property
    def arg_descriptors(self):
        return self._arg_descriptors

    @arg_descriptors.setter
    def arg_descriptors(self, obj):
        self._arg_descriptors = obj

    @property
    def arguments(self):
        return self._arguments

    @property
    def name(self):
        '''
        :returns: the name of the kernel.
        :rtype: str
        '''
        return self._name

    @name.setter
    def name(self, value):
        '''
        Set the name of the kernel.

        :param str value: The name of the kernel.
        '''
        self._name = value

    def is_coloured(self):
        '''
        :returns: True if this kernel is being called from within a \
                  coloured loop.
        :rtype: bool
        '''
        return self.parent.parent.loop_type == "colour"

    @property
    def iterates_over(self):
        return self._iterates_over

    def local_vars(self):
        raise NotImplementedError("Kern.local_vars should be implemented")

    def __str__(self):
        raise NotImplementedError("Kern.__str__ should be implemented")

    def gen_code(self, parent):
        raise NotImplementedError("Kern.gen_code should be implemented")


class CodedKern(Kern):
    '''
    Class representing a call to a PSyclone Kernel with a user-provided
    implementation. The kernel may or may not be in-lined.

    :param type KernelArguments: the API-specific sub-class of \
                                 :py:class:`psyclone.psyGen.Arguments` to \
                                 create.
    :param call: Details of the call to this kernel in the Algorithm layer.
    :type call: :py:class:`psyclone.parse.algorithm.KernelCall`.
    :param parent: the parent of this Node (kernel call) in the Schedule.
    :type parent: sub-class of :py:class:`psyclone.psyGen.Node`.
    :param bool check: Whether or not to check that the number of arguments \
                       specified in the kernel meta-data matches the number \
                       provided by the call in the Algorithm layer.

    :raises GenerationError: if(check) and the number of arguments in the \
                             call does not match that in the meta-data.

    '''
    def __init__(self, KernelArguments, call, parent=None, check=True):
        super(CodedKern, self).__init__(parent, call,
                                        call.ktype.procedure.name,
                                        KernelArguments(call, self))
        self._module_name = call.module_name
        self._module_code = call.ktype._ast
        self._kernel_code = call.ktype.procedure
        self._fp2_ast = None  # The fparser2 AST for the kernel
        self._kern_schedule = None  # PSyIR schedule for the kernel
        # Whether or not this kernel has been transformed
        self._modified = False
        # Whether or not to in-line this kernel into the module containing
        # the PSy layer
        self._module_inline = False
        if check and len(call.ktype.arg_descriptors) != len(call.args):
            raise GenerationError(
                "error: In kernel '{0}' the number of arguments specified "
                "in the kernel metadata '{1}', must equal the number of "
                "arguments in the algorithm layer. However, I found '{2}'".
                format(call.ktype.procedure.name,
                       len(call.ktype.arg_descriptors),
                       len(call.args)))
        self.arg_descriptors = call.ktype.arg_descriptors

    def get_kernel_schedule(self):
        '''
        Returns a PSyIR Schedule representing the kernel code. The Schedule
        is just generated on first invocation, this allows us to retain
        transformations that may subsequently be applied to the Schedule
        (but will not adapt to transformations applied to the fparser2 AST).

        :returns: Schedule representing the kernel code.
        :rtype: :py:class:`psyclone.psyGen.KernelSchedule`
        '''
        from psyclone.psyir.frontend.fparser2 import Fparser2Reader
        if self._kern_schedule is None:
            astp = Fparser2Reader()
            self._kern_schedule = astp.generate_schedule(self.name, self.ast)
	    # TODO: Validate kernel with metadata (issue #288).
        return self._kern_schedule

    def __str__(self):
        return "kern call: " + self._name

    @property
    def module_name(self):
        '''
        :returns: The name of the Fortran module that contains this kernel
        :rtype: string
        '''
        return self._module_name

    @property
    def dag_name(self):
        ''' Return the name to use in a dag for this node'''
        return "kernel_{0}_{1}".format(self.name, str(self.abs_position))

    @property
    def module_inline(self):
        return self._module_inline

    @module_inline.setter
    def module_inline(self, value):
        '''
        Setter for whether or not to module-inline this kernel.

        :param bool value: Whether or not to module-inline this kernel.
        :raises NotImplementedError: if module-inlining is enabled and the \
                                     kernel has been transformed.
        '''
        # Check all kernels in the same invoke as this one and set any
        # with the same name to the same value as this one. This is
        # required as inlining (or not) affects all calls to the same
        # kernel within an invoke. Note, this will set this kernel as
        # well so there is no need to set it locally.
        if value and self.modified:
            # TODO #229. Kernel in-lining is currently implemented via
            # manipulation of the fparser1 Parse Tree while
            # transformations work with the fparser2 Parse Tree-derived
            # PSyIR.  Therefore there is presently no way to inline a
            # transformed kernel.
            raise NotImplementedError(
                "Cannot module-inline a transformed kernel ({0}).".
                format(self.name))
        my_schedule = self.ancestor(InvokeSchedule)
        for kernel in my_schedule.walk(Kern):
            if kernel.name == self.name:
                kernel._module_inline = value

    def view(self, indent=0):
        '''
        Write out a textual summary of this Kernel-call node to stdout
        and then call the view() method of any children.

        :param indent: Depth of indent for output text
        :type indent: integer
        '''
        print(self.indent(indent) + self.coloured_text,
              self.name + "(" + self.arguments.names + ")",
              "[module_inline=" + str(self._module_inline) + "]")
        for entity in self._children:
            entity.view(indent=indent + 1)

    @property
    def coloured_text(self):
        '''
        Return text containing the (coloured) name of this node type

        :returns: the name of this node type, possibly with control codes
                  for colour
        :rtype: string
        '''
        return colored("CodedKern", SCHEDULE_COLOUR_MAP["CodedKern"])

    def gen_code(self, parent):
        '''
        Generates the f2pygen AST of the Fortran for this kernel call and
        writes the kernel itself to file if it has been transformed.

        :param parent: The parent of this kernel call in the f2pygen AST.
        :type parent: :py:calls:`psyclone.f2pygen.LoopGen`
        '''
        from psyclone.f2pygen import CallGen, UseGen

        # If the kernel has been transformed then we rename it. If it
        # is *not* being module inlined then we also write it to file.
        self.rename_and_write()

        parent.add(CallGen(parent, self._name,
                           self.arguments.raw_arg_list()))

        if not self.module_inline:
            parent.add(UseGen(parent, name=self._module_name, only=True,
                              funcnames=[self._name]))

    def gen_arg_setter_code(self, parent):
        '''
        Creates a Fortran routine to set the arguments of the OpenCL
        version of this kernel.

        :param parent: Parent node of the set-kernel-arguments routine.
        :type parent: :py:class:`psyclone.f2pygen.ModuleGen`
        '''
        raise NotImplementedError("gen_arg_setter_code must be implemented "
                                  "by sub-class.")

    def incremented_arg(self):
        ''' Returns the argument that has INC access. Raises a
        FieldNotFoundError if none is found.

        :rtype: str
        :raises FieldNotFoundError: if none is found.
        :returns: a Fortran argument name.
        '''
        for arg in self.arguments.args:
            if arg.access == AccessType.INC:
                return arg

        raise FieldNotFoundError("Kernel {0} does not have an argument with "
                                 "{1} access".
                                 format(self.name,
                                        AccessType.INC.api_specific_name()))

    @property
    def ast(self):
        '''
        Generate and return the fparser2 AST of the kernel source.

        :returns: fparser2 AST of the Fortran file containing this kernel.
        :rtype: :py:class:`fparser.two.Fortran2003.Program`
        '''
        from fparser.common.readfortran import FortranStringReader
        from fparser.two import parser
        # If we've already got the AST then just return it
        if self._fp2_ast:
            return self._fp2_ast
        # Use the fparser1 AST to generate Fortran source
        fortran = self._module_code.tofortran()
        # Create an fparser2 Fortran2003 parser
        my_parser = parser.ParserFactory().create()
        # Parse that Fortran using our parser
        reader = FortranStringReader(fortran)
        self._fp2_ast = my_parser(reader)
        return self._fp2_ast

    @staticmethod
    def _new_name(original, tag, suffix):
        '''
        Construct a new name given the original, a tag and a suffix (which
        may or may not terminate the original name). If suffix is present
        in the original name then the `tag` is inserted before it.

        :param str original: The original name
        :param str tag: Tag to insert into new name
        :param str suffix: Suffix with which to end new name.
        :returns: New name made of original + tag + suffix
        :rtype: str
        '''
        if original.endswith(suffix):
            return original[:-len(suffix)] + tag + suffix
        return original + tag + suffix

    def rename_and_write(self):
        '''
        Writes the (transformed) AST of this kernel to file and resets the
        'modified' flag to False. By default (config.kernel_naming ==
        "multiple"), the kernel is re-named so as to be unique within
        the kernel output directory stored within the configuration
        object. Alternatively, if config.kernel_naming is "single"
        then no re-naming and output is performed if there is already
        a transformed copy of the kernel in the output dir. (In this
        case a check is performed that the transformed kernel already
        present is identical to the one that we would otherwise write
        to file. If this is not the case then we raise a GenerationError.)

        :raises GenerationError: if config.kernel_naming == "single" and a \
                                 different, transformed version of this \
                                 kernel is already in the output directory.
        :raises NotImplementedError: if the kernel has been transformed but \
                                     is also flagged for module-inlining.

        '''
        import os
        from psyclone.line_length import FortLineLength

        # If this kernel has not been transformed we do nothing
        if not self.modified and not self.root.opencl:
            return

        # Remove any "_mod" if the file follows the PSyclone naming convention
        orig_mod_name = self.module_name[:]
        if orig_mod_name.lower().endswith("_mod"):
            old_base_name = orig_mod_name[:-4]
        else:
            old_base_name = orig_mod_name[:]

        # We could create a hash of a string built from the name of the
        # Algorithm (module), the name/position of the Invoke and the
        # index of this kernel within that Invoke. However, that creates
        # a very long name so we simply ensure that kernel names are unique
        # within the user-supplied kernel-output directory.
        name_idx = -1
        fdesc = None
        while not fdesc:
            name_idx += 1
            new_suffix = "_{0}".format(name_idx)
            if self.root.opencl:
                new_name = old_base_name + new_suffix + ".cl"
            else:
                new_name = old_base_name + new_suffix + "_mod.f90"

            try:
                # Atomically attempt to open the new kernel file (in case
                # this is part of a parallel build)
                fdesc = os.open(
                    os.path.join(Config.get().kernel_output_dir, new_name),
                    os.O_CREAT | os.O_WRONLY | os.O_EXCL)
            except (OSError, IOError):
                # The os.O_CREATE and os.O_EXCL flags in combination mean
                # that open() raises an error if the file exists
                if Config.get().kernel_naming == "single":
                    # If the kernel-renaming scheme is such that we only ever
                    # create one copy of a transformed kernel then we're done
                    break
                continue

        # Use the suffix we have determined to rename all relevant quantities
        # within the AST of the kernel code.
        # We can't rename OpenCL kernels as the Invoke set_args functions
        # have already been generated. The link to an specific kernel
        # implementation is delayed to run-time in OpenCL. (e.g. FortCL has
        # the  PSYCLONE_KERNELS_FILE environment variable)
        if not self.root.opencl:
            if self._kern_schedule:
                # A PSyIR kernel schedule has been created. This means
                # that the PSyIR has been modified and will be used to
                # generate modified kernel code. Therefore the PSyIR
                # should be modified rather than the parse tree. This
                # if test, and the associated else, are only required
                # whilst old style (direct fp2) transformations still
                # exist - #490.

                # First check that the kernel module name and
                # subroutine name conform to the <name>_mod and
                # <name>_code convention as this is currently assumed
                # when recreating the kernel module name from the
                # PSyIR in the Fortran back end. This limitation is
                # the subject of #393.

                if self.name.lower().rstrip("_code") != \
                   self.module_name.lower().rstrip("_mod") or \
                   not self.name.lower().endswith("_code") or \
                   not self.module_name.lower().endswith("_mod"):
                    raise NotImplementedError(
                        "PSyclone back-end code generation relies on kernel "
                        "modules conforming to the <name>_mod and <name>_code "
                        "convention. However, found '{0}', '{1}'."
                        "".format(self.module_name, self.name))
                # Rename PSyIR module and kernel names.
                self._rename_psyir(new_suffix)
            else:
                self._rename_ast(new_suffix)

        # Kernel is now self-consistent so unset the modified flag
        self.modified = False

        # If this kernel is being module in-lined then we do not need to
        # write it to file.
        if self.module_inline:
            # TODO #229. We cannot currently inline transformed kernels
            # (because that requires an fparser1 AST and we only have an
            # fparser2 AST of the modified kernel) so raise an error.
            raise NotImplementedError("Cannot module-inline a transformed "
                                      "kernel ({0})".format(self.name))

        if self.root.opencl:
            from psyclone.psyir.backend.opencl import OpenCLWriter
            ocl_writer = OpenCLWriter()
            new_kern_code = ocl_writer(self.get_kernel_schedule())
        elif self._kern_schedule:
            # A PSyIR kernel schedule has been created. This means
            # that the PSyIR has been modified. Therefore use the
            # chosen PSyIR back-end to write out the modified kernel
            # code. At the moment there is no way to choose which
            # back-end to use, so simply use the Fortran one (and
            # limit the line length). This test is only required
            # whilst old style (direct fp2) transformations still
            # exist.
            from psyclone.psyir.backend.fortran import FortranWriter
            fortran_writer = FortranWriter()
            new_kern_code = fortran_writer(self.get_kernel_schedule())
            fll = FortLineLength()
            new_kern_code = fll.process(new_kern_code)
        else:
            # This is an old style transformation which modifes the
            # fp2 parse tree directly. Therefore use the fp2
            # representation to generate the Fortran for this
            # transformed kernel, ensuring that the line length is
            # limited.
            fll = FortLineLength()
            new_kern_code = fll.process(str(self.ast))

        if not fdesc:
            # If we've not got a file descriptor at this point then that's
            # because the file already exists and the kernel-naming scheme
            # ("single") means we're not creating a new one.
            # Check that what we've got is the same as what's in the file
            with open(os.path.join(Config.get().kernel_output_dir,
                                   new_name), "r") as ffile:
                kern_code = ffile.read()
                if kern_code != new_kern_code:
                    raise GenerationError(
                        "A transformed version of this Kernel '{0}' already "
                        "exists in the kernel-output directory ({1}) but is "
                        "not the same as the current, transformed kernel and "
                        "the kernel-renaming scheme is set to '{2}'. (If you "
                        "wish to generate a new, unique kernel for every "
                        "kernel that is transformed then use "
                        "'--kernel-renaming multiple'.)".
                        format(self._module_name+".f90",
                               Config.get().kernel_output_dir,
                               Config.get().kernel_naming))
        else:
            # Write the modified AST out to file
            os.write(fdesc, new_kern_code.encode())
            # Close the new kernel file
            os.close(fdesc)

    def _rename_psyir(self, suffix):
        '''Rename the PSyIR module and kernel names by adding the supplied
        suffix to the names. This change affects the KernCall and
        KernelSchedule nodes. Currently it is only possible to set the
        kernel subroutine name in a KernCall node. The kernel module
        name is then inferred from the subroutine name by assuming
        there is a naming convention (<name>_code and <name>_mod),
        which is not always the case. This limitation is the subject
        of #393.

        :param str suffix: the string to insert into the quantity names.

        '''
        # Use the suffix to create a new kernel name.  This will
        # conform to the PSyclone convention of ending in "_code"
        orig_mod_name = self.module_name[:]
        orig_kern_name = self.name[:]

        new_kern_name = self._new_name(orig_kern_name, suffix, "_code")
        new_mod_name = self._new_name(orig_mod_name, suffix, "_mod")

        # Change the name of this kernel and the associated
        # module. These names are used when generating the PSy-layer.
        self.name = new_kern_name[:]
        self._module_name = new_mod_name[:]

        # Update the PSyIR with the new names. Note there is currently
        # an assumption in the PSyIR that the module name has the same
        # root name as the subroutine name. These names are used when
        # generating the modified kernel code. This limitation is the
        # subject of #393.
        kern_schedule = self.get_kernel_schedule()
        kern_schedule.name = new_kern_name[:]

    def _rename_ast(self, suffix):
        '''
        Renames all quantities (module, kernel routine, kernel derived type)
        in the kernel AST by inserting the supplied suffix. The resulting
        names follow the PSyclone naming convention (modules end with "_mod",
        types with "_type" and kernels with "_code").

        :param str suffix: the string to insert into the quantity names.
        '''
        from fparser.two.utils import walk_ast

        # Use the suffix we have determined to create a new kernel name.
        # This will conform to the PSyclone convention of ending in "_code"
        orig_mod_name = self.module_name[:]
        orig_kern_name = self.name[:]

        new_kern_name = self._new_name(orig_kern_name, suffix, "_code")
        new_mod_name = self._new_name(orig_mod_name, suffix, "_mod")

        # Query the fparser2 AST to determine the name of the type that
        # contains the kernel subroutine as a type-bound procedure
        orig_type_name = ""
        new_type_name = ""
        dtypes = walk_ast(self.ast.content, [Fortran2003.Derived_Type_Def])
        for dtype in dtypes:
            tbound_proc = walk_ast(dtype.content,
                                   [Fortran2003.Type_Bound_Procedure_Part])
            names = walk_ast(tbound_proc[0].content, [Fortran2003.Name])
            if str(names[-1]) == self.name:
                # This is the derived type for this kernel. Now we need
                # its name...
                tnames = walk_ast(dtype.content, [Fortran2003.Type_Name])
                orig_type_name = str(tnames[0])

                # The new name for the type containing kernel metadata will
                # conform to the PSyclone convention of ending in "_type"
                new_type_name = self._new_name(orig_type_name, suffix, "_type")
                # Rename the derived type. We do this here rather than
                # search for Type_Name in the AST again below. We loop over
                # the list of type names so as to ensure we rename the type
                # in the end-type statement too.
                for name in tnames:
                    if str(name) == orig_type_name:
                        name.string = new_type_name

        # Change the name of this kernel and the associated module
        self.name = new_kern_name[:]
        self._module_name = new_mod_name[:]

        # Construct a dictionary for mapping from old kernel/type/module
        # names to the corresponding new ones
        rename_map = {orig_mod_name: new_mod_name,
                      orig_kern_name: new_kern_name,
                      orig_type_name: new_type_name}

        # Re-write the values in the AST
        names = walk_ast(self.ast.content, [Fortran2003.Name])
        for name in names:
            try:
                new_value = rename_map[str(name)]
                name.string = new_value[:]
            except KeyError:
                # This is not one of the names we are looking for
                continue

    @property
    def modified(self):
        '''
        :returns: Whether or not this kernel has been modified (transformed).
        :rtype: bool
        '''
        return self._modified

    @modified.setter
    def modified(self, value):
        '''
        Setter for whether or not this kernel has been modified.

        :param bool value: True if kernel modified, False otherwise.
        '''
        self._modified = value


class BuiltIn(Kern):
    '''
    Parent class for all built-ins (field operations for which the user
    does not have to provide an implementation).
    '''
    def __init__(self):
        # We cannot call Kern.__init__ as don't have necessary information
        # here. Instead we provide a load() method that can be called once
        # that information is available.
        self._arg_descriptors = None
        self._func_descriptors = None
        self._fs_descriptors = None
        self._reduction = None

    @property
    def dag_name(self):
        ''' Return the name to use in a dag for this node'''
        return "builtin_{0}_".format(self.name) + str(self.abs_position)

    def load(self, call, arguments, parent=None):
        ''' Set-up the state of this BuiltIn call '''
        name = call.ktype.name
        super(BuiltIn, self).__init__(parent, call, name, arguments)

    def local_vars(self):
        '''Variables that are local to this built-in and therefore need to be
        made private when parallelising using OpenMP or similar. By default
        builtin's do not have any local variables so set to nothing'''
        return []

    @property
    def coloured_text(self):
        '''
        :returns: the name of this node type, possibly with control codes
                  for colour.
        :rtype: str

        '''
        return colored("BuiltIn", SCHEDULE_COLOUR_MAP["BuiltIn"])


class Arguments(object):
    '''
    Arguments abstract base class.

    :param parent_call: kernel call with which the arguments are associated.
    :type parent_call: sub-class of :py:class:`psyclone.psyGen.Kern`
    '''
    def __init__(self, parent_call):
        self._parent_call = parent_call
        # The container object holding information on all arguments
        # (derived from both kernel meta-data and the kernel call
        # in the Algorithm layer).
        self._args = []
        # The actual list of arguments that must be supplied to a
        # subroutine call.
        self._raw_arg_list = []

    def raw_arg_list(self):
        '''
        Abstract method to construct the class-specific argument list for a
        kernel call. Must be overridden in API-specific sub-class.

        :raises NotImplementedError: abstract method.
        '''
        raise NotImplementedError("Arguments.raw_arg_list must be "
                                  "implemented in sub-class")

    @property
    def names(self):
        '''
        :returns: the Algorithm-visible kernel arguments in a \
                  comma-delimited string.
        :rtype: str
        '''
        return ",".join([arg.name for arg in self.args])

    @property
    def args(self):
        return self._args

    def iteration_space_arg(self):
        '''
        Returns an argument that can be iterated over, i.e. modified
        (has WRITE, READWRITE or INC access), but not the result of
        a reduction operation.

        :returns: a Fortran argument name
        :rtype: string
        :raises GenerationError: if none such argument is found.

        '''
        for arg in self._args:
            if arg.access in AccessType.all_write_accesses() and \
                    arg.access not in AccessType.get_valid_reduction_modes():
                return arg
        raise GenerationError("psyGen:Arguments:iteration_space_arg Error, "
                              "we assume there is at least one writer, "
                              "reader/writer, or increment as an argument")

    @property
    def acc_args(self):
        '''
        :returns: the list of quantities that must be available on an \
                  OpenACC device before the associated kernel can be launched
        :rtype: list of str
        '''
        raise NotImplementedError(
            "Arguments.acc_args must be implemented in sub-class")

    @property
    def scalars(self):
        '''
        :returns: the list of scalar quantities belonging to this object
        :rtype: list of str
        '''
        raise NotImplementedError(
            "Arguments.scalars must be implemented in sub-class")


class DataAccess(object):
    '''A helper class to simplify the determination of dependencies due to
    overlapping accesses to data associated with instances of the
    Argument class.

    '''

    def __init__(self, arg):
        '''Store the argument associated with the instance of this class and
        the Call, HaloExchange or GlobalSum (or a subclass thereof)
        instance with which the argument is associated.

        :param arg: the argument that we are concerned with. An \
        argument can be found in a `Kern` a `HaloExchange` or a \
        `GlobalSum` (or a subclass thereof)
        :type arg: :py:class:`psyclone.psyGen.Argument`

        '''
        # the `psyclone.psyGen.Argument` we are concerned with
        self._arg = arg
        # The call (Kern, HaloExchange, GlobalSum or subclass)
        # instance with which the argument is associated
        self._call = arg.call
        # initialise _covered and _vector_index_access to keep pylint
        # happy
        self._covered = None
        self._vector_index_access = None
        # Now actually set them to the required initial values
        self.reset_coverage()

    def overlaps(self, arg):
        '''Determine whether the accesses to the provided argument overlap
        with the accesses of the source argument. Overlap means that
        the accesses share at least one memory location. For example,
        the arguments both access the 1st index of the same field.

        We do not currently deal with accesses to a subset of an
        argument (unless it is a vector). This distinction will need
        to be added once loop splitting is supported.

        :param arg: the argument to compare with our internal argument
        :type arg: :py:class:`psyclone.psyGen.Argument`
        :return bool: True if there are overlapping accesses between \
                      arguments (i.e. accesses share at least one memory \
                      location) and False if not.

        '''
        if self._arg.name != arg.name:
            # the arguments are different args so do not overlap
            return False

        if isinstance(self._call, HaloExchange) and \
           isinstance(arg.call, HaloExchange) and \
           (self._arg.vector_size > 1 or arg.vector_size > 1):
            # This is a vector field and both accesses come from halo
            # exchanges. As halo exchanges only access a particular
            # vector, the accesses do not overlap if the vector indices
            # being accessed differ.

            # sanity check
            if self._arg.vector_size != arg.vector_size:
                raise InternalError(
                    "DataAccess.overlaps(): vector sizes differ for field "
                    "'{0}' in two halo exchange calls. Found '{1}' and "
                    "'{2}'".format(arg.name, self._arg.vector_size,
                                   arg.vector_size))
            if self._call.vector_index != arg.call.vector_index:
                # accesses are to different vector indices so do not overlap
                return False
        # accesses do overlap
        return True

    def reset_coverage(self):
        '''Reset internal state to allow re-use of the object for a different
        situation.

        '''
        # False unless all data accessed by our local argument has
        # also been accessed by other arguments.
        self._covered = False
        # Used to store individual vector component accesses when
        # checking that all vector components have been accessed.
        self._vector_index_access = []

    def update_coverage(self, arg):
        '''Record any overlap between accesses to the supplied argument and
        the internal argument. Overlap means that the accesses to the
        two arguments share at least one memory location. If the
        overlap results in all of the accesses to the internal
        argument being covered (either directly or as a combination
        with previous arguments) then ensure that the covered() method
        returns True. Covered means that all memory accesses by the
        internal argument have at least one corresponding access by
        the supplied arguments.

        :param arg: the argument used to compare with our internal \
                    argument in order to update coverage information
        :type arg: :py:class:`psyclone.psyGen.Argument`

        '''

        if not self.overlaps(arg):
            # There is no overlap so there is nothing to update.
            return

        if isinstance(arg.call, HaloExchange) and \
           self._arg.vector_size > 1:
            # The supplied argument is a vector field coming from a
            # halo exchange and therefore only accesses one of the
            # vectors

            if isinstance(self._call, HaloExchange):
                # I am also a halo exchange so only access one of the
                # vectors. At this point the vector indices of the two
                # halo exchange fields must be the same, which should
                # never happen due to checks in the `overlaps()`
                # method earlier
                raise InternalError(
                    "DataAccess:update_coverage() The halo exchange vector "
                    "indices for '{0}' are the same. This should never "
                    "happen".format(self._arg.name))
            else:
                # I am not a halo exchange so access all components of
                # the vector. However, the supplied argument is a halo
                # exchange so only accesses one of the
                # components. This results in partial coverage
                # (i.e. the overlap in accesses is partial). Therefore
                # record the index that is accessed and check whether
                # all indices are now covered (which would mean `full`
                # coverage).
                if arg.call.vector_index in self._vector_index_access:
                    raise InternalError(
                        "DataAccess:update_coverage() Found more than one "
                        "dependent halo exchange with the same vector index")
                self._vector_index_access.append(arg.call.vector_index)
                if len(self._vector_index_access) != self._arg.vector_size:
                    return
        # This argument is covered i.e. all accesses by the
        # internal argument have a corresponding access in one of the
        # supplied arguments.
        self._covered = True

    @property
    def covered(self):
        '''Returns true if all of the data associated with this argument has
        been covered by the arguments provided in update_coverage

        :return bool: True if all of an argument is covered by \
        previous accesses and False if not.

        '''
        return self._covered


class Argument(object):
    ''' Argument base class '''

    def __init__(self, call, arg_info, access):
        '''
        :param call: the call that this argument is associated with.
        :type call: :py:class:`psyclone.psyGen.Kern`
        :param arg_info: Information about this argument collected by \
                         the parser.
        :type arg_info: :py:class:`psyclone.parse.algorithm.Arg`
        :param access: the way in which this argument is accessed in \
                 the 'Kern'. Valid values are specified in the config object \
                 of the current API.
        :type access: str

        '''
        self._call = call
        if arg_info is not None:
            self._text = arg_info.text
            self._orig_name = arg_info.varname
            self._form = arg_info.form
            self._is_literal = arg_info.is_literal()
        else:
            self._text = ""
            self._orig_name = ""
            self._form = ""
            self._is_literal = False
        self._access = access
        self._name_space_manager = NameSpaceFactory().create()

        if self._orig_name is None:
            # this is an infrastructure call literal argument. Therefore
            # we do not want an argument (_text=None) but we do want to
            # keep the value (_name)
            self._name = arg_info.text
            self._text = None
        else:
            # Use our namespace manager to create a unique name unless
            # the context and label match in which case return the
            # previous name.
            self._name = self._name_space_manager.create_name(
                root_name=self._orig_name, context="AlgArgs", label=self._text)
        self._vector_size = 1

    def __str__(self):
        return self._name

    @property
    def name(self):
        return self._name

    @property
    def text(self):
        return self._text

    @property
    def form(self):
        return self._form

    @property
    def is_literal(self):
        return self._is_literal

    @property
    def access(self):
        return self._access

    @access.setter
    def access(self, value):
        '''Set the access type for this argument.
        :param value: New access type.
        :type value: :py:class:`psyclone.core.access_type.AccessType`.
        :raisesInternalError if value is not an AccessType.
        '''
        if not isinstance(value, AccessType):
            raise InternalError("Invalid access type '{0}' of type '{1}."
                                .format(value, type(value)))

        self._access = value

    @property
    def type(self):
        '''Return the type of the argument. API's that do not have this
        concept (such as gocean0.1 and dynamo0.1) can use this
        baseclass version which just returns "field" in all
        cases. API's with this concept can override this method '''
        return "field"

    @property
    def call(self):
        ''' Return the call that this argument is associated with '''
        return self._call

    @call.setter
    def call(self, value):
        ''' set the node that this argument is associated with '''
        self._call = value

    def set_kernel_arg(self, parent, index, kname):
        '''
        Generate the code to set this argument for an OpenCL kernel.

        :param parent: the node in the Schedule to which to add the code.
        :type parent: :py:class:`psyclone.f2pygen.SubroutineGen`
        :param int index: the (zero-based) index of this argument in the \
                          list of kernel arguments.
        :param str kname: the name of the OpenCL kernel.
        '''
        from psyclone.f2pygen import AssignGen, CallGen
        # Look up variable names from name-space manager
        err_name = self._name_space_manager.create_name(
            root_name="ierr", context="PSyVars", label="ierr")
        kobj = self._name_space_manager.create_name(
            root_name="kernel_obj", context="ArgSetter", label="kernel_obj")
        parent.add(AssignGen(
            parent, lhs=err_name,
            rhs="clSetKernelArg({0}, {1}, C_SIZEOF({2}), C_LOC({2}))".
            format(kobj, index, self.name)))
        parent.add(CallGen(
            parent, "check_status",
            ["'clSetKernelArg: arg {0} of {1}'".format(index, kname),
             err_name]))

    def backward_dependence(self):
        '''Returns the preceding argument that this argument has a direct
        dependence with, or None if there is not one. The argument may
        exist in a call, a haloexchange, or a globalsum.

        :returns: the first preceding argument this argument has a
        dependence with
        :rtype: :py:class:`psyclone.psyGen.Argument`

        '''
        nodes = self._call.preceding(reverse=True)
        return self._find_argument(nodes)

    def backward_write_dependencies(self, ignore_halos=False):
        '''Returns a list of previous write arguments that this argument has
        dependencies with. The arguments may exist in a call, a
        haloexchange (unless `ignore_halos` is `True`), or a globalsum. If
        none are found then return an empty list. If self is not a
        reader then return an empty list.

        :param: ignore_halos: An optional, default `False`, boolean flag
        :type: ignore_halos: bool
        :returns: a list of arguments that this argument has a dependence with
        :rtype: :func:`list` of :py:class:`psyclone.psyGen.Argument`

        '''
        nodes = self._call.preceding(reverse=True)
        results = self._find_write_arguments(nodes, ignore_halos=ignore_halos)
        return results

    def forward_dependence(self):
        '''Returns the following argument that this argument has a direct
        dependence with, or `None` if there is not one. The argument may
        exist in a call, a haloexchange, or a globalsum.

        :returns: the first following argument this argument has a
        dependence with
        :rtype: :py:class:`psyclone.psyGen.Argument`

        '''
        nodes = self._call.following()
        return self._find_argument(nodes)

    def forward_read_dependencies(self):
        '''Returns a list of following read arguments that this argument has
        dependencies with. The arguments may exist in a call, a
        haloexchange, or a globalsum. If none are found then
        return an empty list. If self is not a writer then return an
        empty list.

        :returns: a list of arguments that this argument has a dependence with
        :rtype: :func:`list` of :py:class:`psyclone.psyGen.Argument`

        '''
        nodes = self._call.following()
        return self._find_read_arguments(nodes)

    def _find_argument(self, nodes):
        '''Return the first argument in the list of nodes that has a
        dependency with self. If one is not found return None

        :param: the list of nodes that this method examines
        :type: :func:`list` of :py:class:`psyclone.psyGen.Node`
        :returns: An argument object or None
        :rtype: :py:class:`psyclone.psyGen.Argument`

        '''
        nodes_with_args = [x for x in nodes if
                           isinstance(x, (Kern, HaloExchange, GlobalSum))]
        for node in nodes_with_args:
            for argument in node.args:
                if self._depends_on(argument):
                    return argument
        return None

    def _find_read_arguments(self, nodes):
        '''Return a list of arguments from the list of nodes that have a read
        dependency with self. If none are found then return an empty
        list. If self is not a writer then return an empty list.

        :param: the list of nodes that this method examines
        :type: :func:`list` of :py:class:`psyclone.psyGen.Node`
        :returns: a list of arguments that this argument has a dependence with
        :rtype: :func:`list` of :py:class:`psyclone.psyGen.Argument`

        '''
        if self.access not in AccessType.all_write_accesses():
            # I am not a writer so there will be no read dependencies
            return []

        # We only need consider nodes that have arguments
        nodes_with_args = [x for x in nodes if
                           isinstance(x, (Kern, HaloExchange, GlobalSum))]
        access = DataAccess(self)
        arguments = []
        for node in nodes_with_args:
            for argument in node.args:
                # look at all arguments in our nodes
                if argument.access in AccessType.all_read_accesses() and \
                   access.overlaps(argument):
                    arguments.append(argument)
                if argument.access in AccessType.all_write_accesses():
                    access.update_coverage(argument)
                    if access.covered:
                        # We have now found all arguments upon which
                        # this argument depends so return the list.
                        return arguments

        # we did not find a terminating write dependence in the list
        # of nodes so we return any read dependencies that were found
        return arguments

    def _find_write_arguments(self, nodes, ignore_halos=False):
        '''Return a list of arguments from the list of nodes that have a write
        dependency with self. If none are found then return an empty
        list. If self is not a reader then return an empty list.

        :param: the list of nodes that this method examines
        :type: :func:`list` of :py:class:`psyclone.psyGen.Node`
        :param: ignore_halos: An optional, default `False`, boolean flag
        :type: ignore_halos: bool
        :returns: a list of arguments that this argument has a dependence with
        :rtype: :func:`list` of :py:class:`psyclone.psyGen.Argument`

        '''
        if self.access not in AccessType.all_read_accesses():
            # I am not a reader so there will be no write dependencies
            return []

        # We only need consider nodes that have arguments
        nodes_with_args = [x for x in nodes if
                           isinstance(x, (Kern, GlobalSum)) or
                           (isinstance(x, HaloExchange) and not ignore_halos)]
        access = DataAccess(self)
        arguments = []
        for node in nodes_with_args:
            for argument in node.args:
                # look at all arguments in our nodes
                if argument.access not in AccessType.all_write_accesses():
                    # no dependence if not a writer
                    continue
                if not access.overlaps(argument):
                    # Accesses are independent of each other
                    continue
                arguments.append(argument)
                access.update_coverage(argument)
                if access.covered:
                    # sanity check
                    if not isinstance(node, HaloExchange) and \
                       len(arguments) > 1:
                        raise InternalError(
                            "Found a writer dependence but there are already "
                            "dependencies. This should not happen.")
                    # We have now found all arguments upon which this
                    # argument depends so return the list.
                    return arguments
        if arguments:
            raise InternalError(
                "Argument()._field_write_arguments() There are no more nodes "
                "but there are already dependencies. This should not happen.")
        # no dependencies have been found
        return []

    def _depends_on(self, argument):
        '''If there is a dependency between the argument and self then return
        True, otherwise return False. We consider there to be a
        dependency between two arguments if the names are the same and
        if one reads and one writes, or if both write. Dependencies
        are often defined as being read-after-write (RAW),
        write-after-read (WAR) and write after write (WAW). These
        dependencies can be considered to be forward dependencies, in
        the sense that RAW means that the read is after the write in
        the schedule. Similarly for WAR and WAW. We capture these
        dependencies in this method. However we also capture
        dependencies in the opposite direction (backward
        dependencies). These are the same dependencies as forward
        dependencies but are reversed. One could consider these to be
        read-before-write, write-before-read, and
        write-before-write. The terminology of forward and backward to
        indicate whether the argument we depend on is after or before
        us in the schedule is borrowed from loop dependence analysis
        where a forward dependence indicates a dependence in a future
        loop iteration and a backward dependence indicates a
        dependence on a previous loop iteration. Note, we currently
        assume that any read or write to an argument results in a
        dependence i.e. we do not consider the internal structure of
        the argument (e.g. it may be an array). However, this
        assumption is OK as all elements of an array are typically
        accessed. However, we may need to revisit this when we change
        the iteration spaces of loops e.g. for overlapping
        communication and computation.

        :param argument: the argument we will check to see whether
        there is a dependence with this argument instance (self)
        :type argument: :py:class:`psyclone.psyGen.Argument`
        :returns: True if there is a dependence and False if not
        :rtype: bool

        '''
        if argument.name == self._name:
            if self.access in AccessType.all_write_accesses() and \
               argument.access in AccessType.all_read_accesses():
                return True
            if self.access in AccessType.all_read_accesses() and \
               argument.access in AccessType.all_write_accesses():
                return True
            if self.access in AccessType.all_write_accesses() and \
               argument.access in AccessType.all_write_accesses():
                return True
        return False


class KernelArgument(Argument):
    def __init__(self, arg, arg_info, call):
        self._arg = arg
        Argument.__init__(self, call, arg_info, arg.access)

    @property
    def space(self):
        return self._arg.function_space

    @property
    def stencil(self):
        return self._arg.stencil

    @abc.abstractmethod
    def is_scalar(self):
        ''':return: whether this variable is a scalar variable or not.
        :rtype: bool'''


class TransInfo(object):
    '''
    This class provides information about, and access, to the available
    transformations in this implementation of PSyclone. New transformations
    will be picked up automatically as long as they subclass the abstract
    Transformation class.

    For example:

    >>> from psyclone.psyGen import TransInfo
    >>> t = TransInfo()
    >>> print(t.list)
    There is 1 transformation available:
      1: SwapTrans, A test transformation
    >>> # accessing a transformation by index
    >>> trans = t.get_trans_num(1)
    >>> # accessing a transformation by name
    >>> trans = t.get_trans_name("SwapTrans")

    '''

    def __init__(self, module=None, base_class=None):
        ''' if module and/or baseclass are provided then use these else use
            the default module "Transformations" and the default base_class
            "Transformation"'''

        if False:
            self._0_to_n = DummyTransformation()  # only here for pyreverse!

        if module is None:
            # default to the transformation module
            from psyclone import transformations
            module = transformations
        if base_class is None:
            from psyclone import psyGen
            base_class = psyGen.Transformation
        # find our transformations
        self._classes = self._find_subclasses(module, base_class)

        # create our transformations
        self._objects = []
        self._obj_map = {}
        for my_class in self._classes:
            my_object = my_class()
            self._objects.append(my_object)
            self._obj_map[my_object.name] = my_object

    @property
    def list(self):
        ''' return a string with a human readable list of the available
            transformations '''
        import os
        if len(self._objects) == 1:
            result = "There is 1 transformation available:"
        else:
            result = "There are {0} transformations available:".format(
                len(self._objects))
        result += os.linesep
        for idx, my_object in enumerate(self._objects):
            result += "  " + str(idx+1) + ": " + my_object.name + ": " + \
                      str(my_object) + os.linesep
        return result

    @property
    def num_trans(self):
        ''' return the number of transformations available '''
        return len(self._objects)

    def get_trans_num(self, number):
        ''' return the transformation with this number (use list() first to
            see available transformations) '''
        if number < 1 or number > len(self._objects):
            raise GenerationError("Invalid transformation number supplied")
        return self._objects[number-1]

    def get_trans_name(self, name):
        ''' return the transformation with this name (use list() first to see
            available transformations) '''
        try:
            return self._obj_map[name]
        except KeyError:
            raise GenerationError("Invalid transformation name: got {0} "
                                  "but expected one of {1}".
                                  format(name, self._obj_map.keys()))

    def _find_subclasses(self, module, base_class):
        ''' return a list of classes defined within the specified module that
            are a subclass of the specified baseclass. '''
        import inspect
        return [cls for name, cls in inspect.getmembers(module)
                if inspect.isclass(cls) and not inspect.isabstract(cls) and
                issubclass(cls, base_class) and cls is not base_class]


@six.add_metaclass(abc.ABCMeta)
class Transformation(object):
    '''Abstract baseclass for a transformation. Uses the abc module so it
        can not be instantiated. '''

    @abc.abstractproperty
    def name(self):
        '''Returns the name of the transformation.'''
        return

    @abc.abstractmethod
    def apply(self, *args):
        '''Abstract method that applies the transformation. This function
        must be implemented by each transform.

        :param args: Arguments for the transformation - specific to\
                    the actual transform used.
        :type args: Type depends on actual transformation.
        :returns: A tuple of the new schedule, and a momento.
        :rtype: Tuple.
        '''
        # pylint: disable=no-self-use
        schedule = None
        momento = None
        return schedule, momento

    def _validate(self, *args):
        '''Method that validates that the input data is correct.
        It will raise exceptions if the input data is incorrect. This function
        needs to be implemented by each transformation.

        :param args: Arguments for the applying the transformation - specific\
                    to the actual transform used.
        :type args: Type depends on actual transformation.
        '''
        # pylint: disable=no-self-use, unused-argument
        return


class DummyTransformation(Transformation):
    '''Dummy transformation use elsewhere to keep pyreverse happy.'''
    def name(self):
        return

    def apply(self):
        return None, None


class IfBlock(Node):
    '''
    Node representing an if-block within the PSyIR. It has two mandatory
    children: the first one represents the if-condition and the second one
    the if-body; and an optional third child representing the else-body.

    :param parent: the parent of this node within the PSyIR tree.
    :type parent: :py:class:`psyclone.psyGen.Node`
    :param str annotation: Tags that provide additional information about \
        the node. The node should still be functionally correct when \
        ignoring these tags. Currently, it includes: 'was_elseif' to tag
        nested ifs originally written with the 'else if' languague syntactic \
        constructs, 'was_single_stmt' to tag ifs with a 1-statement body \
        which were originally written in a single line, and 'was_case' to \
        tag an conditional structure which was originally written with the \
        Fortran 'case' or C 'switch' syntactic constructs.
    :raises InternalError: when initialised with invalid parameters.
    '''
    valid_annotations = ('was_elseif', 'was_single_stmt', 'was_case')

    def __init__(self, parent=None, annotation=None):
        super(IfBlock, self).__init__(parent=parent)
        if annotation in IfBlock.valid_annotations:
            self._annotations.append(annotation)
        elif annotation:
            raise InternalError(
                "IfBlock with unrecognized annotation '{0}', valid annotations"
                " are: {1}.".format(annotation, IfBlock.valid_annotations))

    @property
    def condition(self):
        ''' Return the PSyIR Node representing the conditional expression
        of this IfBlock.

        :return: IfBlock conditional expression.
        :rtype: :py:class:`psyclone.psyGen.Node`
        :raises InternalError: If the IfBlock node does not have the correct \
            number of children.
        '''
        if len(self.children) < 2:
            raise InternalError(
                "IfBlock malformed or incomplete. It should have at least 2 "
                "children, but found {0}.".format(len(self.children)))
        return self._children[0]

    @property
    def if_body(self):
        ''' Return the Schedule executed when the IfBlock evaluates to True.

        :return: Schedule to be executed when IfBlock evaluates to True.
        :rtype: :py:class:`psyclone.psyGen.Schedule`
        :raises InternalError: If the IfBlock node does not have the correct \
            number of children.
        '''

        if len(self.children) < 2:
            raise InternalError(
                "IfBlock malformed or incomplete. It should have at least 2 "
                "children, but found {0}.".format(len(self.children)))

        return self._children[1]

    @property
    def else_body(self):
        ''' If available return the Schedule executed when the IfBlock
        evaluates to False, otherwise return None.

        :return: Schedule to be executed when IfBlock evaluates \
            to False, if it doesn't exist returns None.
        :rtype: :py:class:`psyclone.psyGen.Schedule` or NoneType
        '''
        if len(self._children) == 3:
            return self._children[2]
        return None

    @property
    def coloured_text(self):
        '''
        Return text containing the (coloured) name of this node type.

        :returns: the name of this node type, possibly with control codes \
                  for colour.
        :rtype: str
        '''
        return colored("If", SCHEDULE_COLOUR_MAP["If"])

    def view(self, indent=0):
        '''
        Print representation of this node to stdout.

        :param int indent: the level to which to indent the output.
        '''
        print(self.indent(indent) + self.coloured_text + "[", end='')
        if self.annotations:
            print("annotations='" + ','.join(self.annotations) + "'", end='')
        print("]")
        for entity in self._children:
            entity.view(indent=indent + 1)

    def __str__(self):
        result = "If[]\n"
        for entity in self._children:
            result += str(entity)
        return result

    def reference_accesses(self, var_accesses):
        '''Get all variable access information. It combines the data from
        the condition, if-body and (if available) else-body. This could
        later be extended to handle cases where a variable is only written
        in one of the two branches.

        :param var_accesses: VariablesAccessInfo instance that stores the \
            information about variable accesses.
        :type var_accesses: \
            :py:class:`psyclone.core.access_info.VariablesAccessInfo`
        '''

        # The first child is the if condition - all variables are read-only
        self.condition.reference_accesses(var_accesses)
        var_accesses.next_location()
        self.if_body.reference_accesses(var_accesses)
        var_accesses.next_location()

        if self.else_body:
            self.else_body.reference_accesses(var_accesses)
            var_accesses.next_location()


class ACCKernelsDirective(ACCDirective):
    '''
    Class representing the !$ACC KERNELS directive in the PSyIR.

    :param children: the PSyIR nodes to be enclosed in the Kernels region \
                     and which are therefore children of this node.
    :type children: list of sub-classes of :py:class:`psyclone.psyGen.Node`
    :param parent: the parent of this node in the PSyIR.
    :type parent: sub-class of :py:class:`psyclone.psyGen.Node`
    :param bool default_present: whether or not to add the "default(present)" \
                                 clause to the kernels directive.

    :raises NotImplementedError: if default_present is False.

    '''
    def __init__(self, children=None, parent=None, default_present=True):
        super(ACCKernelsDirective, self).__init__(children=children,
                                                  parent=parent)
        self._default_present = default_present

    @property
    def dag_name(self):
        '''
        :returns: the name to use for this node in a dag.
        :rtype: str
        '''
        return "ACC_kernels_" + str(self.abs_position)

    def view(self, indent=0):
        '''
        Write out a textual summary of the OpenMP Parallel Do Directive
        and then call the view() method of any children.

        :param indent: Depth of indent for output text
        :type indent: integer
        '''
        print(self.indent(indent) + self.coloured_text +
              "[ACC Kernels]")
        for entity in self._children:
            entity.view(indent=indent + 1)

    def gen_code(self, parent):
        '''
        Generate the f2pygen AST entries in the Schedule for this
        OpenACC Kernels directive.

        :param parent: the parent Node in the Schedule to which to add this \
                       content.
        :type parent: sub-class of :py:class:`psyclone.f2pygen.BaseGen`

        '''
        data_movement = ""
        if self._default_present:
            data_movement = "default(present)"
        parent.add(DirectiveGen(parent, "acc", "begin", "kernels",
                                data_movement))
        for child in self.children:
            child.gen_code(parent)
        parent.add(DirectiveGen(parent, "acc", "end", "kernels", ""))

    def update(self):
        '''
        Updates the fparser2 AST by inserting nodes for this ACC kernels
        directive.
        '''
        data_movement = None
        if self._default_present:
            data_movement = "present"
        self._add_region(start_text="KERNELS", end_text="END KERNELS",
                         data_movement=data_movement)


class ACCDataDirective(ACCDirective):
    '''
    Class representing the !$ACC DATA ... !$ACC END DATA directive
    in the PSyIR.

    '''
    @property
    def dag_name(self):
        '''
        :returns: the name to use in a dag for this node.
        :rtype: str
        '''
        return "ACC_data_" + str(self.abs_position)

    def view(self, indent=0):
        '''
        Write out a textual summary of the OpenMP Parallel Do Directive
        and then call the view() method of any children.

        :param indent: Depth of indent for output text
        :type indent: integer
        '''
        print(self.indent(indent) + self.coloured_text +
              "[ACC DATA]")
        for entity in self._children:
            entity.view(indent=indent + 1)

    def gen_code(self, _):
        '''
        :raises InternalError: the ACC data directive is currently only \
                               supported for the NEMO API and that uses the \
                               update() method to alter the underlying \
                               fparser2 parse tree.
        '''
        raise InternalError(
            "ACCDataDirective.gen_code should not have been called.")

    def update(self):
        '''
        Updates the fparser2 AST by inserting nodes for this OpenACC Data
        directive.

        '''
        self._add_region(start_text="DATA", end_text="END DATA",
                         data_movement="analyse")


@six.add_metaclass(abc.ABCMeta)
class SymbolInterface(object):
    '''
    Abstract base class for capturing the access mechanism for symbols that
    represent data that exists outside the section of code being represented
    in the PSyIR.

    :param access: How the symbol is accessed within the section of code or \
                   None (if unknown).
    :type access: :py:class:`psyclone.psyGen.SymbolAccess`
    '''
    def __init__(self, access=None):
        self._access = None
        # Use the setter as that has error checking
        if not access:
            self.access = Symbol.Access.UNKNOWN
        else:
            self.access = access

    @property
    def access(self):
        '''
        :returns: the access-type for this symbol.
        :rtype: :py:class:`psyclone.psyGen.Symbol.Access`
        '''
        return self._access

    @access.setter
    def access(self, value):
        '''
        Setter for the access type of this symbol.

        :param value: the new access type.
        :type value: :py:class:`psyclon.psyGen.SymbolAccess`

        :raises TypeError: if the supplied value is not of the correct type.
        '''
        if not isinstance(value, Symbol.Access):
            raise TypeError("SymbolInterface.access must be a 'Symbol.Access' "
                            "but got '{0}'.".format(type(value)))
        self._access = value


class Symbol(object):
    '''
    Symbol item for the Symbol Table. It contains information about: the name,
    the datatype, the shape (in column-major order) and, for a symbol
    representing data that exists outside of the local scope, the interface
    to that symbol (i.e. the mechanism by which it is accessed).

    :param str name: Name of the symbol.
    :param str datatype: Data type of the symbol. (One of \
                     :py:attr:`psyclone.psyGen.Symbol.valid_data_types`.)
    :param list shape: Shape of the symbol in column-major order (leftmost \
                       index is contiguous in memory). Each entry represents \
                       an array dimension. If it is 'None' the extent of that \
                       dimension is unknown, otherwise it holds an integer \
                       literal or a reference to an integer symbol with the \
                       extent. If it is an empty list then the symbol \
                       represents a scalar.
    :param interface: Object describing the interface to this symbol (i.e. \
                      whether it is passed as a routine argument or accessed \
                      in some other way) or None if the symbol is local.
    :type interface: :py:class:`psyclone.psyGen.SymbolInterface` or NoneType.
    :param constant_value: Sets a fixed known value for this \
                           Symbol. If the value is None (the default) \
                           then this symbol is not a constant. The \
                           datatype of the constant value must be \
                           compatible with the datatype of the symbol.
    :type constant_value: int, str or bool

    :raises NotImplementedError: Provided parameters are not supported yet.
    :raises TypeError: Provided parameters have invalid error type.
    :raises ValueError: Provided parameters contain invalid values.

    '''
    ## Tuple with the valid datatypes.
    valid_data_types = ('real',  # Floating point
                        'integer',
                        'character',
                        'boolean',
                        'deferred')  # Type of this symbol not yet determined
    ## Mapping from supported data types for constant values to
    #  internal Python types
    mapping = {'integer': int, 'character': str, 'boolean': bool}

    class Access(Enum):
        '''
        Enumeration for the different types of access that a Symbol is
        permitted to have.

        '''
        ## The symbol is only ever read within the current scoping block.
        READ = 1
        ## The first access of the symbol in the scoping block is a write and
        # therefore any value that it may have had upon entry is discarded.
        WRITE = 2
        ## The first access of the symbol in the scoping block is a read but
        # it is subsequently written to.
        READWRITE = 3
        ## The way in which the symbol is accessed in the scoping block is
        # unknown
        UNKNOWN = 4

    class Argument(SymbolInterface):
        '''
        Captures the interface to a symbol that is accessed as a routine
        argument.

        :param access: how the symbol is accessed within the local scope.
        :type access: :py:class:`psyclone.psyGen.Symbol.Access`
        '''
        def __init__(self, access=None):
            super(Symbol.Argument, self).__init__(access=access)
            self._pass_by_value = False

        def __str__(self):
            return "Argument(pass-by-value={0})".format(self._pass_by_value)

    class FortranGlobal(SymbolInterface):
        '''
        Describes the interface to a Fortran Symbol representing data that
        is supplied as some sort of global variable. Currently only supports
        data accessed via a module 'USE' statement.

        :param str module_use: the name of the Fortran module from which the \
                               symbol is imported.
        :param access: the manner in which the Symbol is accessed in the \
                       associated code section. If None is supplied then the \
                       access is Symbol.Access.UNKNOWN.
        :type access: :py:class:`psyclone.psyGen.Symbol.Access` or None.
        '''
        def __init__(self, module_use, access=None):
            self._module_name = ""
            super(Symbol.FortranGlobal, self).__init__(access=access)
            self.module_name = module_use

        def __str__(self):
            return "FortranModule({0})".format(self.module_name)

        @property
        def module_name(self):
            '''
            :returns: the name of the Fortran module from which the symbol is \
                      imported or None if it is not a module variable.
            :rtype: str or None
            '''
            return self._module_name

        @module_name.setter
        def module_name(self, value):
            '''
            Setter for the name of the Fortran module from which this symbol
            is imported.

            :param str value: the name of the Fortran module.

            :raises TypeError: if the supplied value is not a str.
            :raises ValueError: if the supplied string is not at least one \
                                character long.
            '''
            if not isinstance(value, str):
                raise TypeError("module_name must be a str but got '{0}'".
                                format(type(value)))
            if not value:
                raise ValueError("module_name must be one or more characters "
                                 "long")
            self._module_name = value

    def __init__(self, name, datatype, shape=None, constant_value=None,
                 interface=None):

        self._name = name

        if datatype not in Symbol.valid_data_types:
            raise NotImplementedError(
                "Symbol can only be initialised with {0} datatypes but found "
                "'{1}'.".format(str(Symbol.valid_data_types), datatype))
        self._datatype = datatype

        if shape is None:
            shape = []
        elif not isinstance(shape, list):
            raise TypeError("Symbol shape attribute must be a list.")

        for dimension in shape:
            if isinstance(dimension, Symbol):
                if dimension.datatype != "integer" or dimension.shape:
                    raise TypeError(
                        "Symbols that are part of another symbol shape can "
                        "only be scalar integers, but found '{0}'."
                        "".format(str(dimension)))
            elif not isinstance(dimension, (type(None), int)):
                raise TypeError("Symbol shape list elements can only be "
                                "'Symbol', 'integer' or 'None'.")
        self._shape = shape
        # The following attributes have setter methods (with error checking)
        self._constant_value = None
        self._interface = None
        # If an interface is specified for this symbol then the data with
        # which it is associated must exist outside of this kernel.
        self.interface = interface
        self.constant_value = constant_value

    @property
    def name(self):
        '''
        :returns: Name of the Symbol.
        :rtype: str
        '''
        return self._name

    @property
    def datatype(self):
        '''
        :returns: Datatype of the Symbol.
        :rtype: str
        '''
        return self._datatype

    @property
    def access(self):
        '''
        :returns: How this symbol is accessed (read, readwrite etc.) within \
                  the local scope.
        :rtype: :py:class:`psyclone.psyGen.Symbol.Access` or NoneType.
        '''
        if self._interface:
            return self._interface.access
        # This symbol has no interface info and therefore is local
        return None

    @property
    def shape(self):
        '''
        :returns: Shape of the symbol in column-major order (leftmost \
                  index is contiguous in memory). Each entry represents \
                  an array dimension. If it is 'None' the extent of that \
                  dimension is unknown, otherwise it holds an integer \
                  literal or a reference to an integer symbol with the \
                  extent. If it is an empty list then the symbol \
                  represents a scalar.
        :rtype: list
        '''
        return self._shape

    @property
    def scope(self):
        '''
        :returns: Whether the symbol is 'local' (just exists inside the \
                  kernel scope) or 'global' (data also lives outside the \
                  kernel). Global-scoped symbols must have an associated \
                  'interface' that specifies the mechanism by which the \
                  kernel accesses the associated data.
        :rtype: str
        '''
        if self._interface:
            return "global"
        return "local"

    @property
    def interface(self):
        '''
        :returns: the an object describing the external interface to \
                  this Symbol or None (if it is local).
        :rtype: Sub-class of :py:class:`psyclone.psyGen.SymbolInterface` or \
                NoneType.
        '''
        return self._interface

    @interface.setter
    def interface(self, value):
        '''
        Setter for the Interface associated with this Symbol.

        :param value: an Interface object describing how the Symbol is \
                      accessed by the code or None if it is local.
        :type value: Sub-class of :py:class:`psyclone.psyGen.SymbolInterface` \
                     or NoneType.

        :raises TypeError: if the supplied `value` is of the wrong type.
        '''
        if value is not None and not isinstance(value, SymbolInterface):
            raise TypeError("The interface to a Symbol must be a "
                            "SymbolInterface or None but got '{0}'".
                            format(type(value)))
        self._interface = value

    @property
    def is_constant(self):
        '''
        :returns: Whether the symbol is a constant with a fixed known \
        value (True) or not (False).
        :rtype: bool

        '''
        return self._constant_value is not None

    @property
    def is_scalar(self):
        '''
        :returns: True if this symbol is a scalar and False otherwise.
        :rtype: bool

        '''
        # If the shape variable is an empty list then this symbol is a
        # scalar.
        return self.shape == []

    @property
    def is_array(self):
        '''
        :returns: True if this symbol is an array and False otherwise.
        :rtype: bool

        '''
        # The assumption in this method is that if this symbol is not
        # a scalar then it is an array. If this assumption becomes
        # invalid then this logic will need to be changed
        # appropriately.
        return not self.is_scalar

    @property
    def constant_value(self):
        '''
        :returns: The fixed known value for this symbol if one has \
        been set or None if not.
        :rtype: int, str, bool or NoneType

        '''
        return self._constant_value

    @constant_value.setter
    def constant_value(self, new_value):
        '''
        :param constant_value: Set or change the fixed known value of \
        the constant for this Symbol. If the value is None then this \
        symbol does not have a fixed constant. The datatype of \
        new_value must be compatible with the datatype of the symbol.
        :type constant_value: int, str or bool

        :raises ValueError: If a non-None value is provided and 1) \
        this Symbol instance does not have local scope, or 2) this \
        Symbol instance is not a scalar (as the shape attribute is not \
        empty), or 3) a constant value is provided but the type of the \
        value does not support this, or 4) the type of the value \
        provided is not compatible with the datatype of this Symbol \
        instance.

        '''
        if new_value is not None:
            if self.scope != "local":
                raise ValueError(
                    "Symbol with a constant value is currently limited to "
                    "having local scope but found '{0}'.".format(self.scope))
            if self.is_array:
                raise ValueError(
                    "Symbol with a constant value must be a scalar but the "
                    "shape attribute is not empty.")
            try:
                lookup = Symbol.mapping[self.datatype]
            except KeyError:
                raise ValueError(
                    "A constant value is not currently supported for "
                    "datatype '{0}'.".format(self.datatype))
            if not isinstance(new_value, lookup):
                raise ValueError(
                    "This Symbol instance's datatype is '{0}' which means "
                    "the constant value is expected to be '{1}' but found "
                    "'{2}'.".format(self.datatype,
                                    Symbol.mapping[self.datatype],
                                    type(new_value)))
        self._constant_value = new_value

    def __str__(self):
        ret = self.name + ": <" + self.datatype + ", "
        if self.is_array:
            ret += "Array["
            for dimension in self.shape:
                if isinstance(dimension, Symbol):
                    ret += dimension.name
                elif isinstance(dimension, int):
                    ret += str(dimension)
                elif dimension is None:
                    ret += "'Unknown bound'"
                else:
                    raise InternalError(
                        "Symbol shape list elements can only be 'Symbol', "
                        "'integer' or 'None', but found '{0}'."
                        "".format(type(dimension)))
                ret += ", "
            ret = ret[:-2] + "]"  # Deletes last ", " and adds "]"
        else:
            ret += "Scalar"
        if self.interface:
            ret += ", global=" + str(self.interface)
        else:
            ret += ", local"
        if self.is_constant:
            ret += ", constant_value={0}".format(self.constant_value)
        return ret + ">"

    def copy(self):
        '''Create and return a copy of this object. Any references to the
        original will not be affected so the copy will not be referred
        to by any other object.

        :returns: A symbol object with the same properties as this \
                  symbol object.
        :rtype: :py:class:`psyclone.psyGen.Symbol`

        '''
        return Symbol(self.name, self.datatype, shape=self.shape[:],
                      constant_value=self.constant_value,
                      interface=self.interface)

    def copy_properties(self, symbol_in):
        '''Replace all properties in this object with the properties from
        symbol_in, apart from the name which is immutable.

        :param symbol_in: The symbol from which the properties are \
                          copied from.
        :type symbol_in: :py:class:`psyclone.psyGen.Symbol`

        :raises TypeError: If the argument is not the expected type.

        '''
        if not isinstance(symbol_in, Symbol):
            raise TypeError("Argument should be of type 'Symbol' but found "
                            "'{0}'.".format(type(symbol_in).__name__))

        self._datatype = symbol_in.datatype
        self._shape = symbol_in.shape[:]
        self._constant_value = symbol_in.constant_value
        self._interface = symbol_in.interface


class SymbolTable(object):
    '''
    Encapsulates the symbol table and provides methods to add new symbols
    and look up existing symbols. It is implemented as a single scope
    symbol table (nested scopes not supported).

    :param kernel: Reference to the KernelSchedule to which this symbol table \
        belongs.
    :type kernel: :py:class:`psyclone.psyGen.KernelSchedule` or NoneType
    '''
    # TODO: (Issue #321) Explore how the SymbolTable overlaps with the
    # NameSpace class functionality.
    def __init__(self, kernel=None):
        # Dict of Symbol objects with the symbol names as keys. Make
        # this ordered so that different versions of Python always
        # produce code with declarations in the same order.
        self._symbols = OrderedDict()
        # Ordered list of the arguments.
        self._argument_list = []
        # Reference to KernelSchedule to which this symbol table belongs.
        self._kernel = kernel

    def add(self, new_symbol):
        '''Add a new symbol to the symbol table.

        :param new_symbol: The symbol to add to the symbol table.
        :type new_symbol: :py:class:`psyclone.psyGen.Symbol`

        :raises KeyError: If the symbol name is already in use.

        '''
        if new_symbol.name in self._symbols:
            raise KeyError("Symbol table already contains a symbol with"
                           " name '{0}'.".format(new_symbol.name))
        self._symbols[new_symbol.name] = new_symbol

    def swap_symbol_properties(self, symbol1, symbol2):
        '''Swaps the properties of symbol1 and symbol2 apart from the symbol
        name. Argument list positions are also updated appropriately.

        :param symbol1: The first symbol.
        :type symbol1: :py:class:`psyclone.psyGen.Symbol`
        :param symbol2: The second symbol.
        :type symbol2: :py:class:`psyclone.psyGen.Symbol`

        :raises KeyError: If either of the supplied symbols are not in \
                          the symbol table.
        :raises TypeError: If the supplied arguments are not symbols, \
                 or the names of the symbols are the same in the SymbolTable \
                 instance.

        '''
        for symbol in [symbol1, symbol2]:
            if not isinstance(symbol, Symbol):
                raise TypeError("Arguments should be of type 'Symbol' but "
                                "found '{0}'.".format(type(symbol).__name__))
            if symbol.name not in self._symbols:
                raise KeyError("Symbol '{0}' is not in the symbol table."
                               "".format(symbol.name))
        if symbol1.name == symbol2.name:
            raise ValueError("The symbols should have different names, but "
                             "found '{0}' for both.".format(symbol1.name))

        tmp_symbol = symbol1.copy()
        symbol1.copy_properties(symbol2)
        symbol2.copy_properties(tmp_symbol)

        # Update argument list if necessary
        index1 = None
        if symbol1 in self._argument_list:
            index1 = self._argument_list.index(symbol1)
        index2 = None
        if symbol2 in self._argument_list:
            index2 = self._argument_list.index(symbol2)
        if index1 is not None:
            self._argument_list[index1] = symbol2
        if index2 is not None:
            self._argument_list[index2] = symbol1

    def specify_argument_list(self, argument_symbols):
        '''
        Sets-up the internal list storing the order of the arguments to this
        kernel.

        :param list argument_symbols: Ordered list of the Symbols representing\
                                      the kernel arguments.

        :raises ValueError: If the new argument_list is not consistent with \
                            the existing entries in the SymbolTable.

        '''
        self._validate_arg_list(argument_symbols)
        self._argument_list = argument_symbols[:]

    def lookup(self, name):
        '''
        Look up a symbol in the symbol table.

        :param str name: Name of the symbol
        :raises KeyError: If the given name is not in the Symbol Table.

        '''
        try:
            return self._symbols[name]
        except KeyError:
            raise KeyError("Could not find '{0}' in the Symbol Table."
                           "".format(name))

    def __contains__(self, key):
        '''Check if the given key is part of the Symbol Table.

        :param str key: key to check for existance.
        :returns: Whether the Symbol Table contains the given key.
        :rtype: bool
        '''
        return key in self._symbols

    @property
    def argument_list(self):
        '''
        Checks that the contents of the SymbolTable are self-consistent
        and then returns the list of kernel arguments.

        :returns: Ordered list of arguments.
        :rtype: list of :py:class:`psyclone.psyGen.Symbol`

        :raises InternalError: If the entries of the SymbolTable are not \
                               self-consistent.

        '''
        try:
            self._validate_arg_list(self._argument_list)
            self._validate_non_args()
        except ValueError as err:
            # If the SymbolTable is inconsistent at this point then
            # we have an InternalError.
            raise InternalError(str(err.args))
        return self._argument_list

    @staticmethod
    def _validate_arg_list(arg_list):
        '''
        Checks that the supplied list of Symbols are valid kernel arguments.

        :param arg_list: the proposed kernel arguments.
        :type param_list: list of :py:class:`psyclone.psyGen.Symbol`

        :raises TypeError: if any item in the supplied list is not a Symbol.
        :raises ValueError: if any of the symbols has no Interface.
        :raises ValueError: if any of the symbols has an Interface that is \
                            not a :py:class:`psyclone.psyGen.Symbol.Argument`.

        '''
        for symbol in arg_list:
            if not isinstance(symbol, Symbol):
                raise TypeError("Expected a list of Symbols but found an "
                                "object of type '{0}'.".format(type(symbol)))
            # All symbols in the argument list must have a
            # 'Symbol.Argument' interface
            if symbol.scope == 'local':
                raise ValueError(
                    "Symbol '{0}' is listed as a kernel argument but has "
                    "no associated Interface.".format(str(symbol)))
            if not isinstance(symbol.interface, Symbol.Argument):
                raise ValueError(
                    "Symbol '{0}' is listed as a kernel argument but has "
                    "an interface of type '{1}' rather than "
                    "Symbol.Argument".format(str(symbol),
                                             type(symbol.interface)))

    def _validate_non_args(self):
        '''
        Performs internal consistency checks on the current entries in the
        SymbolTable that do not represent kernel arguments.

        :raises ValueError: If a symbol that is not in the argument list \
                            has a Symbol.Argument interface.

        '''
        for symbol in self._symbols.values():
            if symbol not in self._argument_list:
                # Symbols not in the argument list must not have a
                # Symbol.Argument interface
                if symbol.interface and isinstance(symbol.interface,
                                                   Symbol.Argument):
                    raise ValueError(
                        "Symbol '{0}' is not listed as a kernel argument and "
                        "yet has a Symbol.Argument interface.".format(
                            str(symbol)))

    @property
    def symbols(self):
        '''
        :returns:  List of symbols.
        :rtype: list of :py:class:`psyclone.psyGen.Symbol`
        '''
        return list(self._symbols.values())

    @property
    def local_symbols(self):
        '''
        :returns:  List of local symbols.
        :rtype: list of :py:class:`psyclone.psyGen.Symbol`
        '''
        return [sym for sym in self._symbols.values() if sym.scope == "local"]

    @property
    def global_symbols(self):
        '''
        :returns: list of symbols that are not routine arguments but \
                  still have 'global' scope - i.e. are associated with \
                  data that exists outside the current scope.
        :rtype: list of :py:class:`psyclone.psyGen.Symbol`

        '''
        return [sym for sym in self._symbols.values() if sym.scope == "global"
                and not isinstance(sym.interface, Symbol.Argument)]

    @property
    def iteration_indices(self):
        '''
        :return: List of symbols representing kernel iteration indices.
        :rtype: list of :py:class:`psyclone.psyGen.Symbol`

        :raises NotImplementedError: this method is abstract.
        '''
        raise NotImplementedError(
            "Abstract property. Which symbols are iteration indices is"
            " API-specific.")

    @property
    def data_arguments(self):
        '''
        :return: List of symbols representing kernel data arguments.
        :rtype: list of :py:class:`psyclone.psyGen.Symbol`

        :raises NotImplementedError: this method is abstract.
        '''
        raise NotImplementedError(
            "Abstract property. Which symbols are data arguments is"
            " API-specific.")

    def view(self):
        '''
        Print a representation of this Symbol Table to stdout.
        '''
        print(str(self))

    def __str__(self):
        return ("Symbol Table:\n" +
                "\n".join(map(str, self._symbols.values())) +
                "\n")


class KernelSchedule(Schedule):
    '''
    A kernelSchedule inherits the functionality from Schedule and adds a symbol
    table to keep a record of the declared variables and their attributes.

    :param str name: Kernel subroutine name
    '''

    def __init__(self, name):
        super(KernelSchedule, self).__init__(sequence=None, parent=None)
        self._name = name
        self._symbol_table = SymbolTable(self)

    @property
    def name(self):
        '''
        :returns: Name of the Kernel
        :rtype: str
        '''
        return self._name

    @name.setter
    def name(self, new_name):
        '''
        Sets a new name for the kernel.

        :param str new_name: New name for the kernel.
        '''
        self._name = new_name

    @property
    def symbol_table(self):
        '''
        :returns: Table containing symbol information for the kernel.
        :rtype: :py:class:`psyclone.psyGen.SymbolTable`
        '''
        return self._symbol_table

    def view(self, indent=0):
        '''
        Print a text representation of this node to stdout and then
        call the view() method of any children.

        :param int indent: Depth of indent for output text
        '''
        print(self.indent(indent) + self.coloured_text + "[name:'" + self._name
              + "']")
        for entity in self._children:
            entity.view(indent=indent + 1)

    def __str__(self):
        result = "KernelSchedule[name:'" + self._name + "']:\n"
        for entity in self._children:
            result += str(entity)
        result += "End KernelSchedule\n"
        return result


class CodeBlock(Node):
    '''Node representing some generic Fortran code that PSyclone does not
    attempt to manipulate. As such it is a leaf in the PSyIR and therefore
    has no children.

    :param fp2_nodes: list of fparser2 AST nodes representing the Fortran \
                      code constituting the code block.
    :type fp2_nodes: list of :py:class:`fparser.two.utils.Base`
    :param structure: argument indicating whether this code block is a \
    statement or an expression.
    :type structure: :py:class:`psyclone.psyGen.CodeBlock.Structure`
    :param parent: the parent node of this code block in the PSyIR.
    :type parent: :py:class:`psyclone.psyGen.Node`

    '''
    class Structure(Enum):
        '''
        Enumeration that captures the structure of the code block which
        may be required when processing.

        '''
        # The Code Block comprises one or more Fortran statements
        # (which themselves may contain expressions).
        STATEMENT = 1
        # The Code Block comprises one or more Fortran expressions.
        EXPRESSION = 2

    def __init__(self, fp2_nodes, structure, parent=None):
        super(CodeBlock, self).__init__(parent=parent)
        # Store a list of the parser objects holding the code associated
        # with this block. We make a copy of the contents of the list because
        # the list itself is a temporary product of the process of converting
        # from the fparser2 AST to the PSyIR.
        self._fp2_nodes = fp2_nodes[:]
        # Store references back into the fparser2 AST
        if fp2_nodes:
            self.ast = self._fp2_nodes[0]
            self.ast_end = self._fp2_nodes[-1]
        else:
            self.ast = None
            self.ast_end = None
        # Store the structure of the code block.
        self._structure = structure

    @property
    def structure(self):
        '''
        :returns: whether this code block is a statement or an expression.
        :rtype: :py:class:`psyclone.psyGen.CodeBlock.Structure`

        '''
        return self._structure

    @property
    def get_ast_nodes(self):
        '''
        :returns: the list of nodes associated with this code block in \
        the original AST.
        :rtype: list of subclass of \
        `:py:classfparser.two.Fortran2003.Base`

        '''
        return self._fp2_nodes

    @property
    def coloured_text(self):
        '''
        Return the name of this node type with control codes for
        terminal colouring.

        :returns: Name of node + control chars for colour.
        :rtype: str
        '''
        return colored("CodeBlock", SCHEDULE_COLOUR_MAP["CodeBlock"])

    def view(self, indent=0):
        '''
        Print a representation of this node in the schedule to stdout.

        :param int indent: level to which to indent output.
        '''
        print(self.indent(indent) + self.coloured_text + "[" +
              str(list(map(type, self._fp2_nodes))) + "]")

    def __str__(self):
        return "CodeBlock[{0} nodes]".format(len(self._fp2_nodes))


class Assignment(Node):
    '''
    Node representing an Assignment statement. As such it has a LHS and RHS
    as children 0 and 1 respectively.

    :param ast: node in the fparser2 AST representing the assignment.
    :type ast: :py:class:`fparser.two.Fortran2003.Assignment_Stmt.
    :param parent: the parent node of this Assignment in the PSyIR.
    :type parent: :py:class:`psyclone.psyGen.Node`
    '''
    def __init__(self, ast=None, parent=None):
        super(Assignment, self).__init__(ast=ast, parent=parent)

    @property
    def lhs(self):
        '''
        :returns: the child node representing the Left-Hand Side of the \
            assignment.
        :rtype: :py:class:`psyclone.psyGen.Node`

        :raises InternalError: Node has fewer children than expected.
        '''
        if not self._children:
            raise InternalError(
                "Assignment '{0}' malformed or incomplete. It "
                "needs at least 1 child to have a lhs.".format(repr(self)))

        return self._children[0]

    @property
    def rhs(self):
        '''
        :returns: the child node representing the Right-Hand Side of the \
            assignment.
        :rtype: :py:class:`psyclone.psyGen.Node`

        :raises InternalError: Node has fewer children than expected.
        '''
        if len(self._children) < 2:
            raise InternalError(
                "Assignment '{0}' malformed or incomplete. It "
                "needs at least 2 children to have a rhs.".format(repr(self)))

        return self._children[1]

    @property
    def coloured_text(self):
        '''
        Return the name of this node type with control codes for
        terminal colouring.

        :returns: Name of node + control chars for colour.
        :rtype: str
        '''
        return colored("Assignment", SCHEDULE_COLOUR_MAP["Assignment"])

    def view(self, indent=0):
        '''
        Print a representation of this node in the schedule to stdout.

        :param int indent: level to which to indent output.
        '''
        print(self.indent(indent) + self.coloured_text + "[]")
        for entity in self._children:
            entity.view(indent=indent + 1)

    def __str__(self):
        result = "Assignment[]\n"
        for entity in self._children:
            result += str(entity)
        return result

    def reference_accesses(self, var_accesses):
        '''Get all variable access information from this node. The assigned-to
        variable will be set to 'WRITE'.

        :param var_accesses: VariablesAccessInfo instance that stores the \
            information about variable accesses.
        :type var_accesses: \
            :py:class:`psyclone.core.access_info.VariablesAccessInfo`
        '''

        # It is important that a new instance is used to handle the LHS,
        # since a check in 'change_read_to_write' makes sure that there
        # is only one access to the variable!
        accesses_left = VariablesAccessInfo()
        self.lhs.reference_accesses(accesses_left)

        # Now change the (one) access to the assigned variable to be WRITE:
        var_info = accesses_left[self.lhs.name]
        try:
            var_info.change_read_to_write()
        except InternalError:
            # An internal error typically indicates that the same variable
            # is used twice on the LHS, e.g.: g(g(1)) = ... This is not
            # supported in PSyclone.
            from psyclone.parse.utils import ParseError
            raise ParseError("The variable '{0}' appears more than once on "
                             "the left-hand side of an assignment."
                             .format(self.lhs.name))

        # Merge the data (that shows now WRITE for the variable) with the
        # parameter to this function:
        self.rhs.reference_accesses(var_accesses)
        var_accesses.merge(accesses_left)
        var_accesses.next_location()


class Reference(Node):
    '''
    Node representing a Reference Expression.

    :param ast: node in the fparser2 AST representing the reference.
    :type ast: :py:class:`fparser.two.Fortran2003.Name.
    :param parent: the parent node of this Reference in the PSyIR.
    :type parent: :py:class:`psyclone.psyGen.Node`
    '''
    def __init__(self, reference_name, parent):
        super(Reference, self).__init__(parent=parent)
        self._reference = reference_name

    @property
    def name(self):
        ''' Return the name of the referenced symbol.

        :return: Name of the referenced symbol.
        :rtype: str
        '''
        return self._reference

    @property
    def coloured_text(self):
        '''
        Return the name of this node type with control codes for
        terminal colouring.

        :returns: Name of node + control chars for colour.
        :rtype: str
        '''
        return colored("Reference", SCHEDULE_COLOUR_MAP["Reference"])

    def view(self, indent=0):
        '''
        Print a representation of this node in the schedule to stdout.

        :param int indent: level to which to indent output.
        '''
        print(self.indent(indent) + self.coloured_text + "[name:'"
              + self._reference + "']")

    def __str__(self):
        return "Reference[name:'" + self._reference + "']"

    def reference_accesses(self, var_accesses):
        '''Get all variable access information from this node, i.e.
        it sets this variable to be read.

        :param var_accesses: VariablesAccessInfo instance that stores the \
            information about variable accesses.
        :type var_accesses: \
            :py:class:`psyclone.core.access_info.VariablesAccessInfo`
        '''
        var_accesses.add_access(self._reference, AccessType.READ, self)


@six.add_metaclass(abc.ABCMeta)
class Operation(Node):
    '''
    Abstract base class for PSyIR nodes representing operators.

    :param operator: the operator used in the operation.
    :type operator: :py:class:`psyclone.psyGen.UnaryOperation.Operator` or \
                    :py:class:`psyclone.psyGen.BinaryOperation.Operator` or \
                    :py:class:`psyclone.psyGen.NaryOperation.Operator`
    :param parent: the parent node of this Operation in the PSyIR.
    :type parent: :py:class:`psyclone.psyGen.Node`

    :raises TypeError: if the supplied operator is not an instance of \
                       self.Operator.

    '''
    # Must be overridden in sub-class to hold an Enumeration of the Operators
    # that it can represent.
    Operator = None

    def __init__(self, operator, parent=None):
        super(Operation, self).__init__(parent=parent)

        if not isinstance(operator, self.Operator):
            raise TypeError(
                "{0} operator argument must be of type "
                "{0}.Operator but found {1}.".format(type(self).__name__,
                                                     type(operator).__name__))
        self._operator = operator

    @property
    @abc.abstractmethod
    def coloured_text(self):
        '''
        Abstract method to return the name of this node type with control
        codes for terminal colouring.

        :return: Name of node + control chars for colour.
        :rtype: str
        '''

    @property
    def operator(self):
        '''
        Return the operator.

        :return: Enumerated type capturing the operator.
        :rtype: :py:class:`psyclone.psyGen.UnaryOperation.Operator` or \
                :py:class:`psyclone.psyGen.BinaryOperation.Operator` or \
                :py:class:`psyclone.psyGen.NaryOperation.Operator`

        '''
        return self._operator

    def view(self, indent=0):
        '''
        Print a representation of this node in the schedule to stdout.

        :param int indent: level to which to indent output.

        '''
        print(self.indent(indent) + self.coloured_text + "[operator:'" +
              self._operator.name + "']")
        for entity in self._children:
            entity.view(indent=indent + 1)

    def __str__(self):
        result = "{0}[operator:'{1}']\n".format(type(self).__name__,
                                                self._operator.name)
        for entity in self._children:
            result += str(entity) + "\n"

        # Delete last line break
        if result[-1] == "\n":
            result = result[:-1]
        return result


class UnaryOperation(Operation):
    '''
    Node representing a UnaryOperation expression. As such it has one operand
    as child 0, and an attribute with the operator type.

    :param operator: Enumerated type capturing the unary operator.
    :type operator: :py:class:`psyclone.psyGen.UnaryOperation.Operator`
    :param parent: the parent node of this UnaryOperation in the PSyIR.
    :type parent: :py:class:`psyclone.psyGen.Node`

    '''
    Operator = Enum('Operator', [
        # Arithmetic Operators
        'MINUS', 'PLUS', 'SQRT', 'EXP', 'LOG', 'LOG10',
        # Logical Operators
        'NOT',
        # Trigonometric Operators
        'COS', 'SIN', 'TAN', 'ACOS', 'ASIN', 'ATAN',
        # Other Maths Operators
        'ABS', 'CEIL',
        # Casting Operators
        'REAL', 'INT'
        ])

    @property
    def coloured_text(self):
        '''
        Return the name of this node type with control codes for
        terminal colouring.

        :return: Name of node + control chars for colour.
        :rtype: str

        '''
        return colored("UnaryOperation",
                       SCHEDULE_COLOUR_MAP["Operation"])


class BinaryOperation(Operation):
    '''
    Node representing a BinaryOperation expression. As such it has two operands
    as children 0 and 1, and an attribute with the operator type.

    :param operator: the operator used in the operation.
    :type operator: :py:class:`psyclone.psyGen.BinaryOperation.Operator`
    :param parent: the parent node of this Operation in the PSyIR.
    :type parent: :py:class:`psyclone.psyGen.Node`

    '''
    Operator = Enum('Operator', [
        # Arithmetic Operators. ('REM' is remainder AKA 'MOD' in Fortran.)
        'ADD', 'SUB', 'MUL', 'DIV', 'REM', 'POW', 'SUM',
        # Relational Operators
        'EQ', 'NE', 'GT', 'LT', 'GE', 'LE',
        # Logical Operators
        'AND', 'OR',
        # Other Maths Operators
        'SIGN', 'MIN', 'MAX',
        # Query Operators
        'SIZE'
        ])

    @property
    def coloured_text(self):
        '''
        Return the name of this node type with control codes for
        terminal colouring.

        :returns: Name of node + control chars for colour.
        :rtype: str
        '''
        return colored("BinaryOperation",
                       SCHEDULE_COLOUR_MAP["Operation"])


class NaryOperation(Operation):
    '''
    Node representing a n-ary operation expression. The n operands are the
    stored as the 0 - n-1th children of this node and the type of the operator
    is held in an attribute.


    :param operator: the operator used in the operation.
    :type operator: :py:class:`psyclone.psyGen.NaryOperation.Operator`
    :param parent: the parent node of this Operation in the PSyIR.
    :type parent: :py:class:`psyclone.psyGen.Node`

    '''
    Operator = Enum('Operator', [
        # Arithmetic Operators
        'MAX', 'MIN', 'SUM'
        ])

    @property
    def coloured_text(self):
        '''
        Return the name of this node type with control codes for
        terminal colouring.

        :returns: Name of node + control chars for colour.
        :rtype: str

        '''
        return colored("NaryOperation", SCHEDULE_COLOUR_MAP["Operation"])


class Array(Reference):
    '''
    Node representing an Array reference. As such it has a reference and a
    subscript list as children 0 and 1, respectively.

    :param reference_name: node in the fparser2 parse tree representing array.
    :type reference_name: :py:class:`fparser.two.Fortran2003.Part_Ref.
    :param parent: the parent node of this Array in the PSyIR.
    :type parent: :py:class:`psyclone.psyGen.Node`

    '''
    def __init__(self, reference_name, parent):
        super(Array, self).__init__(reference_name, parent=parent)

    @property
    def coloured_text(self):
        '''
        Return the name of this node type with control codes for
        terminal colouring.

        :returns: Name of node + control chars for colour.
        :rtype: str
        '''
        return colored("ArrayReference", SCHEDULE_COLOUR_MAP["Reference"])

    def view(self, indent=0):
        '''
        Print a representation of this node in the schedule to stdout.

        :param int indent: level to which to indent output.
        '''
        super(Array, self).view(indent)
        for entity in self._children:
            entity.view(indent=indent + 1)

    def __str__(self):
        result = "Array" + super(Array, self).__str__() + "\n"
        for entity in self._children:
            result += str(entity) + "\n"
        return result

    def reference_accesses(self, var_accesses):
        '''Get all variable access information. All variables used as indices
        in the access of the array will be added as READ.
        :param var_accesses: \
            :py:class:`psyclone.core.access_info.VariablesAccessInfo`
        '''

        # This will set the array-name as READ
        super(Array, self).reference_accesses(var_accesses)

        # Now add all children: Note that the class Reference
        # does not recurse to the children (which store the indices), so at
        # this stage no index information has been stored:
        list_indices = []
        for child in self._children:
            child.reference_accesses(var_accesses)
            list_indices.append(child)

        if list_indices:
            var_info = var_accesses[self._reference]
            # The last entry in all_accesses is the one added above
            # in super(Array...). Add the indices to that entry.
            var_info.all_accesses[-1].indices = list_indices


class Literal(Node):
    '''
    Node representing a Literal

    :param str value: String representing the literal value.
    :param parent: the parent node of this Literal in the PSyIR.
    :type parent: :py:class:`psyclone.psyGen.Node`
    '''
    def __init__(self, value, parent=None):
        super(Literal, self).__init__(parent=parent)
        self._value = value

    @property
    def value(self):
        '''
        Return the value of the literal.

        :return: String representing the literal value.
        :rtype: str
        '''
        return self._value

    @property
    def coloured_text(self):
        '''
        Return the name of this node type with control codes for
        terminal colouring.

        :returns: Name of node + control chars for colour.
        :rtype: str
        '''
        return colored("Literal", SCHEDULE_COLOUR_MAP["Literal"])

    def view(self, indent=0):
        '''
        Print a representation of this node in the schedule to stdout.

        :param int indent: level to which to indent output.
        '''
        print(self.indent(indent) + self.coloured_text + "["
              + "value:'" + self._value + "']")

    def __str__(self):
        return "Literal[value:'" + self._value + "']"


class Return(Node):
    '''
    Node representing a Return statement (subroutine break without return
    value).

    :param parent: the parent node of this Return in the PSyIR.
    :type parent: :py:class:`psyclone.psyGen.Node`
    '''
    def __init__(self, parent=None):
        super(Return, self).__init__(parent=parent)

    @property
    def coloured_text(self):
        '''
        Return the name of this node type with control codes for
        terminal colouring.

        :return: Name of node + control chars for colour.
        :rtype: str
        '''
        return colored("Return", SCHEDULE_COLOUR_MAP["Return"])

    def view(self, indent=0):
        '''
        Print a representation of this node in the schedule to stdout.

        :param int indent: level to which to indent output.
        '''
        print(self.indent(indent) + self.coloured_text + "[]")

    def __str__(self):
        return "Return[]\n"


<<<<<<< HEAD
class Container(Node):
    '''Node representing something that contains one or more
    KernelSchedule nodes and/or Container nodes as well as a name and
    a SymbolTable. This construct can be used to scope variables,
    share variables between KernelSchedule nodes and scope the names
    of KernelSchedules. In Fortran a container would naturally
    represent a module or a submodule.

    :param str name: the name of the container.
    :param parent: optional parent node of this Container in the PSyIR.
    :type parent: :py:class:`psyclone.psyGen.Node`

    '''
    def __init__(self, name, parent=None):
        super(Container, self).__init__(parent=parent)
        self._name = name
        self._symbol_table = SymbolTable(self)

    @property
    def name(self):
        '''
        :returns: name of the container.
        :rtype: str
        '''
        return self._name

    @name.setter
    def name(self, new_name):
        '''Sets a new name for the container.

        :param str new_name: new name for the container.

        '''
        self._name = new_name

    @property
    def symbol_table(self):
        '''
        :returns: table containing symbol information for the container.
        :rtype: :py:class:`psyclone.psyGen.SymbolTable`

        '''
        return self._symbol_table

    @property
    def coloured_text(self):
        '''Return the name of this node type with control codes for terminal
        colouring.

        :return: name of node + control chars for colour.
        :rtype: str

        '''
        return colored("Container", SCHEDULE_COLOUR_MAP["Container"])

    def view(self, indent=0):
        '''Print a representation of this node in the schedule to stdout.

        :param int indent: level to which to indent output.

        '''
        print(self.indent(indent) + self.coloured_text + "[]")

    def __str__(self):
        return "Container[]\n"


__all__ = ['UnaryOperation', 'BinaryOperation', 'NaryOperation']
=======
__all__ = ['Literal', 'Return']
>>>>>>> da080ae3
<|MERGE_RESOLUTION|>--- conflicted
+++ resolved
@@ -6567,7 +6567,6 @@
         return "Return[]\n"
 
 
-<<<<<<< HEAD
 class Container(Node):
     '''Node representing something that contains one or more
     KernelSchedule nodes and/or Container nodes as well as a name and
@@ -6635,7 +6634,4 @@
         return "Container[]\n"
 
 
-__all__ = ['UnaryOperation', 'BinaryOperation', 'NaryOperation']
-=======
-__all__ = ['Literal', 'Return']
->>>>>>> da080ae3
+__all__ = ['Literal', 'Return']