--- conflicted
+++ resolved
@@ -69,38 +69,6 @@
 
 # Mapping of access type to operator.
 REDUCTION_OPERATOR_MAPPING = {AccessType.SUM: "+"}
-
-<<<<<<< HEAD
-# Colour map to use when writing Invoke schedule to terminal. (Requires
-# that the termcolor package be installed. If it isn't then output is not
-# coloured.) See https://pypi.python.org/pypi/termcolor for details.
-SCHEDULE_COLOUR_MAP = {"Schedule": "white",
-                       "Loop": "red",
-                       "GlobalSum": "cyan",
-                       "Directive": "green",
-                       "HaloExchange": "blue",
-                       "HaloExchangeStart": "yellow",
-                       "HaloExchangeEnd": "yellow",
-                       "BuiltIn": "magenta",
-                       "CodedKern": "magenta",
-                       "InlinedKern": "magenta",
-                       "PSyData": "green",
-                       "Profile": "green",
-                       "Extract": "green",
-                       "If": "red",
-                       "Assignment": "blue",
-                       "Reference": "yellow",
-                       "Operation": "blue",
-                       "Literal": "yellow",
-                       "Return": "yellow",
-                       "CodeBlock": "red",
-                       "Container": "green"}
-
-# Default indentation string
-INDENTATION_STRING = "    "
-
-=======
->>>>>>> dd4b3539
 
 def object_index(alist, item):
     '''
