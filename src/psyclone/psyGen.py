# -----------------------------------------------------------------------------
# BSD 3-Clause License
#
# Copyright (c) 2017-2020, Science and Technology Facilities Council.
# All rights reserved.
#
# Redistribution and use in source and binary forms, with or without
# modification, are permitted provided that the following conditions are met:
#
# * Redistributions of source code must retain the above copyright notice, this
#   list of conditions and the following disclaimer.
#
# * Redistributions in binary form must reproduce the above copyright notice,
#   this list of conditions and the following disclaimer in the documentation
#   and/or other materials provided with the distribution.
#
# * Neither the name of the copyright holder nor the names of its
#   contributors may be used to endorse or promote products derived from
#   this software without specific prior written permission.
#
# THIS SOFTWARE IS PROVIDED BY THE COPYRIGHT HOLDERS AND CONTRIBUTORS
# "AS IS" AND ANY EXPRESS OR IMPLIED WARRANTIES, INCLUDING, BUT NOT
# LIMITED TO, THE IMPLIED WARRANTIES OF MERCHANTABILITY AND FITNESS
# FOR A PARTICULAR PURPOSE ARE DISCLAIMED. IN NO EVENT SHALL THE
# COPYRIGHT HOLDER OR CONTRIBUTORS BE LIABLE FOR ANY DIRECT, INDIRECT,
# INCIDENTAL, SPECIAL, EXEMPLARY, OR CONSEQUENTIAL DAMAGES (INCLUDING,
# BUT NOT LIMITED TO, PROCUREMENT OF SUBSTITUTE GOODS OR SERVICES;
# LOSS OF USE, DATA, OR PROFITS; OR BUSINESS INTERRUPTION) HOWEVER
# CAUSED AND ON ANY THEORY OF LIABILITY, WHETHER IN CONTRACT, STRICT
# LIABILITY, OR TORT (INCLUDING NEGLIGENCE OR OTHERWISE) ARISING IN
# ANY WAY OUT OF THE USE OF THIS SOFTWARE, EVEN IF ADVISED OF THE
# POSSIBILITY OF SUCH DAMAGE.
# -----------------------------------------------------------------------------
# Authors R. W. Ford, A. R. Porter and S. Siso, STFC Daresbury Lab
# Modified I. Kavcic, Met Office
# -----------------------------------------------------------------------------

''' This module provides generic support for PSyclone's PSy code optimisation
    and generation. The classes in this method need to be specialised for a
    particular API and implementation. '''

from __future__ import print_function, absolute_import
import abc
import six
from fparser.two import Fortran2003
from psyclone.configuration import Config
from psyclone.f2pygen import DirectiveGen
from psyclone.core.access_info import VariablesAccessInfo, AccessType
from psyclone.psyir.symbols import SymbolTable, DataSymbol, ArrayType, \
    Symbol, INTEGER_TYPE, BOOLEAN_TYPE
from psyclone.psyir.nodes import Node, Schedule, Loop
from psyclone.errors import GenerationError, InternalError, FieldNotFoundError


# The types of 'intent' that an argument to a Fortran subroutine
# may have
FORTRAN_INTENT_NAMES = ["inout", "out", "in"]

# OMP_OPERATOR_MAPPING is used to determine the operator to use in the
# reduction clause of an OpenMP directive. All code for OpenMP
# directives exists in psyGen.py so this mapping should not be
# overidden.
OMP_OPERATOR_MAPPING = {AccessType.SUM: "+"}

# Names of types of scalar variable
MAPPING_SCALARS = {"iscalar": "iscalar", "rscalar": "rscalar"}


# Valid types of argument to a kernel call
VALID_ARG_TYPE_NAMES = []

# Mapping of access type to operator.
REDUCTION_OPERATOR_MAPPING = {AccessType.SUM: "+"}


def object_index(alist, item):
    '''
    A version of the `list.index()` method that checks object identity
    rather that the content of the object.

    TODO this is a workaround for the fact that fparser2 overrides the
    comparison operator for all nodes in the parse tree. See fparser
    issue 174.

    :param alist: single object or list of objects to search.
    :type alist: list or :py:class:`fparser.two.utils.Base`
    :param obj item: object to search for in the list.
    :returns: index of the item in the list.
    :rtype: int
    :raises ValueError: if object is not in the list.
    '''
    if item is None:
        raise InternalError("Cannot search for None item in list.")
    for idx, entry in enumerate(alist):
        if entry is item:
            return idx
    raise ValueError(
        "Item '{0}' not found in list: {1}".format(str(item), alist))


def get_api(api):
    ''' If no API is specified then return the default. Otherwise, check that
    the supplied API is valid.
    :param str api: The PSyclone API to check or an empty string.
    :returns: The API that is in use.
    :rtype: str
    :raises GenerationError: if the specified API is not supported.

    '''
    if api == "":
        api = Config.get().default_api
    else:
        if api not in Config.get().supported_apis:
            raise GenerationError("get_api: Unsupported API '{0}' "
                                  "specified. Supported types are "
                                  "{1}.".format(api,
                                                Config.get().supported_apis))
    return api


def zero_reduction_variables(red_call_list, parent):
    '''zero all reduction variables associated with the calls in the call
    list'''
    if red_call_list:
        from psyclone.f2pygen import CommentGen
        parent.add(CommentGen(parent, ""))
        parent.add(CommentGen(parent, " Zero summation variables"))
        parent.add(CommentGen(parent, ""))
        for call in red_call_list:
            call.zero_reduction_variable(parent)
        parent.add(CommentGen(parent, ""))


def args_filter(arg_list, arg_types=None, arg_accesses=None, arg_meshes=None,
                is_literal=True):
    '''
    Return all arguments in the supplied list that are of type
    arg_types and with access in arg_accesses. If these are not set
    then return all arguments.

    :param arg_list: List of kernel arguments to filter
    :type arg_list: list of :py:class:`psyclone.parse.algorithm.Descriptor`
    :param arg_types: List of argument types (e.g. "GH_FIELD")
    :type arg_types: list of str
    :param arg_accesses: List of access types that arguments must have
    :type arg_accesses: List of \
        :py:class:`psyclone.core.access_type.AccessType`.
    :param arg_meshes: List of meshes that arguments must be on
    :type arg_meshes: list of str
    :param bool is_literal: Whether or not to include literal arguments in \
                            the returned list.
    :returns: list of kernel arguments matching the requirements
    :rtype: list of :py:class:`psyclone.parse.algorithm.Descriptor`
    '''
    arguments = []
    for argument in arg_list:
        if arg_types:
            if argument.type.lower() not in arg_types:
                continue
        if arg_accesses:
            if argument.access not in arg_accesses:
                continue
        if arg_meshes:
            if argument.mesh not in arg_meshes:
                continue
        if not is_literal:
            # We're not including literal arguments so skip this argument
            # if it is literal.
            if argument.is_literal:
                continue
        arguments.append(argument)
    return arguments


class PSyFactory(object):
    '''
    Creates a specific version of the PSy. If a particular api is not
    provided then the default api, as specified in the psyclone.cfg
    file, is chosen.
    '''
    def __init__(self, api="", distributed_memory=None):
        '''Initialises a factory which can create API specific PSY objects.
        :param str api: Name of the API to use.
        :param bool distributed_memory: True if distributed memory should be \
                                        supported.
        '''
        if distributed_memory is None:
            _distributed_memory = Config.get().distributed_memory
        else:
            _distributed_memory = distributed_memory

        if _distributed_memory not in [True, False]:
            raise GenerationError(
                "The distributed_memory flag in PSyFactory must be set to"
                " 'True' or 'False'")
        Config.get().distributed_memory = _distributed_memory
        self._type = get_api(api)

    def create(self, invoke_info):
        '''
        Create the API-specific PSy instance.

        :param invoke_info: information on the invoke()s found by parsing
                            the Algorithm layer.
        :type invoke_info: :py:class:`psyclone.parse.algorithm.FileInfo`

        :returns: an instance of the API-specifc sub-class of PSy.
        :rtype: subclass of :py:class:`psyclone.psyGen.PSy`
        '''
        if self._type == "dynamo0.1":
            from psyclone.dynamo0p1 import DynamoPSy as PSyClass
        elif self._type == "dynamo0.3":
            from psyclone.dynamo0p3 import DynamoPSy as PSyClass
        elif self._type == "gocean0.1":
            from psyclone.gocean0p1 import GOPSy as PSyClass
        elif self._type == "gocean1.0":
            from psyclone.gocean1p0 import GOPSy as PSyClass
        elif self._type == "nemo":
            from psyclone.nemo import NemoPSy as PSyClass
            # For this API, the 'invoke_info' is actually the fparser2 AST
            # of the Fortran file being processed
        else:
            raise GenerationError("PSyFactory: Internal Error: Unsupported "
                                  "api type '{0}' found. Should not be "
                                  "possible.".format(self._type))
        return PSyClass(invoke_info)


class PSy(object):
    '''
    Base class to help manage and generate PSy code for a single
    algorithm file. Takes the invocation information output from the
    function :func:`parse.algorithm.parse` as its input and stores this in a
    way suitable for optimisation and code generation.

    :param FileInfo invoke_info: An object containing the required \
                                 invocation information for code \
                                 optimisation and generation. Produced \
                                 by the function :func:`parse.algorithm.parse`.
    :type invoke_info: :py:class:`psyclone.parse.algorithm.FileInfo`

    For example:

    >>> from psyclone.parse.algorithm import parse
    >>> ast, info = parse("argspec.F90")
    >>> from psyclone.psyGen import PSyFactory
    >>> api = "..."
    >>> psy = PSyFactory(api).create(info)
    >>> print(psy.gen)

    '''
    def __init__(self, invoke_info):
        self._name = invoke_info.name
        self._invokes = None

    def __str__(self):
        return "PSy"

    @property
    def invokes(self):
        return self._invokes

    @property
    def name(self):
        return "psy_"+self._name

    @property
    @abc.abstractmethod
    def gen(self):
        '''Abstract base class for code generation function.
        :param parent: the parent of this Node in the PSyIR.
        :type parent: :py:class:`psyclone.psyir.nodes.Node`.
        '''

    def inline(self, module):
        ''' inline all kernel subroutines into the module that are marked for
            inlining. Avoid inlining the same kernel more than once. '''
        inlined_kernel_names = []
        for invoke in self.invokes.invoke_list:
            schedule = invoke.schedule
            for kernel in schedule.walk(CodedKern):
                if kernel.module_inline:
                    if kernel.name.lower() not in inlined_kernel_names:
                        inlined_kernel_names.append(kernel.name.lower())
                        module.add_raw_subroutine(kernel._kernel_code)


class Invokes(object):
    '''Manage the invoke calls

    :param alg_calls: a list of invoke metadata extracted by the \
        parser.
    :type alg_calls: list of \
    :py:class:`psyclone.parse.algorithm.InvokeCall`
    :param invoke_cls: an api-specific Invoke class.
    :type invoke_cls: subclass of :py:class:`psyclone.psyGen.Invoke`
    :param psy: the PSy instance containing this Invokes instance.
    :type psy: subclass of :py:class`psyclone.psyGen.PSy`

    '''
    def __init__(self, alg_calls, invoke_cls, psy):
        self._psy = psy
        self.invoke_map = {}
        self.invoke_list = []
        for idx, alg_invocation in enumerate(alg_calls):
            my_invoke = invoke_cls(alg_invocation, idx, self)
            self.invoke_map[my_invoke.name] = my_invoke
            self.invoke_list.append(my_invoke)

    def __str__(self):
        return "Invokes object containing "+str(self.names)

    @property
    def psy(self):
        '''
        :returns: the PSy instance that contains this instance.
        :rtype: subclass of :py:class:`psyclone.psyGen.PSy`

        '''
        return self._psy

    @property
    def names(self):
        return self.invoke_map.keys()

    def get(self, invoke_name):
        # add a try here for keyerror
        try:
            return self.invoke_map[invoke_name]
        except KeyError:
            raise RuntimeError("Cannot find an invoke named '{0}' in {1}".
                               format(invoke_name,
                                      str(self.names)))

    def gen_code(self, parent):
        '''
        Create the f2pygen AST for each Invoke in the PSy layer.

        :param parent: the parent node in the AST to which to add content.
        :type parent: `psyclone.f2pygen.ModuleGen`
        '''
        opencl_kernels = []
        opencl_num_queues = 1
        generate_ocl_init = False
        for invoke in self.invoke_list:
            # If we are generating OpenCL for an Invoke then we need to
            # create routine(s) to set the arguments of the Kernel(s) it
            # calls. We do it here as this enables us to prevent
            # duplication.
            if invoke.schedule.opencl:
                generate_ocl_init = True
                for kern in invoke.schedule.coded_kernels():
                    if kern.name not in opencl_kernels:
                        # Compute the maximum number of command queues that
                        # will be needed.
                        opencl_num_queues = max(
                            opencl_num_queues,
                            kern.opencl_options['queue_number'])
                        opencl_kernels.append(kern.name)
                        kern.gen_arg_setter_code(parent)
            invoke.gen_code(parent)
        if generate_ocl_init:
            self.gen_ocl_init(parent, opencl_kernels, opencl_num_queues)

    @staticmethod
    def gen_ocl_init(parent, kernels, num_queues):
        '''
        Generates a subroutine to initialise the OpenCL environment and
        construct the list of OpenCL kernel objects used by this PSy layer.

        :param parent: the node in the f2pygen AST representing the module \
                       that will contain the generated subroutine.
        :type parent: :py:class:`psyclone.f2pygen.ModuleGen`
        :param kernels: List of kernel names called by the PSy layer.
        :type kernels: list of str
        :param int num_queues: total number of queues needed for the OpenCL \
                               implementation.
        '''
        from psyclone.f2pygen import SubroutineGen, DeclGen, AssignGen, \
            CallGen, UseGen, CommentGen, CharDeclGen, IfThenGen

        sub = SubroutineGen(parent, "psy_init")
        parent.add(sub)
        sub.add(UseGen(sub, name="fortcl", only=True,
                       funcnames=["ocl_env_init", "add_kernels"]))
        # Add a logical variable used to ensure that this routine is only
        # executed once.
        sub.add(DeclGen(sub, datatype="logical", save=True,
                        entity_decls=["initialised"],
                        initial_values=[".False."]))
        # Check whether or not this is our first time in the routine
        sub.add(CommentGen(sub, " Check to make sure we only execute this "
                           "routine once"))
        ifthen = IfThenGen(sub, ".not. initialised")
        sub.add(ifthen)
        ifthen.add(AssignGen(ifthen, lhs="initialised", rhs=".True."))

        # Initialise the OpenCL environment
        ifthen.add(CommentGen(ifthen,
                              " Initialise the OpenCL environment/device"))
        ifthen.add(CallGen(ifthen, "ocl_env_init", [num_queues]))

        # Create a list of our kernels
        ifthen.add(CommentGen(ifthen,
                              " The kernels this PSy layer module requires"))
        nkernstr = str(len(kernels))

        # Declare array of character strings
        ifthen.add(CharDeclGen(
            ifthen, length="30",
            entity_decls=["kernel_names({0})".format(nkernstr)]))
        for idx, kern in enumerate(kernels):
            ifthen.add(AssignGen(ifthen, lhs="kernel_names({0})".format(idx+1),
                                 rhs='"{0}"'.format(kern)))
        ifthen.add(CommentGen(ifthen,
                              " Create the OpenCL kernel objects. Expects "
                              "to find all of the compiled"))
        ifthen.add(CommentGen(ifthen, " kernels in PSYCLONE_KERNELS_FILE."))
        ifthen.add(CallGen(ifthen, "add_kernels", [nkernstr, "kernel_names"]))


class Invoke(object):
    '''Manage an individual invoke call.

    :param alg_invocation: metadata from the parsed code capturing \
        information for this Invoke instance.
    :type alg_invocation: :py:class`psyclone.parse.algorithm.InvokeCall`
    :param int idx: position/index of this invoke call in the subroutine.
        If not None, this number is added to the name ("invoke_").
    :param schedule_class: the schedule class to create for this invoke.
    :type schedule_class: :py:class:`psyclone.psyGen.InvokeSchedule`
    :param invokes: the Invokes instance that contains this Invoke \
        instance.
    :type invokes: :py:class:`psyclone.psyGen.invokes`
    :param reserved_names: optional argument: list of reserved names,
        i.e. names that should not be used e.g. as a PSyclone-created
        variable name.
    :type reserved_names: list of str

    '''
    def __init__(self, alg_invocation, idx, schedule_class, invokes,
                 reserved_names=None):
        '''Construct an invoke object.'''

        self._invokes = invokes
        self._name = "invoke"
        self._alg_unique_args = []

        if alg_invocation is None and idx is None:
            return

        # create a name for the call if one does not already exist
        if alg_invocation.name is not None:
            self._name = alg_invocation.name
        elif len(alg_invocation.kcalls) == 1 and \
                alg_invocation.kcalls[0].type == "kernelCall":
            # use the name of the kernel call with the position appended.
            # Appended position is needed in case we have two separate invokes
            # in the same algorithm code containing the same (single) kernel
            self._name = "invoke_" + str(idx) + "_" + \
                alg_invocation.kcalls[0].ktype.name
        else:
            # use the position of the invoke
            self._name = "invoke_"+str(idx)

        if not reserved_names:
            reserved_names = []
        reserved_names.append(self._name)

        # create the schedule
        self._schedule = schedule_class(alg_invocation.kcalls, reserved_names)

        # let the schedule have access to me
        self._schedule.invoke = self

        # extract the argument list for the algorithm call and psy
        # layer subroutine.
        self._alg_unique_args = []
        self._psy_unique_vars = []
        tmp_arg_names = []
        for call in self.schedule.kernels():
            for arg in call.arguments.args:
                if arg.text is not None:
                    if arg.text not in self._alg_unique_args:
                        self._alg_unique_args.append(arg.text)
                    if arg.name not in tmp_arg_names:
                        tmp_arg_names.append(arg.name)
                        self._psy_unique_vars.append(arg)
                else:
                    # literals have no name
                    pass

        # work out the unique dofs required in this subroutine
        self._dofs = {}
        for kern_call in self._schedule.coded_kernels():
            dofs = kern_call.arguments.dofs
            for dof in dofs:
                if dof not in self._dofs:
                    # Only keep the first occurence for the moment. We will
                    # need to change this logic at some point as we need to
                    # cope with writes determining the dofs that are used.
                    self._dofs[dof] = [kern_call, dofs[dof][0]]

    def __str__(self):
        return self._name+"("+", ".join([str(arg) for arg in
                                         self._alg_unique_args])+")"

    @property
    def invokes(self):
        '''
        :returns: the Invokes instance that contains this instance.
        :rtype: :py:class`psyclone.psyGen.Invokes`

        '''
        return self._invokes

    @property
    def name(self):
        return self._name

    @property
    def alg_unique_args(self):
        return self._alg_unique_args

    @property
    def psy_unique_vars(self):
        return self._psy_unique_vars

    @property
    def psy_unique_var_names(self):
        names = []
        for var in self._psy_unique_vars:
            names.append(var.name)
        return names

    @property
    def schedule(self):
        return self._schedule

    @schedule.setter
    def schedule(self, obj):
        self._schedule = obj

    def unique_declarations(self, datatype, access=None):
        ''' Returns a list of all required declarations for the
        specified datatype. If access is supplied (e.g. "write") then
        only declarations with that access are returned.
        :param string datatype: The type of the kernel argument for the \
                                particular API for which the intent is \
                                required
        :param access: Optional AccessType that the declaration should have.
        :returns: List of all declared names.
        :rtype: A list of strings.
        :raises: GenerationError if an invalid datatype is given.
        :raises: InternalError if an invalid access is specified.
        '''
        if datatype not in VALID_ARG_TYPE_NAMES:
            raise GenerationError(
                "unique_declarations called with an invalid datatype. "
                "Expected one of '{0}' but found '{1}'".
                format(str(VALID_ARG_TYPE_NAMES), datatype))

        if access and not isinstance(access, AccessType):
            raise InternalError(
                "unique_declarations called with an invalid access type. "
                "Type is {0} instead of AccessType".
                format(type(access)))

        declarations = []
        for call in self.schedule.kernels():
            for arg in call.arguments.args:
                if not access or arg.access == access:
                    if arg.text is not None:
                        if arg.type == datatype:
                            test_name = arg.declaration_name
                            if test_name not in declarations:
                                declarations.append(test_name)
        return declarations

    def first_access(self, arg_name):
        ''' Returns the first argument with the specified name passed to
        a kernel in our schedule '''
        for call in self.schedule.kernels():
            for arg in call.arguments.args:
                if arg.text is not None:
                    if arg.declaration_name == arg_name:
                        return arg
        raise GenerationError("Failed to find any kernel argument with name "
                              "'{0}'".format(arg_name))

    def unique_declns_by_intent(self, datatype):
        '''
        Returns a dictionary listing all required declarations for each
        type of intent ('inout', 'out' and 'in').

        :param string datatype: the type of the kernel argument for the \
                                particular API for which the intent is \
                                required
        :returns: dictionary containing 'intent' keys holding the kernel \
                  argument intent and declarations of all kernel arguments \
                  for each type of intent
        :rtype: dict
        :raises GenerationError: if the kernel argument is not a valid \
                                 datatype for the particular API.

        '''
        if datatype not in VALID_ARG_TYPE_NAMES:
            raise GenerationError(
                "unique_declns_by_intent called with an invalid datatype. "
                "Expected one of '{0}' but found '{1}'".
                format(str(VALID_ARG_TYPE_NAMES), datatype))

        # Get the lists of all kernel arguments that are accessed as
        # inc (shared update), write, read and readwrite (independent
        # update). A single argument may be accessed in different ways
        # by different kernels.
        inc_args = self.unique_declarations(datatype, access=AccessType.INC)
        write_args = self.unique_declarations(datatype,
                                              access=AccessType.WRITE)
        read_args = self.unique_declarations(datatype, access=AccessType.READ)
        readwrite_args = self.unique_declarations(datatype,
                                                  AccessType.READWRITE)
        sum_args = self.unique_declarations(datatype, access=AccessType.SUM)
        # sum_args behave as if they are write_args from
        # the PSy-layer's perspective.
        write_args += sum_args
        # readwrite_args behave in the same way as inc_args
        # from the perspective of first access and intents
        inc_args += readwrite_args
        # Rationalise our lists so that any fields that are updated
        # (have inc or readwrite access) do not appear in the list
        # of those that are only written to
        for arg in write_args[:]:
            if arg in inc_args:
                write_args.remove(arg)
        # Fields that are only ever read by any kernel that
        # accesses them
        for arg in read_args[:]:
            if arg in write_args or arg in inc_args:
                read_args.remove(arg)

        # We will return a dictionary containing as many lists
        # as there are types of intent
        declns = {}
        for intent in FORTRAN_INTENT_NAMES:
            declns[intent] = []

        for name in inc_args:
            # For every arg that is updated ('inc'd' or readwritten)
            # by at least one kernel, identify the type of the first
            # access. If it is 'write' then the arg is only
            # intent(out), otherwise it is intent(inout)
            first_arg = self.first_access(name)
            if first_arg.access != AccessType.WRITE:
                if name not in declns["inout"]:
                    declns["inout"].append(name)
            else:
                if name not in declns["out"]:
                    declns["out"].append(name)

        for name in write_args:
            # For every argument that is written to by at least one kernel,
            # identify the type of the first access - if it is read
            # or inc'd before it is written then it must have intent(inout).
            # However, we deal with inc and readwrite args separately so we
            # do not consider those here.
            first_arg = self.first_access(name)
            if first_arg.access == AccessType.READ:
                if name not in declns["inout"]:
                    declns["inout"].append(name)
            else:
                if name not in declns["out"]:
                    declns["out"].append(name)

        for name in read_args:
            # Anything we have left must be declared as intent(in)
            if name not in declns["in"]:
                declns["in"].append(name)

        return declns

    def gen(self):
        from psyclone.f2pygen import ModuleGen
        module = ModuleGen("container")
        self.gen_code(module)
        return module.root

    def gen_code(self, parent):
        from psyclone.f2pygen import SubroutineGen, TypeDeclGen, DeclGen, \
            SelectionGen, AssignGen
        # create the subroutine
        invoke_sub = SubroutineGen(parent, name=self.name,
                                   args=self.psy_unique_vars)
        # add the subroutine argument declarations
        my_typedecl = TypeDeclGen(invoke_sub, datatype="field_type",
                                  entity_decls=self.psy_unique_vars,
                                  intent="inout")
        invoke_sub.add(my_typedecl)
        # declare field-type, column topology and function-space types
        column_topology_name = "topology"
        my_typedecl = TypeDeclGen(invoke_sub, datatype="ColumnTopology",
                                  entity_decls=[column_topology_name],
                                  pointer=True)
        invoke_sub.add(my_typedecl)
        # declare any basic types required
        my_decl = DeclGen(invoke_sub, datatype="integer",
                          entity_decls=["nlayers"])
        invoke_sub.add(my_decl)

        for (idx, dof) in enumerate(self._dofs):
            call = self._dofs[dof][0]
            arg = self._dofs[dof][1]
            # declare a type select clause which is used to map from a base
            # class to FunctionSpace_type
            type_select = SelectionGen(invoke_sub,
                                       expr=arg.name + "_space=>" + arg.name +
                                       "%function_space", typeselect=True)
            invoke_sub.add(type_select)

            my_typedecl = TypeDeclGen(invoke_sub,
                                      datatype="FunctionSpace_type",
                                      entity_decls=[arg.name+"_space"],
                                      pointer=True)
            invoke_sub.add(my_typedecl)

            content = []
            if idx == 0:
                # use the first model to provide nlayers
                # *** assumption that all fields operate over the same number
                # of layers
                assign_1 = AssignGen(type_select, lhs="topology",
                                     rhs=arg.name+"_space%topology",
                                     pointer=True)
                assign_2 = AssignGen(type_select, lhs="nlayers",
                                     rhs="topology%layer_count()")
                content.append(assign_1)
                content.append(assign_2)
            iterates_over = call.iterates_over
            stencil = arg.stencil
            assign_3 = AssignGen(type_select, lhs=dof+"dofmap",
                                 rhs=arg.name +
                                 "_space%dof_map(" + iterates_over + ", " +
                                 stencil + ")",
                                 pointer=True)
            content.append(assign_3)
            type_select.addcase(["FunctionSpace_type"], content=content)
            # declare our dofmap
            my_decl = DeclGen(invoke_sub, datatype="integer",
                              entity_decls=[dof+"dofmap(:,:)"], pointer=True)
            invoke_sub.add(my_decl)

        # create the subroutine kernel call content
        self.schedule.gen_code(invoke_sub)
        parent.add(invoke_sub)


class InvokeSchedule(Schedule):
    '''
    Stores schedule information for an invocation call. Schedules can be
    optimised using transformations.

    >>> from psyclone.parse.algorithm import parse
    >>> ast, info = parse("algorithm.f90")
    >>> from psyclone.psyGen import PSyFactory
    >>> api = "..."
    >>> psy = PSyFactory(api).create(info)
    >>> invokes = psy.invokes
    >>> invokes.names
    >>> invoke = invokes.get("name")
    >>> schedule = invoke.schedule
    >>> schedule.view()

    :param type KernFactory: class instance of the factory to use when \
     creating Kernels. e.g. :py:class:`psyclone.dynamo0p3.DynKernCallFactory`.
    :param type BuiltInFactory: class instance of the factory to use when \
     creating built-ins. e.g. \
     :py:class:`psyclone.dynamo0p3_builtins.DynBuiltInCallFactory`.
    :param alg_calls: list of Kernel calls in the schedule.
    :type alg_calls: list of :py:class:`psyclone.parse.algorithm.KernelCall`

    '''
    def __init__(self, KernFactory, BuiltInFactory, alg_calls=None,
                 reserved_names=None):

        # Initialise class attributes
        self._parent = None
        self._symbol_table = SymbolTable()
        if reserved_names:
            for name in reserved_names:
                self._symbol_table.add(Symbol(name))
        self._invoke = None
        self._opencl = False  # Whether or not to generate OpenCL

        # InvokeSchedule opencl_options default values
        self._opencl_options = {"end_barrier": True}

        # we need to separate calls into loops (an iteration space really)
        # and calls so that we can perform optimisations separately on the
        # two entities.
        if alg_calls is None:
            alg_calls = []
        sequence = []
        from psyclone.parse.algorithm import BuiltInCall
        for call in alg_calls:
            if isinstance(call, BuiltInCall):
                sequence.append(BuiltInFactory.create(call, parent=self))
            else:
                sequence.append(KernFactory.create(call, parent=self))
        Schedule.__init__(self, children=sequence, parent=None)
        self._text_name = "InvokeSchedule"

    @property
    def symbol_table(self):
        '''
        :returns: Table containing symbol information for the schedule.
        :rtype: :py:class:`psyclone.psyir.symbols.SymbolTable`
        '''
        return self._symbol_table

    def set_opencl_options(self, options):
        '''
        Validate and store a set of options associated with the InvokeSchedule
        to tune the OpenCL code generation.

        :param options: a set of options to tune the OpenCL code.
        :type options: dictionary of <string>:<value>

        '''
        valid_opencl_options = ['end_barrier']

<<<<<<< HEAD
    def dag(self, file_name='dag', file_format='svg'):
        '''
        Create a dag of this node and its children, write it to file and
        return the graph object.

        :param str file_name: name of the file to create.
        :param str file_format: format of the file to create. (Must be one \
                                recognised by Graphvz.)
        :raises GenerationError: if the specified file format is not \
                                 recognised by Graphviz.
        '''
        try:
            import graphviz as gv
        except ImportError:
            # todo: add a warning to a log file here
            # silently return if graphviz bindings are not installed
            return None
        try:
            graph = gv.Digraph(format=file_format)
        except ValueError:
            raise GenerationError(
                "unsupported graphviz file format '{0}' provided".
                format(file_format))
        self.dag_gen(graph)
        graph.render(filename=file_name)
        return graph

    def dag_gen(self, graph):
        '''Output my node's graph (dag) information and call any
        children. Nodes with children are represented as two vertices,
        a start and an end. Forward dependencies are represented as
        green edges, backward dependencies are represented as red
        edges (but their direction is reversed so the layout looks
        reasonable) and parent child dependencies are represented as
        blue edges.'''
        # names to append to my default name to create start and end vertices
        start_postfix = "_start"
        end_postfix = "_end"
        if self.children:
            # I am represented by two vertices, a start and an end
            graph.node(self.dag_name+start_postfix)
            graph.node(self.dag_name+end_postfix)
        else:
            # I am represented by a single vertex
            graph.node(self.dag_name)
        # first deal with forward dependencies
        remote_node = self.forward_dependence()
        local_name = self.dag_name
        if self.children:
            # edge will come from my end vertex as I am a forward dependence
            local_name += end_postfix
        if remote_node:
            # this node has a forward dependence
            remote_name = remote_node.dag_name
            if remote_node.children:
                # the remote node has children so I will connect to
                # its start vertex
                remote_name += start_postfix
            # Create the forward dependence edge in green
            graph.edge(local_name, remote_name, color="green")
        elif self.parent:
            # this node is a child of another node and has no forward
            # dependence. Therefore connect it to the the end vertex
            # of its parent. Use blue to indicate a parent child
            # relationship.
            remote_name = self.parent.dag_name + end_postfix
            graph.edge(local_name, remote_name, color="blue")
        # now deal with backward dependencies. When creating the edges
        # we reverse the direction of the dependence (place
        # remote_node before local_node) to help with the graph
        # layout
        remote_node = self.backward_dependence()
        local_name = self.dag_name
        if self.children:
            # the edge will come from my start vertex as I am a
            # backward dependence
            local_name += start_postfix
        if remote_node:
            # this node has a backward dependence.
            remote_name = remote_node.dag_name
            if remote_node.children:
                # the remote node has children so I will connect to
                # its end vertex
                remote_name += end_postfix
            # Create the backward dependence edge in red.
            graph.edge(remote_name, local_name, color="red")
        elif self.parent:
            # this node has a parent and has no backward
            # dependence. Therefore connect it to the the start vertex
            # of its parent. Use blue to indicate a parent child
            # relationship.
            remote_name = self.parent.dag_name + start_postfix
            graph.edge(remote_name, local_name, color="blue")
        # now call any children so they can add their information to
        # the graph
        if isinstance(self, Loop):
            # In case of a loop only loop at the body (the other part
            # of the tree contain start, stop, step values):
            self.loop_body.dag_gen(graph)
        else:
            for child in self.children:
                child.dag_gen(graph)
=======
        # Validate that the options given are supported and store them
        for key, value in options.items():
            if key in valid_opencl_options:
                if key == "end_barrier":
                    if not isinstance(value, bool):
                        raise TypeError(
                            "InvokeSchedule opencl_option 'end_barrier' "
                            "should be a boolean.")
            else:
                raise AttributeError(
                    "InvokeSchedule does not support the opencl_option '{0}'. "
                    "The supported options are: {1}."
                    "".format(key, valid_opencl_options))
>>>>>>> 0aab5139

            self._opencl_options[key] = value

    @property
    def invoke(self):
        return self._invoke

    @invoke.setter
    def invoke(self, my_invoke):
        self._invoke = my_invoke

    def node_str(self, colour=True):
        '''
        Returns the name of this node with appropriate control codes
        to generate coloured output in a terminal that supports it.

        :param bool colour: whether or not to include colour control codes.

        :returns: description of this node, possibly coloured.
        :rtype: str
        '''
        return "{0}[invoke='{1}']".format(
            self.coloured_name(colour), self.invoke.name)

    def __str__(self):
        result = "InvokeSchedule:\n"
        for entity in self._children:
            result += str(entity) + "\n"
        result += "End InvokeSchedule\n"
        return result

    def gen_code(self, parent):
        '''
        Generate the Nodes in the f2pygen AST for this schedule.

        :param parent: the parent Node (i.e. the enclosing subroutine) to \
                       which to add content.
        :type parent: :py:class:`psyclone.f2pygen.SubroutineGen`
        '''
        from psyclone.f2pygen import UseGen, DeclGen, AssignGen, CommentGen, \
            IfThenGen, CallGen

        # The gen_code methods may generate new Symbol names, however, we want
        # subsequent calls to invoke.gen_code() to produce the exact same code,
        # including symbol names, and therefore new symbols should not be kept
        # permanently outside the hierarchic gen_code call-chain.
        # To make this possible we create here a duplicate of the symbol table.
        # This duplicate will be used by all recursive gen_code() methods
        # called below this one and thus maintaining a consistent Symbol Table
        # during the whole gen_code() chain, but at the end of this method the
        # original symbol table is restored.
        symbol_table_before_gen = self.symbol_table
        self._symbol_table = self.symbol_table.shallow_copy()

        # Global symbols promoted from Kernel Globals are in the SymbolTable
        # First aggregate all globals variables from the same module in a map
        module_map = {}
        for globalvar in self.symbol_table.global_datasymbols:
            module_name = globalvar.interface.container_symbol.name
            if module_name in module_map:
                module_map[module_name].append(globalvar.name)
            else:
                module_map[module_name] = [globalvar.name]

        # Then we can produce the UseGen statements without repeating modules
        for module_name, var_list in module_map.items():
            parent.add(UseGen(parent, name=module_name, only=True,
                              funcnames=var_list))

        if self._opencl:
            parent.add(UseGen(parent, name="iso_c_binding"))
            parent.add(UseGen(parent, name="clfortran"))
            parent.add(UseGen(parent, name="fortcl", only=True,
                              funcnames=["get_num_cmd_queues",
                                         "get_cmd_queues",
                                         "get_kernel_by_name"]))

            # Declare variables needed on a OpenCL PSy-layer invoke
            nqueues = self.symbol_table.new_symbol_name("num_cmd_queues")
            self.symbol_table.add(DataSymbol(nqueues, INTEGER_TYPE),
                                  tag="opencl_num_cmd_queues")
            qlist = self.symbol_table.new_symbol_name("cmd_queues")
            self.symbol_table.add(
                DataSymbol(qlist,
                           ArrayType(INTEGER_TYPE,
                                     [ArrayType.Extent.ATTRIBUTE])),
                tag="opencl_cmd_queues")
            first = self.symbol_table.new_symbol_name("first_time")
            self.symbol_table.add(
                DataSymbol(first, BOOLEAN_TYPE), tag="first_time")
            flag = self.symbol_table.new_symbol_name("ierr")
            self.symbol_table.add(
                DataSymbol(flag, INTEGER_TYPE), tag="opencl_error")
            nbytes = self.root.symbol_table.new_symbol_name(
                "size_in_bytes")
            self.symbol_table.add(
                DataSymbol(nbytes, INTEGER_TYPE), tag="opencl_bytes")
            wevent = self.root.symbol_table.new_symbol_name("write_event")
            self.symbol_table.add(
                DataSymbol(wevent, INTEGER_TYPE), tag="opencl_wevent")

            parent.add(DeclGen(parent, datatype="integer", save=True,
                               entity_decls=[nqueues]))
            parent.add(DeclGen(parent, datatype="integer", save=True,
                               pointer=True, kind="c_intptr_t",
                               entity_decls=[qlist + "(:)"]))
            parent.add(DeclGen(parent, datatype="integer",
                               entity_decls=[flag]))
            parent.add(DeclGen(parent, datatype="logical", save=True,
                               entity_decls=[first],
                               initial_values=[".true."]))
            if_first = IfThenGen(parent, first)
            parent.add(if_first)
            if_first.add(AssignGen(if_first, lhs=first, rhs=".false."))
            if_first.add(CommentGen(if_first,
                                    " Ensure OpenCL run-time is initialised "
                                    "for this PSy-layer module"))
            if_first.add(CallGen(if_first, "psy_init"))
            if_first.add(AssignGen(if_first, lhs=nqueues,
                                   rhs="get_num_cmd_queues()"))
            if_first.add(AssignGen(if_first, lhs=qlist, pointer=True,
                                   rhs="get_cmd_queues()"))
            # Kernel pointers
            kernels = self.walk(Kern)
            for kern in kernels:
                base = "kernel_" + kern.name
                kernel = self.root.symbol_table.new_symbol_name(base)
                self.symbol_table.add(Symbol(kernel), tag=kernel)
                parent.add(
                    DeclGen(parent, datatype="integer", kind="c_intptr_t",
                            save=True, target=True, entity_decls=[kernel]))
                if_first.add(
                    AssignGen(
                        if_first, lhs=kernel,
                        rhs='get_kernel_by_name("{0}")'.format(kern.name)))

        for entity in self._children:
            entity.gen_code(parent)

        if self.opencl and self._opencl_options['end_barrier']:

            parent.add(CommentGen(parent,
                                  " Block until all kernels have finished"))

            # We need a clFinish for all the queues in the implementation
            opencl_num_queues = 1
            for kern in self.coded_kernels():
                opencl_num_queues = max(
                    opencl_num_queues,
                    kern.opencl_options['queue_number'])
            for queue_number in range(1, opencl_num_queues + 1):
                parent.add(
                    AssignGen(parent, lhs=flag,
                              rhs="clFinish({0}({1}))".format(qlist,
                                                              queue_number)))

        # Restore symbol table
        self._symbol_table = symbol_table_before_gen

    @property
    def opencl(self):
        '''
        :returns: Whether or not we are generating OpenCL for this \
            InvokeSchedule.
        :rtype: bool
        '''
        return self._opencl

    @opencl.setter
    def opencl(self, value):
        '''
        Setter for whether or not to generate the OpenCL version of this
        schedule.

        :param bool value: whether or not to generate OpenCL.
        '''
        if not isinstance(value, bool):
            raise ValueError(
                "InvokeSchedule.opencl must be a bool but got {0}".
                format(type(value)))
        self._opencl = value


class Directive(Node):
    '''
    Base class for all Directive statements.

    All classes that generate Directive statements (e.g. OpenMP,
    OpenACC, compiler-specific) inherit from this class.

    :param ast: the entry in the fparser2 parse tree representing the code \
                contained within this directive or None.
    :type ast: :py:class:`fparser.two.Fortran2003.Base` or NoneType
    :param children: list of PSyIR nodes that will be children of this \
                     Directive node or None.
    :type children: list of :py:class:`psyclone.psyir.nodes.Node` or NoneType
    :param parent: PSyIR node that is the parent of this Directive or None.
    :type parent: :py:class:`psyclone.psyir.nodes.Node` or NoneType

    '''
    # The prefix to use when constructing this directive in Fortran
    # (e.g. "OMP"). Must be set by sub-class.
    _PREFIX = ""

    def __init__(self, ast=None, children=None, parent=None):
        # A Directive always contains a Schedule
        sched = self._insert_schedule(children, ast)
        super(Directive, self).__init__(ast, children=[sched], parent=parent)
        self._text_name = "Directive"
        self._colour_key = "Directive"

    @property
    def dir_body(self):
        '''
        :returns: the Schedule associated with this directive.
        :rtype: :py:class:`psyclone.psyir.nodes.Schedule`

        :raises InternalError: if this node does not have a single Schedule as\
                               its child.
        '''
        if len(self.children) != 1 or not \
           isinstance(self.children[0], Schedule):
            raise InternalError(
                "Directive malformed or incomplete. It should have a single "
                "Schedule as a child but found: {0}".format(
                    [type(child).__name__ for child in self.children]))
        return self.children[0]

    @property
    def dag_name(self):
        ''' return the base dag name for this node '''
        return "directive_" + str(self.abs_position)

    def _add_region(self, start_text, end_text=None, data_movement=None):
        '''
        Modifies the underlying fparser2 parse tree to include a subset
        of nodes within a region. (e.g. a 'kernels' or 'data' region.)

        :param str start_text: the directive body to insert at the \
                               beginning of the region. "!$"+self._PREFIX+" " \
                               is prepended to the supplied text.
        :param str end_text: the directive body to insert at the end of \
                             the region (or None). "!$"+self._PREFIX+" " is \
                             prepended to the supplied text.
        :param str data_movement: whether to include data-movement clauses and\
                               if so, whether to determine them by analysing \
                               the code within the region ("analyse") or to \
                               specify 'default(present)' ("present").

        :raises InternalError: if either start_text or end_text already
                               begin with '!'.
        :raises InternalError: if data_movement is not None and not one of \
                               "present" or "analyse".
        :raises InternalError: if data_movement=="analyse" and this is an \
                               OpenMP directive.
        '''
        from fparser.common.readfortran import FortranStringReader
        from fparser.two.Fortran2003 import Comment
        from psyclone.psyir.frontend.fparser2 import Fparser2Reader
        valid_data_movement = ["present", "analyse"]

        # Ensure the fparser2 AST is up-to-date for all of our children
        Node.update(self)

        # Check that we haven't already been called
        if self.ast:
            return

        # Sanity check the supplied begin/end text
        if start_text.lstrip()[0] == "!":
            raise InternalError(
                "_add_region: start_text must be a plain label without "
                "directive or comment characters but got: '{0}'".
                format(start_text))
        if end_text and end_text.lstrip()[0] == "!":
            raise InternalError(
                "_add_region: end_text must be a plain label without directive"
                " or comment characters but got: '{0}'".format(end_text))
        # We only deal with data movement if this is an OpenACC directive
        if data_movement and data_movement == "analyse" and \
           not isinstance(self, ACCDirective):
            raise InternalError(
                "_add_region: the data_movement='analyse' option is only valid"
                " for an OpenACC directive.")

        # Find a reference to the fparser2 parse tree that belongs to
        # the contents of this region. Then go back up one level in the
        # parse tree to find the node to which we will add directives as
        # children. (We do this because our parent PSyIR node may be a
        # directive which has no associated entry in the fparser2 parse tree.)
        first_child = self.children[0][0]
        last_child = self.children[0][-1]
        content_ast = first_child.ast
        fp_parent = content_ast.parent

        try:
            # Find the location of the AST of our first child node in the
            # list of child nodes of our parent in the fparser parse tree.
            ast_start_index = object_index(fp_parent.content,
                                           content_ast)
            if end_text:
                if last_child.ast_end:
                    ast_end_index = object_index(fp_parent.content,
                                                 last_child.ast_end)
                else:
                    ast_end_index = object_index(fp_parent.content,
                                                 last_child.ast)

                text = "!$" + self._PREFIX + " " + end_text
                directive = Comment(FortranStringReader(text,
                                                        ignore_comments=False))
                directive.parent = fp_parent
                fp_parent.content.insert(ast_end_index+1, directive)
                # Ensure this end directive is included with the set of
                # statements belonging to this PSyIR node.
                self.ast_end = directive
                self.dir_body.ast_end = directive
        except (IndexError, ValueError):
            raise InternalError("Failed to find locations to insert "
                                "begin/end directives.")

        text = "!$" + self._PREFIX + " " + start_text

        if data_movement:
            if data_movement == "analyse":
                # Identify the inputs and outputs to the region (variables that
                # are read and written).
                processor = Fparser2Reader()
                readers, writers, readwrites = processor.get_inputs_outputs(
                    fp_parent.content[ast_start_index:ast_end_index+1])

                if readers:
                    text += " COPYIN({0})".format(",".join(readers))
                if writers:
                    text += " COPYOUT({0})".format(",".join(writers))
                if readwrites:
                    text += " COPY({0})".format(",".join(readwrites))

            elif data_movement == "present":
                text += " DEFAULT(PRESENT)"
            else:
                raise InternalError(
                    "_add_region: the optional data_movement argument must be "
                    "one of {0} but got '{1}'".format(valid_data_movement,
                                                      data_movement))
        directive = Comment(FortranStringReader(text,
                                                ignore_comments=False))
        directive.parent = fp_parent
        fp_parent.content.insert(ast_start_index, directive)

        self.ast = directive
        self.dir_body.ast = directive
        # If this is a directive applied to a Loop then update the ast_end
        # for this Node to point to the parse tree for the loop. We have to
        # do this because the loop is a sibling (rather than a child) of the
        # directive in the parse tree.
        if not end_text and isinstance(first_child, Loop):
            self.ast_end = fp_parent.content[ast_start_index+1]


class ACCDirective(Directive):
    ''' Base class for all OpenACC directive statements. '''
    _PREFIX = "ACC"

    @property
    def dag_name(self):
        ''' Return the name to use in a dag for this node.

        :returns: Name of corresponding node in DAG
        :rtype: str
        '''
        return "ACC_directive_" + str(self.abs_position)


@six.add_metaclass(abc.ABCMeta)
class ACCEnterDataDirective(ACCDirective):
    '''
    Abstract class representing a "!$ACC enter data" OpenACC directive in
    an InvokeSchedule. Must be sub-classed for a particular API because the way
    in which fields are marked as being on the remote device is API-
    -dependent.

    :param children: list of nodes which this directive should \
                     have as children.
    :type children: list of :py:class:`psyclone.psyir.nodes.Node`.
    :param parent: the node in the InvokeSchedule to which to add this \
                   directive as a child.
    :type parent: :py:class:`psyclone.psyir.nodes.Node`.
    '''
    def __init__(self, children=None, parent=None):
        super(ACCEnterDataDirective, self).__init__(children=children,
                                                    parent=parent)
        self._acc_dirs = None  # List of parallel directives

    def node_str(self, colour=True):
        '''
        Returns the name of this node with appropriate control codes
        to generate coloured output in a terminal that supports it.

        :param bool colour: whether or not to include colour control codes.

        :returns: description of this node, possibly coloured.
        :rtype: str
        '''
        return self.coloured_name(colour) + "[ACC enter data]"

    @property
    def dag_name(self):
        '''
        :returns: the name to use for this Node in a DAG
        :rtype: str
        '''
        return "ACC_data_" + str(self.abs_position)

    def gen_code(self, parent):
        '''Generate the elements of the f2pygen AST for this Node in the
        Schedule.

        :param parent: node in the f2pygen AST to which to add node(s).
        :type parent: :py:class:`psyclone.f2pygen.BaseGen`

        :raises GenerationError: if no data is found to copy in.

        '''
        from psyclone.f2pygen import CommentGen

        # We must generate a list of all of the fields accessed by
        # OpenACC kernels (calls within an OpenACC parallel directive)
        # 1. Find all parallel directives. We store this list for later
        #    use in any sub-class.
        self._acc_dirs = self.root.walk(ACCParallelDirective)
        # 2. For each directive, loop over each of the fields used by
        #    the kernels it contains (this list is given by var_list)
        #    and add it to our list if we don't already have it
        var_list = []
        # TODO grid properties are effectively duplicated in this list (but
        # the OpenACC deep-copy support should spot this).
        for pdir in self._acc_dirs:
            for var in pdir.ref_list:
                if var not in var_list:
                    var_list.append(var)
        # 3. Convert this list of objects into a comma-delimited string
        var_str = ",".join(var_list)
        # 4. Add the enter data directive.
        if var_str:
            copy_in_str = "copyin("+var_str+")"
        else:
            # There should be at least one variable to copyin.
            raise GenerationError(
                "ACCEnterData directive did not find any data to copyin. "
                "Perhaps there are no ACCParallel directives within the "
                "region.")
        parent.add(DirectiveGen(parent, "acc", "begin", "enter data",
                                copy_in_str))
        # 5. Call an API-specific subclass of this class in case
        # additional declarations are required.
        self.data_on_device(parent)
        parent.add(CommentGen(parent, ""))

    @abc.abstractmethod
    def data_on_device(self, parent):
        '''
        Adds nodes into an InvokeSchedule to flag that the data required by the
        kernels in the data region is now on the device.

        :param parent: the node in the InvokeSchedule to which to add nodes
        :type parent: :py:class:`psyclone.psyir.nodes.Node`
        '''


class ACCParallelDirective(ACCDirective):
    '''
    Class representing the !$ACC PARALLEL directive of OpenACC
    in the PSyIR.

    '''
    def node_str(self, colour=True):
        '''
        Returns the name of this node with appropriate control codes
        to generate coloured output in a terminal that supports it.

        :param bool colour: whether or not to include colour control codes.

        :returns: description of this node, possibly coloured.
        :rtype: str
        '''
        return self.coloured_name(colour) + "[ACC Parallel]"

    @property
    def dag_name(self):
        '''
        :returns: the name to use for this Node in a DAG
        :rtype: str
        '''
        return "ACC_parallel_" + str(self.abs_position)

    def gen_code(self, parent):
        '''
        Generate the elements of the f2pygen AST for this Node in the Schedule.

        :param parent: node in the f2pygen AST to which to add node(s).
        :type parent: :py:class:`psyclone.f2pygen.BaseGen`
        '''

        # Since we use "default(present)" the Schedule must contain an
        # 'enter data' directive. We don't mandate the order in which
        # transformations are applied so we have to check for that here.
        # We can't use Node.ancestor() because the data directive does
        # not have children. Instead, we go back up to the Schedule and
        # walk down from there.
        nodes = self.root.walk(ACCEnterDataDirective)
        if len(nodes) != 1:
            raise GenerationError(
                "A Schedule containing an ACC parallel region must also "
                "contain an ACC enter data directive but none was found for "
                "{0}".format(self.root.invoke.name))
        # Check that the enter-data directive comes before this parallel
        # directive
        if nodes[0].abs_position > self.abs_position:
            raise GenerationError(
                "An ACC parallel region must be preceeded by an ACC enter-"
                "data directive but in {0} this is not the case.".
                format(self.root.invoke.name))

        # "default(present)" means that the compiler is to assume that
        # all data required by the parallel region is already present
        # on the device. If we've made a mistake and it isn't present
        # then we'll get a run-time error.
        parent.add(DirectiveGen(parent, "acc", "begin", "parallel",
                                "default(present)"))

        for child in self.children:
            child.gen_code(parent)

        parent.add(DirectiveGen(parent, "acc", "end", "parallel", ""))

    @property
    def ref_list(self):
        '''
        Returns a list of the references (whether to arrays or objects)
        required by the Kernel call(s) that are children of this
        directive. This is the list of quantities that must be
        available on the remote device (probably a GPU) before
        the parallel region can be begun.

        :returns: list of variable names
        :rtype: list of str
        '''
        variables = []

        # Look-up the kernels that are children of this node
        for call in self.kernels():
            for arg in call.arguments.acc_args:
                if arg not in variables:
                    variables.append(arg)
        return variables

    @property
    def fields(self):
        '''
        Returns a list of the names of field objects required by the Kernel
        call(s) that are children of this directive.

        :returns: list of names of field arguments.
        :rtype: list of str
        '''
        # Look-up the kernels that are children of this node
        fld_list = []
        for call in self.kernels():
            for arg in call.arguments.fields:
                if arg not in fld_list:
                    fld_list.append(arg)
        return fld_list

    @property
    def scalars(self):
        '''
        Returns a list of the scalar quantities required by the Kernels in
        this region.

        :returns: list of names of scalar arguments.
        :rtype: list of str
        '''
        scalars = []
        for call in self.kernels():
            for arg in call.arguments.scalars:
                if arg not in scalars:
                    scalars.append(arg)
        return scalars

    def update(self):
        '''
        Update the underlying fparser2 parse tree with nodes for the start
        and end of this parallel region.
        '''
        self._add_region(start_text="PARALLEL", end_text="END PARALLEL")


class ACCLoopDirective(ACCDirective):
    '''
    Class managing the creation of a '!$acc loop' OpenACC directive.

    :param children: list of nodes that will be children of this directive.
    :type children: list of :py:class:`psyclone.psyir.nodes.Node`.
    :param parent: the node in the Schedule to which to add this directive.
    :type parent: :py:class:`psyclone.psyir.nodes.Node`.
    :param int collapse: Number of nested loops to collapse into a single \
                         iteration space or None.
    :param bool independent: Whether or not to add the `independent` clause \
                             to the loop directive.
    '''
    def __init__(self, children=None, parent=None, collapse=None,
                 independent=True, sequential=False):
        self._collapse = collapse
        self._independent = independent
        self._sequential = sequential
        super(ACCLoopDirective, self).__init__(children=children,
                                               parent=parent)

    @property
    def dag_name(self):
        '''
        :returns: the name to use for this Node in a DAG
        :rtype: str
        '''
        return "ACC_loop_" + str(self.abs_position)

    def node_str(self, colour=True):
        '''
        Returns the name of this node with (optional) control codes
        to generate coloured output in a terminal that supports it.

        :param bool colour: whether or not to include colour control codes.

        :returns: description of this node, possibly coloured.
        :rtype: str
        '''
        text = self.coloured_name(colour) + "[ACC Loop"
        if self._sequential:
            text += ", seq"
        else:
            if self._collapse:
                text += ", collapse={0}".format(self._collapse)
            if self._independent:
                text += ", independent"
        text += "]"
        return text

    def gen_code(self, parent):
        '''
        Generate the f2pygen AST entries in the Schedule for this OpenACC
        loop directive.

        :param parent: the parent Node in the Schedule to which to add our
                       content.
        :type parent: sub-class of :py:class:`psyclone.f2pygen.BaseGen`
        :raises GenerationError: if this "!$acc loop" is not enclosed within \
                                 an ACC Parallel region.
        '''

        # It is only at the point of code generation that we can check for
        # correctness (given that we don't mandate the order that a user can
        # apply transformations to the code). As an orphaned loop directive,
        # we must have an ACCParallelDirective as an ancestor somewhere
        # back up the tree.
        if not self.ancestor(ACCParallelDirective):
            raise GenerationError(
                "ACCLoopDirective must have an ACCParallelDirective as an "
                "ancestor in the Schedule")

        # Add any clauses to the directive
        options = []
        if self._sequential:
            options.append("seq")
        else:
            if self._collapse:
                options.append("collapse({0})".format(self._collapse))
            if self._independent:
                options.append("independent")
        options_str = " ".join(options)

        parent.add(DirectiveGen(parent, "acc", "begin", "loop", options_str))

        for child in self.children:
            child.gen_code(parent)

    def update(self):
        '''
        Update the existing fparser2 parse tree with the code associated with
        this ACC LOOP directive.
        '''
        text = "LOOP"
        if self._sequential:
            text += " SEQ"
        else:
            if self._independent:
                text += " INDEPENDENT"
            if self._collapse:
                text += " COLLAPSE({0})".format(self._collapse)
        self._add_region(start_text=text)


class OMPDirective(Directive):
    '''
    Base class for all OpenMP-related directives

    '''
    _PREFIX = "OMP"

    @property
    def dag_name(self):
        '''
        :returns: the name to use in a dag for this node
        :rtype: str
        '''
        return "OMP_directive_" + str(self.abs_position)

    def node_str(self, colour=True):
        '''
        Returns the name of this node with (optional) control codes
        to generate coloured output in a terminal that supports it.

        :param bool colour: whether or not to include colour control codes.

        :returns: description of this node, possibly coloured.
        :rtype: str
        '''
        return self.coloured_name(colour) + "[OMP]"

    def _get_reductions_list(self, reduction_type):
        '''Return the name of all scalars within this region that require a
        reduction of type reduction_type. Returned names will be unique.
        :param reduction_type: The reduction type (e.g. AccessType.SUM) to \
            search for.
        :type reduction_type: :py:class:`psyclone.core.access_type.AccessType`
        '''
        result = []
        for call in self.kernels():
            for arg in call.arguments.args:
                if arg.type in MAPPING_SCALARS.values():
                    if arg.descriptor.access == reduction_type:
                        if arg.name not in result:
                            result.append(arg.name)
        return result


class OMPParallelDirective(OMPDirective):

    @property
    def dag_name(self):
        ''' Return the name to use in a dag for this node'''
        return "OMP_parallel_" + str(self.abs_position)

    def node_str(self, colour=True):
        '''
        Returns the name of this node with (optional) control codes
        to generate coloured output in a terminal that supports it.

        :param bool colour: whether or not to include colour control codes.

        :returns: description of this node, possibly coloured.
        :rtype: str
        '''
        return self.coloured_name(colour) + "[OMP parallel]"

    def gen_code(self, parent):
        '''Generate the fortran OMP Parallel Directive and any associated
        code'''
        from psyclone.f2pygen import AssignGen, UseGen, \
            CommentGen, DeclGen

        private_list = self._get_private_list()

        reprod_red_call_list = self.reductions(reprod=True)
        if reprod_red_call_list:
            # we will use a private thread index variable
            thread_idx = \
                self.root.symbol_table.lookup_with_tag("omp_thread_index").name
            private_list.append(thread_idx)
            # declare the variable
            parent.add(DeclGen(parent, datatype="integer",
                               entity_decls=[thread_idx]))
        private_str = ",".join(private_list)

        # We're not doing nested parallelism so make sure that this
        # omp parallel region is not already within some parallel region
        self._not_within_omp_parallel_region()

        # Check that this OpenMP PARALLEL directive encloses other
        # OpenMP directives. Although it is valid OpenMP if it doesn't,
        # this almost certainly indicates a user error.
        self._encloses_omp_directive()

        calls = self.reductions()

        # first check whether we have more than one reduction with the same
        # name in this Schedule. If so, raise an error as this is not
        # supported for a parallel region.
        names = []
        for call in calls:
            name = call.reduction_arg.name
            if name in names:
                raise GenerationError(
                    "Reduction variables can only be used once in an invoke. "
                    "'{0}' is used multiple times, please use a different "
                    "reduction variable".format(name))
            else:
                names.append(name)

        zero_reduction_variables(calls, parent)

        parent.add(DirectiveGen(parent, "omp", "begin", "parallel",
                                "default(shared), private({0})".
                                format(private_str)))

        if reprod_red_call_list:
            # add in a local thread index
            parent.add(UseGen(parent, name="omp_lib", only=True,
                              funcnames=["omp_get_thread_num"]))
            parent.add(AssignGen(parent, lhs=thread_idx,
                                 rhs="omp_get_thread_num()+1"))

        first_type = type(self.dir_body[0])
        for child in self.dir_body.children:
            if first_type != type(child):
                raise NotImplementedError("Cannot correctly generate code"
                                          " for an OpenMP parallel region"
                                          " containing children of "
                                          "different types")
            child.gen_code(parent)

        parent.add(DirectiveGen(parent, "omp", "end", "parallel", ""))

        if reprod_red_call_list:
            parent.add(CommentGen(parent, ""))
            parent.add(CommentGen(parent, " sum the partial results "
                                  "sequentially"))
            parent.add(CommentGen(parent, ""))
            for call in reprod_red_call_list:
                call.reduction_sum_loop(parent)

    def begin_string(self):
        '''Returns the beginning statement of this directive, i.e.
        "omp parallel". The visitor is responsible for adding the
        correct directive beginning (e.g. "!$").

        :returns: the opening statement of this directive.
        :rtype: str

        '''
        result = "omp parallel"
        # TODO #514: not yet working with NEMO, so commented out for now
        # if not self._reprod:
        #     result += self._reduction_string()
        private_list = self._get_private_list()
        private_str = ",".join(private_list)

        if private_str:
            result = "{0} private({1})".format(result, private_str)
        return result

    def end_string(self):
        '''Returns the end (or closing) statement of this directive, i.e.
        "omp end parallel". The visitor is responsible for adding the
        correct directive beginning (e.g. "!$").

        :returns: the end statement for this directive.
        :rtype: str

        '''
        # pylint: disable=no-self-use
        return "omp end parallel"

    def _get_private_list(self):
        '''
        Returns the variable names used for any loops within a directive
        and any variables that have been declared private by a Kernel
        within the directive.

        :returns: list of variables to declare as thread private.
        :rtype: list of str

        :raises InternalError: if a Kernel has local variable(s) but they \
                               aren't named.
        '''
        result = set()
        # get variable names from all calls that are a child of this node
        for call in self.kernels():
            for variable_name in call.local_vars():
                if variable_name == "":
                    raise InternalError(
                        "call '{0}' has a local variable but its "
                        "name is not set.".format(call.name))
                result.add(variable_name.lower())

        # Now determine scalar variables that must be private:
        var_accesses = VariablesAccessInfo()
        self.reference_accesses(var_accesses)
        for var_name in var_accesses.all_vars:
            accesses = var_accesses[var_name].all_accesses
            # Ignore variables that have indices, we only look at scalar
            if accesses[0].indices is not None:
                continue

            # If a variable is only accessed once, it is either an error
            # or a shared variable - anyway it is not private
            if len(accesses) == 1:
                continue

            # We have at least two accesses. If the first one is a write,
            # assume the variable should be private:
            if accesses[0].access_type == AccessType.WRITE:
                # Check if the write access is inside the parallel loop. If
                # the write is outside of a loop, it is an assignment to
                # a shared variable. Example where jpk is likely used
                # outside of the parallel section later, so it must be
                # declared as shared in order to have its value in other loops:
                # !$omp parallel
                # jpk = 100
                # !omp do
                # do ji = 1, jpk

                # TODO #598: improve the handling of scalar variables.

                # Go up the tree till we either find the InvokeSchedule,
                # which is at the top, or a Loop statement (or no parent,
                # which means we have reached the end of a called kernel).
                parent = accesses[0].node.ancestor((Loop, InvokeSchedule),
                                                   include_self=True)

                if parent and isinstance(parent, Loop):
                    # The assignment to the variable is inside a loop, so
                    # declare it to be private
                    result.add(var_name.lower())

        # Convert the set into a list and sort it, so that we get
        # reproducible results
        list_result = list(result)
        list_result.sort()
        return list_result

    def _not_within_omp_parallel_region(self):
        ''' Check that this Directive is not within any other
            parallel region '''
        if self.ancestor(OMPParallelDirective) is not None:
            raise GenerationError("Cannot nest OpenMP parallel regions.")

    def _encloses_omp_directive(self):
        ''' Check that this Parallel region contains other OpenMP
            directives. While it doesn't have to (in order to be valid
            OpenMP), it is likely that an absence of directives
            is an error on the part of the user. '''
        # We need to recurse down through all our children and check
        # whether any of them are an OMPDirective.
        node_list = self.walk(OMPDirective)
        if not node_list:
            # TODO raise a warning here so that the user can decide
            # whether or not this is OK.
            pass
            # raise GenerationError("OpenMP parallel region does not enclose "
            #                       "any OpenMP directives. This is probably "
            #                       "not what you want.")

    def update(self):
        '''
        Updates the fparser2 AST by inserting nodes for this OpenMP
        parallel region.

        '''
        # TODO #435: Remove this function once this is fixed
        self._add_region(
            start_text="parallel default(shared), private({0})".format(
                ",".join(self._get_private_list())),
            end_text="end parallel")


class OMPDoDirective(OMPDirective):
    '''
    Class representing an OpenMP DO directive in the PSyclone AST.

    :param list children: list of Nodes that are children of this Node.
    :param parent: the Node in the AST that has this directive as a child.
    :type parent: :py:class:`psyclone.psyir.nodes.Node`
    :param str omp_schedule: the OpenMP schedule to use.
    :param bool reprod: whether or not to generate code for run-reproducible \
                        OpenMP reductions.

    '''
    def __init__(self, children=None, parent=None, omp_schedule="static",
                 reprod=None):

        if children is None:
            children = []

        if reprod is None:
            self._reprod = Config.get().reproducible_reductions
        else:
            self._reprod = reprod

        self._omp_schedule = omp_schedule

        # Call the init method of the base class once we've stored
        # the OpenMP schedule
        super(OMPDoDirective, self).__init__(children=children,
                                             parent=parent)

    @property
    def dag_name(self):
        ''' Return the name to use in a dag for this node'''
        return "OMP_do_" + str(self.abs_position)

    def node_str(self, colour=True):
        '''
        Returns the name of this node with (optional) control codes
        to generate coloured output in a terminal that supports it.

        :param bool colour: whether or not to include colour control codes.

        :returns: description of this node, possibly coloured.
        :rtype: str
        '''
        if self.reductions():
            reprod = "[reprod={0}]".format(self._reprod)
        else:
            reprod = ""
        return "{0}[OMP do]{1}".format(self.coloured_name(colour), reprod)

    def _reduction_string(self):
        ''' Return the OMP reduction information as a string '''
        reduction_str = ""
        for reduction_type in AccessType.get_valid_reduction_modes():
            reductions = self._get_reductions_list(reduction_type)
            for reduction in reductions:
                reduction_str += ", reduction({0}:{1})".format(
                    OMP_OPERATOR_MAPPING[reduction_type], reduction)
        return reduction_str

    @property
    def reprod(self):
        ''' returns whether reprod has been set for this object or not '''
        return self._reprod

    def gen_code(self, parent):
        '''
        Generate the f2pygen AST entries in the Schedule for this OpenMP do
        directive.

        :param parent: the parent Node in the Schedule to which to add our \
                       content.
        :type parent: sub-class of :py:class:`psyclone.f2pygen.BaseGen`
        :raises GenerationError: if this "!$omp do" is not enclosed within \
                                 an OMP Parallel region.

        '''
        # It is only at the point of code generation that we can check for
        # correctness (given that we don't mandate the order that a user
        # can apply transformations to the code). As an orphaned loop
        # directive, we must have an OMPRegionDirective as an ancestor
        # somewhere back up the tree.
        if not self.ancestor(OMPParallelDirective,
                             excluding=OMPParallelDoDirective):
            raise GenerationError("OMPOrphanLoopDirective must have an "
                                  "OMPRegionDirective as ancestor")

        if self._reprod:
            local_reduction_string = ""
        else:
            local_reduction_string = self._reduction_string()

        # As we're an orphaned loop we don't specify the scope
        # of any variables so we don't have to generate the
        # list of private variables
        options = "schedule({0})".format(self._omp_schedule) + \
                  local_reduction_string
        parent.add(DirectiveGen(parent, "omp", "begin", "do", options))

        for child in self.children:
            child.gen_code(parent)

        # make sure the directive occurs straight after the loop body
        position = parent.previous_loop()
        parent.add(DirectiveGen(parent, "omp", "end", "do", ""),
                   position=["after", position])

    def begin_string(self):
        '''Returns the beginning statement of this directive, i.e.
        "omp do ...". The visitor is responsible for adding the
        correct directive beginning (e.g. "!$").

        :returns: the beginning statement for this directive.
        :rtype: str

        '''
        return "omp do schedule({0})".format(self._omp_schedule)

    def end_string(self):
        '''Returns the end (or closing) statement of this directive, i.e.
        "omp end do". The visitor is responsible for adding the
        correct directive beginning (e.g. "!$").

        :returns: the end statement for this directive.
        :rtype: str

        '''
        return "omp end do"

    def update(self):
        '''
        Updates the fparser2 AST by inserting nodes for this OpenMP do.

        :raises GenerationError: if the existing AST doesn't have the \
                                 correct structure to permit the insertion \
                                 of the OpenMP parallel do.
        '''
        # Since this is an OpenMP do, it can only be applied
        # to a single loop.
        if len(self._children) != 1:
            raise GenerationError(
                "An OpenMP DO can only be applied to a single loop "
                "but this Node has {0} children: {1}".
                format(len(self._children), self._children))

        self._add_region(start_text="do schedule({0})".format(
            self._omp_schedule), end_text="end do")


class OMPParallelDoDirective(OMPParallelDirective, OMPDoDirective):
    ''' Class for the !$OMP PARALLEL DO directive. This inherits from
        both OMPParallelDirective (because it creates a new OpenMP
        thread-parallel region) and OMPDoDirective (because it
        causes a loop to be parallelised). '''

    def __init__(self, children=[], parent=None, omp_schedule="static"):
        OMPDoDirective.__init__(self,
                                children=children,
                                parent=parent,
                                omp_schedule=omp_schedule)

    @property
    def dag_name(self):
        ''' Return the name to use in a dag for this node'''
        return "OMP_parallel_do_" + str(self.abs_position)

    def node_str(self, colour=True):
        '''
        Returns the name of this node with (optional) control codes
        to generate coloured output in a terminal that supports it.

        :param bool colour: whether or not to include colour control codes.

        :returns: description of this node, possibly coloured.
        :rtype: str
        '''
        return self.coloured_name(colour) + "[OMP parallel do]"

    def gen_code(self, parent):

        # We're not doing nested parallelism so make sure that this
        # omp parallel do is not already within some parallel region
        self._not_within_omp_parallel_region()

        calls = self.reductions()
        zero_reduction_variables(calls, parent)
        private_str = ",".join(self._get_private_list())
        parent.add(DirectiveGen(parent, "omp", "begin", "parallel do",
                                "default(shared), private({0}), "
                                "schedule({1})".
                                format(private_str, self._omp_schedule) +
                                self._reduction_string()))
        for child in self.children:
            child.gen_code(parent)

        # make sure the directive occurs straight after the loop body
        position = parent.previous_loop()
        parent.add(DirectiveGen(parent, "omp", "end", "parallel do", ""),
                   position=["after", position])

    def update(self):
        '''
        Updates the fparser2 AST by inserting nodes for this OpenMP
        parallel do.

        :raises GenerationError: if the existing AST doesn't have the \
                                 correct structure to permit the insertion \
                                 of the OpenMP parallel do.
        '''
        # Since this is an OpenMP (parallel) do, it can only be applied
        # to a single loop.
        if len(self._children) != 1:
            raise GenerationError(
                "An OpenMP PARALLEL DO can only be applied to a single loop "
                "but this Node has {0} children: {1}".
                format(len(self._children), self._children))

        self._add_region(
            start_text="parallel do default(shared), private({0}), "
            "schedule({1})".format(",".join(self._get_private_list()),
                                   self._omp_schedule),
            end_text="end parallel do")


class GlobalSum(Node):
    '''
    Generic Global Sum class which can be added to and manipulated
    in, a schedule.

    :param scalar: the scalar that the global sum is stored into
    :type scalar: :py:class:`psyclone.dynamo0p3.DynKernelArgument`
    :param parent: optional parent (default None) of this object
    :type parent: :py:class:`psyclone.psyGen.node`

    '''
    def __init__(self, scalar, parent=None):
        Node.__init__(self, children=[], parent=parent)
        import copy
        self._scalar = copy.copy(scalar)
        if scalar:
            # Update scalar values appropriately
            # Here "readwrite" denotes how the class GlobalSum
            # accesses/updates a scalar
            self._scalar.access = AccessType.READWRITE
            self._scalar.call = self
        self._text_name = "GlobalSum"
        self._colour_key = "GlobalSum"

    @property
    def scalar(self):
        ''' Return the scalar field that this global sum acts on '''
        return self._scalar

    @property
    def dag_name(self):
        ''' Return the name to use in a dag for this node'''
        return "globalsum({0})_".format(self._scalar.name) + str(self.position)

    @property
    def args(self):
        ''' Return the list of arguments associated with this node. Override
        the base method and simply return our argument.'''
        return [self._scalar]

    def node_str(self, colour=True):
        '''
        Returns a text description of this node with (optional) control codes
        to generate coloured output in a terminal that supports it.

        :param bool colour: whether or not to include colour control codes.

        :returns: description of this node, possibly coloured.
        :rtype: str
        '''
        return "{0}[scalar='{1}']".format(self.coloured_name(colour),
                                          self._scalar.name)

    def __str__(self):
        return self.node_str(False)


class HaloExchange(Node):
    '''
    Generic Halo Exchange class which can be added to and
    manipulated in, a schedule.

    :param field: the field that this halo exchange will act on
    :type field: :py:class:`psyclone.dynamo0p3.DynKernelArgument`
    :param check_dirty: optional argument default True indicating
    whether this halo exchange should be subject to a run-time check
    for clean/dirty halos.
    :type check_dirty: bool
    :param vector_index: optional vector index (default None) to
    identify which index of a vector field this halo exchange is
    responsible for
    :type vector_index: int
    :param parent: optional parent (default None) of this object
    :type parent: :py:class:`psyclone.psyGen.node`

    '''
    def __init__(self, field, check_dirty=True,
                 vector_index=None, parent=None):
        Node.__init__(self, children=[], parent=parent)
        import copy
        self._field = copy.copy(field)
        if field:
            # Update fields values appropriately
            # Here "readwrite" denotes how the class HaloExchange
            # accesses a field rather than the field's continuity
            self._field.access = AccessType.READWRITE
            self._field.call = self
        self._halo_type = None
        self._halo_depth = None
        self._check_dirty = check_dirty
        self._vector_index = vector_index
        self._text_name = "HaloExchange"
        self._colour_key = "HaloExchange"

    @property
    def vector_index(self):
        '''If the field is a vector then return the vector index associated
        with this halo exchange. Otherwise return None'''
        return self._vector_index

    @property
    def halo_depth(self):
        ''' Return the depth of the halo exchange '''
        return self._halo_depth

    @halo_depth.setter
    def halo_depth(self, value):
        ''' Set the depth of the halo exchange '''
        self._halo_depth = value

    @property
    def field(self):
        ''' Return the field that the halo exchange acts on '''
        return self._field

    @property
    def dag_name(self):
        '''
        :returns: the name to use in a dag for this node.
        :rtype: str
        '''
        name = ("{0}({1})_{2}".format(self._text_name, self._field.name,
                                      self.position))
        if self._check_dirty:
            name = "check" + name
        return name

    @property
    def args(self):
        '''Return the list of arguments associated with this node. Overide the
        base method and simply return our argument. '''
        return [self._field]

    def check_vector_halos_differ(self, node):
        '''helper method which checks that two halo exchange nodes (one being
        self and the other being passed by argument) operating on the
        same field, both have vector fields of the same size and use
        different vector indices. If this is the case then the halo
        exchange nodes do not depend on each other. If this is not the
        case then an internal error will have occured and we raise an
        appropriate exception.

        :param node: a halo exchange which should exchange the same
        field as self
        :type node: :py:class:`psyclone.psyGen.HaloExchange`
        :raises GenerationError: if the argument passed is not a halo exchange
        :raises GenerationError: if the field name in the halo
        exchange passed in has a different name to the field in this
        halo exchange
        :raises GenerationError: if the field in this halo exchange is
        not a vector field
        :raises GenerationError: if the vector size of the field in
        this halo exchange is different to vector size of the field in
        the halo exchange passed by argument.
        :raises GenerationError: if the vector index of the field in
        this halo exchange is the same as the vector index of the
        field in the halo exchange passed by argument.

        '''

        if not isinstance(node, HaloExchange):
            raise GenerationError(
                "Internal error, the argument passed to "
                "HaloExchange.check_vector_halos_differ() is not "
                "a halo exchange object")

        if self.field.name != node.field.name:
            raise GenerationError(
                "Internal error, the halo exchange object passed to "
                "HaloExchange.check_vector_halos_differ() has a different "
                "field name '{0}' to self "
                "'{1}'".format(node.field.name, self.field.name))

        if self.field.vector_size <= 1:
            raise GenerationError(
                "Internal error, HaloExchange.check_vector_halos_differ() "
                "a halo exchange depends on another halo "
                "exchange but the vector size of field '{0}' is 1".
                format(self.field.name))

        if self.field.vector_size != node.field.vector_size:
            raise GenerationError(
                "Internal error, HaloExchange.check_vector_halos_differ() "
                "a halo exchange depends on another halo "
                "exchange but the vector sizes for field '{0}' differ".
                format(self.field.name))

        if self.vector_index == \
           node.vector_index:
            raise GenerationError(
                "Internal error, HaloExchange.check_vector_halos_differ() "
                "a halo exchange depends on another halo "
                "exchange but both vector id's ('{0}') of field '{1}' are "
                "the same".format(self.vector_index, self.field.name))

    def node_str(self, colour=True):
        '''
        Returns the name of this node with (optional) control codes
        to generate coloured output in a terminal that supports it.

        :param bool colour: whether or not to include colour control codes.

        :returns: description of this node, possibly coloured.
        :rtype: str
        '''
        return ("{0}[field='{1}', type='{2}', depth={3}, "
                "check_dirty={4}]".format(
                    self.coloured_name(colour), self._field.name,
                    self._halo_type, self._halo_depth,
                    self._check_dirty))

    def __str__(self):
        return self.node_str(False)


class Kern(Node):
    '''
    Base class representing a call to a sub-program unit from within the
    PSy layer. It is possible for this unit to be in-lined within the
    PSy layer.

    :param parent: parent of this node in the PSyIR.
    :type parent: sub-class of :py:class:`psyclone.psyir.nodes.Node`
    :param call: information on the call itself, as obtained by parsing \
                 the Algorithm layer code.
    :type call: :py:class:`psyclone.parse.algorithm.KernelCall`
    :param str name: the name of the routine being called.
    :param arguments: object holding information on the kernel arguments, \
                      as extracted from kernel meta-data.
    :type arguments: :py:class:`psyclone.psyGen.Arguments`

    :raises GenerationError: if any of the arguments to the call are \
                             duplicated.
    '''
    def __init__(self, parent, call, name, arguments):
        Node.__init__(self, children=[], parent=parent)
        self._arguments = arguments
        self._name = name
        self._iterates_over = call.ktype.iterates_over

        # check algorithm arguments are unique for a kernel or
        # built-in call
        arg_names = []
        for arg in self._arguments.args:
            if arg.text:
                text = arg.text.lower().replace(" ", "")
                if text in arg_names:
                    raise GenerationError(
                        "Argument '{0}' is passed into kernel '{1}' code more "
                        "than once from the algorithm layer. This is not "
                        "allowed.".format(arg.text, self._name))
                else:
                    arg_names.append(text)

        self._arg_descriptors = None

        # initialise any reduction information
        reduction_modes = AccessType.get_valid_reduction_modes()
        args = args_filter(arguments.args,
                           arg_types=MAPPING_SCALARS.values(),
                           arg_accesses=reduction_modes)
        if args:
            self._reduction = True
            if len(args) != 1:
                raise GenerationError(
                    "PSyclone currently only supports a single reduction "
                    "in a kernel or builtin")
            self._reduction_arg = args[0]
        else:
            self._reduction = False
            self._reduction_arg = None

    @property
    def args(self):
        '''Return the list of arguments associated with this node. Overide the
        base method and simply return our arguments. '''
        return self.arguments.args

    def node_str(self, colour=True):
        ''' Returns the name of this node with (optional) control codes
        to generate coloured output in a terminal that supports it.

        :param bool colour: whether or not to include colour control codes.

        :returns: description of this node, possibly coloured.
        :rtype: str
        '''
        return (self.coloured_name(colour) + " " + self.name +
                "(" + self.arguments.names + ")")

    def reference_accesses(self, var_accesses):
        '''Get all variable access information. The API specific classes
        add the accesses to the arguments. So the code here only calls
        the baseclass, and increases the location.

        :param var_accesses: VariablesAccessInfo instance that stores the \
            information about variable accesses.
        :type var_accesses: \
            :py:class:`psyclone.core.access_info.VariablesAccessInfo`
        '''
        super(Kern, self).reference_accesses(var_accesses)
        var_accesses.next_location()

    @property
    def is_reduction(self):
        '''if this kernel/builtin contains a reduction variable then return
        True, otherwise return False'''
        return self._reduction

    @property
    def reduction_arg(self):
        ''' if this kernel/builtin contains a reduction variable then return
        the variable, otherwise return None'''
        return self._reduction_arg

    @property
    def reprod_reduction(self):
        '''Determine whether this kernel/builtin is enclosed within an OpenMP
        do loop. If so report whether it has the reproducible flag
        set. Note, this also catches OMPParallelDo Directives but they
        have reprod set to False so it is OK.'''
        ancestor = self.ancestor(OMPDoDirective)
        if ancestor:
            return ancestor.reprod
        else:
            return False

    @property
    def local_reduction_name(self):
        '''Generate a local variable name that is unique for the current
        reduction argument name. This is used for thread-local
        reductions with reproducible reductions '''
        tag = self._reduction_arg.name
        # TODO #720: Deprecate name_from_tag method
        name = self.root.symbol_table.name_from_tag(tag, "l_" + tag)
        return name

    def zero_reduction_variable(self, parent, position=None):
        '''
        Generate code to zero the reduction variable and to zero the local
        reduction variable if one exists. The latter is used for reproducible
        reductions, if specified.

        :param parent: the Node in the AST to which to add new code.
        :type parent: :py:class:`psyclone.psyir.nodes.Node`
        :param str position: where to position the new code in the AST.
        :raises GenerationError: if the variable to zero is not of type \
                                 gh_real or gh_integer.
        :raises GenerationError: if the reprod_pad_size (read from the \
                                 configuration file) is less than 1.

        '''
        from psyclone.f2pygen import AssignGen, DeclGen, AllocateGen
        if not position:
            position = ["auto"]
        var_name = self._reduction_arg.name
        local_var_name = self.local_reduction_name
        var_type = self._reduction_arg.type
        if var_type == "gh_real":
            data_type = "real"
            data_value = "0.0"
            kind_type = \
                Config.get().api_conf("dynamo0.3").default_kind[data_type]
            zero = "_".join([data_value, kind_type])
        elif var_type == "gh_integer":
            data_type = "integer"
            data_value = "0"
            kind_type = \
                Config.get().api_conf("dynamo0.3").default_kind[data_type]
            zero = "_".join([data_value, kind_type])
        else:
            raise GenerationError(
                "zero_reduction variable should be one of ['gh_real', "
                "'gh_integer'] but found '{0}'".format(var_type))

        parent.add(AssignGen(parent, lhs=var_name, rhs=zero),
                   position=position)
        if self.reprod_reduction:
            parent.add(DeclGen(parent, datatype=data_type,
                               entity_decls=[local_var_name],
                               allocatable=True, kind=kind_type,
                               dimension=":,:"))
            nthreads = \
                self.root.symbol_table.lookup_with_tag("omp_num_threads").name
            if Config.get().reprod_pad_size < 1:
                raise GenerationError(
                    "REPROD_PAD_SIZE in {0} should be a positive "
                    "integer, but it is set to '{1}'.".format(
                        Config.get().filename, Config.get().reprod_pad_size))
            pad_size = str(Config.get().reprod_pad_size)
            parent.add(AllocateGen(parent, local_var_name + "(" + pad_size +
                                   "," + nthreads + ")"), position=position)
            parent.add(AssignGen(parent, lhs=local_var_name,
                                 rhs=zero), position=position)

    def reduction_sum_loop(self, parent):
        '''generate the appropriate code to place after the end parallel
        region'''
        from psyclone.f2pygen import DoGen, AssignGen, DeallocateGen
        var_name = self._reduction_arg.name
        local_var_name = self.local_reduction_name
        local_var_ref = self._reduction_ref(var_name)
        reduction_access = self._reduction_arg.access
        try:
            reduction_operator = REDUCTION_OPERATOR_MAPPING[reduction_access]
        except KeyError:
            api_strings = [access.api_specific_name()
                           for access in REDUCTION_OPERATOR_MAPPING]
            raise GenerationError(
                "unsupported reduction access '{0}' found in DynBuiltin:"
                "reduction_sum_loop(). Expected one of '{1}'".
                format(reduction_access.api_specific_name(), api_strings))
        symtab = self.root.symbol_table
        thread_idx = symtab.lookup_with_tag("omp_thread_index").name
        nthreads = symtab.lookup_with_tag("omp_num_threads").name
        do_loop = DoGen(parent, thread_idx, "1", nthreads)
        do_loop.add(AssignGen(do_loop, lhs=var_name, rhs=var_name +
                              reduction_operator + local_var_ref))
        parent.add(do_loop)
        parent.add(DeallocateGen(parent, local_var_name))

    def _reduction_ref(self, name):
        '''Return the name unchanged if OpenMP is set to be unreproducible, as
        we will be using the OpenMP reduction clause. Otherwise we
        will be computing the reduction ourselves and therefore need
        to store values into a (padded) array separately for each
        thread.'''
        if self.reprod_reduction:
            idx_name = \
                self.root.symbol_table.lookup_with_tag("omp_thread_index").name
            # TODO #720: Deprecate name_from_tag method
            local_name = \
                self.root.symbol_table.name_from_tag(name, "l_" + name)
            return local_name + "(1," + idx_name + ")"
        return name

    @property
    def arg_descriptors(self):
        return self._arg_descriptors

    @arg_descriptors.setter
    def arg_descriptors(self, obj):
        self._arg_descriptors = obj

    @property
    def arguments(self):
        return self._arguments

    @property
    def name(self):
        '''
        :returns: the name of the kernel.
        :rtype: str
        '''
        return self._name

    @name.setter
    def name(self, value):
        '''
        Set the name of the kernel.

        :param str value: The name of the kernel.
        '''
        self._name = value

    def is_coloured(self):
        '''
        :returns: True if this kernel is being called from within a \
                  coloured loop.
        :rtype: bool
        '''
        return self.parent.parent.loop_type == "colour"

    def clear_cached_data(self):
        '''This function is called to remove all cached data (which
        then forces all functions to recompute their results). At this
        stage it supports gen_code by enforcing all arguments to
        be recomputed.
        '''
        self.arguments.clear_cached_data()

    @property
    def iterates_over(self):
        return self._iterates_over

    def local_vars(self):
        raise NotImplementedError("Kern.local_vars should be implemented")

    def __str__(self):
        raise NotImplementedError("Kern.__str__ should be implemented")

    def gen_code(self, parent):
        raise NotImplementedError("Kern.gen_code should be implemented")


class CodedKern(Kern):
    '''
    Class representing a call to a PSyclone Kernel with a user-provided
    implementation. The kernel may or may not be in-lined.

    :param type KernelArguments: the API-specific sub-class of \
                                 :py:class:`psyclone.psyGen.Arguments` to \
                                 create.
    :param call: Details of the call to this kernel in the Algorithm layer.
    :type call: :py:class:`psyclone.parse.algorithm.KernelCall`.
    :param parent: the parent of this Node (kernel call) in the Schedule.
    :type parent: sub-class of :py:class:`psyclone.psyir.nodes.Node`.
    :param bool check: Whether or not to check that the number of arguments \
                       specified in the kernel meta-data matches the number \
                       provided by the call in the Algorithm layer.

    :raises GenerationError: if(check) and the number of arguments in the \
                             call does not match that in the meta-data.

    '''
    def __init__(self, KernelArguments, call, parent=None, check=True):
        self._parent = parent
        super(CodedKern, self).__init__(parent, call,
                                        call.ktype.procedure.name,
                                        KernelArguments(call, self))
        self._module_name = call.module_name
        self._module_code = call.ktype._ast
        self._kernel_code = call.ktype.procedure
        self._fp2_ast = None  # The fparser2 AST for the kernel
        self._kern_schedule = None  # PSyIR schedule for the kernel
        # Whether or not this kernel has been transformed
        self._modified = False
        # Whether or not to in-line this kernel into the module containing
        # the PSy layer
        self._module_inline = False
        self._opencl_options = {'local_size': 1, 'queue_number': 1}
        if check and len(call.ktype.arg_descriptors) != len(call.args):
            raise GenerationError(
                "error: In kernel '{0}' the number of arguments specified "
                "in the kernel metadata '{1}', must equal the number of "
                "arguments in the algorithm layer. However, I found '{2}'".
                format(call.ktype.procedure.name,
                       len(call.ktype.arg_descriptors),
                       len(call.args)))
        self.arg_descriptors = call.ktype.arg_descriptors
        self._text_name = "CodedKern"
        self._colour_key = "CodedKern"

    def get_kernel_schedule(self):
        '''
        Returns a PSyIR Schedule representing the kernel code. The Schedule
        is just generated on first invocation, this allows us to retain
        transformations that may subsequently be applied to the Schedule
        (but will not adapt to transformations applied to the fparser2 AST).

        :returns: Schedule representing the kernel code.
        :rtype: :py:class:`psyclone.psyGen.KernelSchedule`
        '''
        from psyclone.psyir.frontend.fparser2 import Fparser2Reader
        if self._kern_schedule is None:
            astp = Fparser2Reader()
            self._kern_schedule = astp.generate_schedule(self.name, self.ast)
            # TODO: Validate kernel with metadata (issue #288).
        return self._kern_schedule

    @property
    def opencl_options(self):
        '''
        :returns: dictionary of OpenCL options regarding the kernel.
        :rtype: dictionary
        '''
        return self._opencl_options

    def set_opencl_options(self, options):
        '''
        Validate and store a set of options associated with the Kernel to
        tune the OpenCL code generation.

        :param options: a set of options to tune the OpenCL code.
        :type options: dictionary of <string>:<value>

        '''
        valid_opencl_kernel_options = ['local_size', 'queue_number']

        # Validate that the options given are supported
        for key, value in options.items():
            if key in valid_opencl_kernel_options:
                if key == "local_size":
                    if not isinstance(value, int):
                        raise TypeError(
                            "CodedKern opencl_option 'local_size' should be "
                            "an integer.")
                if key == "queue_number":
                    if not isinstance(value, int):
                        raise TypeError(
                            "CodedKern opencl_option 'queue_number' should be "
                            "an integer.")
            else:
                raise AttributeError(
                    "CodedKern does not support the opencl_option '{0}'. "
                    "The supported options are: {1}."
                    "".format(key, valid_opencl_kernel_options))

            self._opencl_options[key] = value

    def __str__(self):
        return "kern call: " + self._name

    @property
    def module_name(self):
        '''
        :returns: The name of the Fortran module that contains this kernel
        :rtype: string
        '''
        return self._module_name

    @property
    def dag_name(self):
        ''' Return the name to use in a dag for this node'''
        return "kernel_{0}_{1}".format(self.name, str(self.abs_position))

    @property
    def module_inline(self):
        return self._module_inline

    @module_inline.setter
    def module_inline(self, value):
        '''
        Setter for whether or not to module-inline this kernel.

        :param bool value: Whether or not to module-inline this kernel.
        :raises NotImplementedError: if module-inlining is enabled and the \
                                     kernel has been transformed.
        '''
        # Check all kernels in the same invoke as this one and set any
        # with the same name to the same value as this one. This is
        # required as inlining (or not) affects all calls to the same
        # kernel within an invoke. Note, this will set this kernel as
        # well so there is no need to set it locally.
        if value and self.modified:
            # TODO #229. Kernel in-lining is currently implemented via
            # manipulation of the fparser1 Parse Tree while
            # transformations work with the fparser2 Parse Tree-derived
            # PSyIR.  Therefore there is presently no way to inline a
            # transformed kernel.
            raise NotImplementedError(
                "Cannot module-inline a transformed kernel ({0}).".
                format(self.name))
        my_schedule = self.ancestor(InvokeSchedule)
        for kernel in my_schedule.walk(Kern):
            if kernel.name == self.name:
                kernel._module_inline = value

    def node_str(self, colour=True):
        ''' Returns the name of this node with (optional) control codes
        to generate coloured output in a terminal that supports it.

        :param bool colour: whether or not to include colour control codes.

        :returns: description of this node, possibly coloured.
        :rtype: str
        '''
        return (self.coloured_name(colour) + " " + self.name + "(" +
                self.arguments.names + ") " + "[module_inline=" +
                str(self._module_inline) + "]")

    def gen_code(self, parent):
        '''
        Generates the f2pygen AST of the Fortran for this kernel call and
        writes the kernel itself to file if it has been transformed.

        :param parent: The parent of this kernel call in the f2pygen AST.
        :type parent: :py:calls:`psyclone.f2pygen.LoopGen`
        '''
        from psyclone.f2pygen import CallGen, UseGen

        # If the kernel has been transformed then we rename it. If it
        # is *not* being module inlined then we also write it to file.
        self.rename_and_write()

        parent.add(CallGen(parent, self._name,
                           self.arguments.raw_arg_list()))

        if not self.module_inline:
            parent.add(UseGen(parent, name=self._module_name, only=True,
                              funcnames=[self._name]))

    def gen_arg_setter_code(self, parent):
        '''
        Creates a Fortran routine to set the arguments of the OpenCL
        version of this kernel.

        :param parent: Parent node of the set-kernel-arguments routine.
        :type parent: :py:class:`psyclone.f2pygen.ModuleGen`
        '''
        raise NotImplementedError("gen_arg_setter_code must be implemented "
                                  "by sub-class.")

    def incremented_arg(self):
        ''' Returns the argument that has INC access. Raises a
        FieldNotFoundError if none is found.

        :rtype: str
        :raises FieldNotFoundError: if none is found.
        :returns: a Fortran argument name.
        '''
        for arg in self.arguments.args:
            if arg.access == AccessType.INC:
                return arg

        raise FieldNotFoundError("Kernel {0} does not have an argument with "
                                 "{1} access".
                                 format(self.name,
                                        AccessType.INC.api_specific_name()))

    @property
    def ast(self):
        '''
        Generate and return the fparser2 AST of the kernel source.

        :returns: fparser2 AST of the Fortran file containing this kernel.
        :rtype: :py:class:`fparser.two.Fortran2003.Program`
        '''
        from fparser.common.readfortran import FortranStringReader
        from fparser.two import parser
        # If we've already got the AST then just return it
        if self._fp2_ast:
            return self._fp2_ast
        # Use the fparser1 AST to generate Fortran source
        fortran = self._module_code.tofortran()
        # Create an fparser2 Fortran2003 parser
        my_parser = parser.ParserFactory().create()
        # Parse that Fortran using our parser
        reader = FortranStringReader(fortran)
        self._fp2_ast = my_parser(reader)
        return self._fp2_ast

    @staticmethod
    def _new_name(original, tag, suffix):
        '''
        Construct a new name given the original, a tag and a suffix (which
        may or may not terminate the original name). If suffix is present
        in the original name then the `tag` is inserted before it.

        :param str original: The original name
        :param str tag: Tag to insert into new name
        :param str suffix: Suffix with which to end new name.
        :returns: New name made of original + tag + suffix
        :rtype: str
        '''
        if original.endswith(suffix):
            return original[:-len(suffix)] + tag + suffix
        return original + tag + suffix

    def rename_and_write(self):
        '''
        Writes the (transformed) AST of this kernel to file and resets the
        'modified' flag to False. By default (config.kernel_naming ==
        "multiple"), the kernel is re-named so as to be unique within
        the kernel output directory stored within the configuration
        object. Alternatively, if config.kernel_naming is "single"
        then no re-naming and output is performed if there is already
        a transformed copy of the kernel in the output dir. (In this
        case a check is performed that the transformed kernel already
        present is identical to the one that we would otherwise write
        to file. If this is not the case then we raise a GenerationError.)

        :raises GenerationError: if config.kernel_naming == "single" and a \
                                 different, transformed version of this \
                                 kernel is already in the output directory.
        :raises NotImplementedError: if the kernel has been transformed but \
                                     is also flagged for module-inlining.

        '''
        import os
        from psyclone.line_length import FortLineLength

        # If this kernel has not been transformed we do nothing
        if not self.modified and not self.root.opencl:
            return

        # Remove any "_mod" if the file follows the PSyclone naming convention
        orig_mod_name = self.module_name[:]
        if orig_mod_name.lower().endswith("_mod"):
            old_base_name = orig_mod_name[:-4]
        else:
            old_base_name = orig_mod_name[:]

        # We could create a hash of a string built from the name of the
        # Algorithm (module), the name/position of the Invoke and the
        # index of this kernel within that Invoke. However, that creates
        # a very long name so we simply ensure that kernel names are unique
        # within the user-supplied kernel-output directory.
        name_idx = -1
        fdesc = None
        while not fdesc:
            name_idx += 1
            new_suffix = ""

            # GOcean OpenCL needs to differentiate between kernels generated
            # from the same module file, so we include the kernelname into the
            # output filename.
            # TODO: Issue 499, this works as an OpenCL quickfix but it needs
            # to be generalized and be consistent with the '--kernel-renaming'
            # conventions.
            if self.root.opencl:
                if self.name.lower().endswith("_code"):
                    new_suffix += "_" + self.name[:-5]
                else:
                    new_suffix += "_" + self.name

            new_suffix += "_{0}".format(name_idx)

            # Choose file extension
            if self.root.opencl:
                new_name = old_base_name + new_suffix + ".cl"
            else:
                new_name = old_base_name + new_suffix + "_mod.f90"

            try:
                # Atomically attempt to open the new kernel file (in case
                # this is part of a parallel build)
                fdesc = os.open(
                    os.path.join(Config.get().kernel_output_dir, new_name),
                    os.O_CREAT | os.O_WRONLY | os.O_EXCL)
            except (OSError, IOError):
                # The os.O_CREATE and os.O_EXCL flags in combination mean
                # that open() raises an error if the file exists
                if Config.get().kernel_naming == "single":
                    # If the kernel-renaming scheme is such that we only ever
                    # create one copy of a transformed kernel then we're done
                    break
                continue

        # Use the suffix we have determined to rename all relevant quantities
        # within the AST of the kernel code.
        # We can't rename OpenCL kernels as the Invoke set_args functions
        # have already been generated. The link to an specific kernel
        # implementation is delayed to run-time in OpenCL. (e.g. FortCL has
        # the  PSYCLONE_KERNELS_FILE environment variable)
        if not self.root.opencl:
            if self._kern_schedule:
                # A PSyIR kernel schedule has been created. This means
                # that the PSyIR has been modified and will be used to
                # generate modified kernel code. Therefore the PSyIR
                # should be modified rather than the parse tree. This
                # if test, and the associated else, are only required
                # whilst old style (direct fp2) transformations still
                # exist - #490.

                # Rename PSyIR module and kernel names.
                self._rename_psyir(new_suffix)
            else:
                self._rename_ast(new_suffix)

        # Kernel is now self-consistent so unset the modified flag
        self.modified = False

        # If this kernel is being module in-lined then we do not need to
        # write it to file.
        if self.module_inline:
            # TODO #229. We cannot currently inline transformed kernels
            # (because that requires an fparser1 AST and we only have an
            # fparser2 AST of the modified kernel) so raise an error.
            raise NotImplementedError("Cannot module-inline a transformed "
                                      "kernel ({0})".format(self.name))

        if self.root.opencl:
            from psyclone.psyir.backend.opencl import OpenCLWriter
            ocl_writer = OpenCLWriter(
                kernels_local_size=self._opencl_options['local_size'])
            new_kern_code = ocl_writer(self.get_kernel_schedule())
        elif self._kern_schedule:
            # A PSyIR kernel schedule has been created. This means
            # that the PSyIR has been modified. Therefore use the
            # chosen PSyIR back-end to write out the modified kernel
            # code. At the moment there is no way to choose which
            # back-end to use, so simply use the Fortran one (and
            # limit the line length). This test is only required
            # whilst old style (direct fp2) transformations still
            # exist.
            from psyclone.psyir.backend.fortran import FortranWriter
            fortran_writer = FortranWriter()
            # Start from the root of the schedule as we want to output
            # any module information surrounding the kernel subroutine
            # as well as the subroutine itself.
            new_kern_code = fortran_writer(self.get_kernel_schedule().root)
            fll = FortLineLength()
            new_kern_code = fll.process(new_kern_code)
        else:
            # This is an old style transformation which modifes the
            # fp2 parse tree directly. Therefore use the fp2
            # representation to generate the Fortran for this
            # transformed kernel, ensuring that the line length is
            # limited.
            fll = FortLineLength()
            new_kern_code = fll.process(str(self.ast))

        if not fdesc:
            # If we've not got a file descriptor at this point then that's
            # because the file already exists and the kernel-naming scheme
            # ("single") means we're not creating a new one.
            # Check that what we've got is the same as what's in the file
            with open(os.path.join(Config.get().kernel_output_dir,
                                   new_name), "r") as ffile:
                kern_code = ffile.read()
                if kern_code != new_kern_code:
                    raise GenerationError(
                        "A transformed version of this Kernel '{0}' already "
                        "exists in the kernel-output directory ({1}) but is "
                        "not the same as the current, transformed kernel and "
                        "the kernel-renaming scheme is set to '{2}'. (If you "
                        "wish to generate a new, unique kernel for every "
                        "kernel that is transformed then use "
                        "'--kernel-renaming multiple'.)".
                        format(self._module_name+".f90",
                               Config.get().kernel_output_dir,
                               Config.get().kernel_naming))
        else:
            # Write the modified AST out to file
            os.write(fdesc, new_kern_code.encode())
            # Close the new kernel file
            os.close(fdesc)

    def _rename_psyir(self, suffix):
        '''Rename the PSyIR module and kernel names by adding the supplied
        suffix to the names. This change affects the KernCall and
        KernelSchedule nodes.

        :param str suffix: the string to insert into the quantity names.

        '''
        # Use the suffix to create a new kernel name.  This will
        # conform to the PSyclone convention of ending in "_code"
        orig_mod_name = self.module_name[:]
        orig_kern_name = self.name[:]

        new_kern_name = self._new_name(orig_kern_name, suffix, "_code")
        new_mod_name = self._new_name(orig_mod_name, suffix, "_mod")

        # Change the name of this kernel and the associated
        # module. These names are used when generating the PSy-layer.
        self.name = new_kern_name[:]
        self._module_name = new_mod_name[:]

        kern_schedule = self.get_kernel_schedule()
        kern_schedule.name = new_kern_name[:]
        kern_schedule.root.name = new_mod_name[:]

    def _rename_ast(self, suffix):
        '''
        Renames all quantities (module, kernel routine, kernel derived type)
        in the kernel AST by inserting the supplied suffix. The resulting
        names follow the PSyclone naming convention (modules end with "_mod",
        types with "_type" and kernels with "_code").

        :param str suffix: the string to insert into the quantity names.
        '''
        from fparser.two.utils import walk

        # Use the suffix we have determined to create a new kernel name.
        # This will conform to the PSyclone convention of ending in "_code"
        orig_mod_name = self.module_name[:]
        orig_kern_name = self.name[:]

        new_kern_name = self._new_name(orig_kern_name, suffix, "_code")
        new_mod_name = self._new_name(orig_mod_name, suffix, "_mod")

        # Query the fparser2 AST to determine the name of the type that
        # contains the kernel subroutine as a type-bound procedure
        orig_type_name = ""
        new_type_name = ""
        dtypes = walk(self.ast.content, Fortran2003.Derived_Type_Def)
        for dtype in dtypes:
            tbound_proc = walk(dtype.content,
                               Fortran2003.Type_Bound_Procedure_Part)
            names = walk(tbound_proc[0].content, Fortran2003.Name)
            if str(names[-1]) == self.name:
                # This is the derived type for this kernel. Now we need
                # its name...
                tnames = walk(dtype.content, Fortran2003.Type_Name)
                orig_type_name = str(tnames[0])

                # The new name for the type containing kernel metadata will
                # conform to the PSyclone convention of ending in "_type"
                new_type_name = self._new_name(orig_type_name, suffix, "_type")
                # Rename the derived type. We do this here rather than
                # search for Type_Name in the AST again below. We loop over
                # the list of type names so as to ensure we rename the type
                # in the end-type statement too.
                for name in tnames:
                    if str(name) == orig_type_name:
                        name.string = new_type_name

        # Change the name of this kernel and the associated module
        self.name = new_kern_name[:]
        self._module_name = new_mod_name[:]

        # Construct a dictionary for mapping from old kernel/type/module
        # names to the corresponding new ones
        rename_map = {orig_mod_name: new_mod_name,
                      orig_kern_name: new_kern_name,
                      orig_type_name: new_type_name}

        # Re-write the values in the AST
        names = walk(self.ast.content, Fortran2003.Name)
        for name in names:
            try:
                new_value = rename_map[str(name)]
                name.string = new_value[:]
            except KeyError:
                # This is not one of the names we are looking for
                continue

    @property
    def modified(self):
        '''
        :returns: Whether or not this kernel has been modified (transformed).
        :rtype: bool
        '''
        return self._modified

    @modified.setter
    def modified(self, value):
        '''
        Setter for whether or not this kernel has been modified.

        :param bool value: True if kernel modified, False otherwise.
        '''
        self._modified = value


class InlinedKern(Kern):
    '''A class representing a kernel that is inlined. This is used by
    the NEMO API, since the NEMO API has no function to call or parameters.
    It has one child which stores the Schedule for the child nodes.

    :param psyir_nodes: the list of PSyIR nodes that represent the body \
                        of this kernel.
    :type psyir_nodes: list of :py:class:`psyclone.psyir.nodes.Node`
    '''

    def __init__(self, psyir_nodes):
        # pylint: disable=non-parent-init-called,super-init-not-called
        schedule = Schedule(children=psyir_nodes, parent=self)
        Node.__init__(self, children=[schedule])
        # Update the parent info for each node we've moved
        for node in schedule.children:
            node.parent = schedule

    def __str__(self):
        return "inlined kern: " + self._name

    @abc.abstractmethod
    def local_vars(self):
        '''
        :returns: list of the variable (names) that are local to this kernel \
                  (and must therefore be e.g. threadprivate if doing OpenMP)
        :rtype: list of str
        '''


class BuiltIn(Kern):
    '''
    Parent class for all built-ins (field operations for which the user
    does not have to provide an implementation).
    '''
    def __init__(self):
        # We cannot call Kern.__init__ as don't have necessary information
        # here. Instead we provide a load() method that can be called once
        # that information is available.
        self._arg_descriptors = None
        self._func_descriptors = None
        self._fs_descriptors = None
        self._reduction = None
        self._text_name = "BuiltIn"
        self._colour_key = "BuiltIn"

    @property
    def dag_name(self):
        ''' Return the name to use in a dag for this node'''
        return "builtin_{0}_".format(self.name) + str(self.abs_position)

    def load(self, call, arguments, parent=None):
        ''' Set-up the state of this BuiltIn call '''
        name = call.ktype.name
        super(BuiltIn, self).__init__(parent, call, name, arguments)
        self._text_name = "BuiltIn"
        self._colour_key = "BuiltIn"

    def local_vars(self):
        '''Variables that are local to this built-in and therefore need to be
        made private when parallelising using OpenMP or similar. By default
        builtin's do not have any local variables so set to nothing'''
        return []


class Arguments(object):
    '''
    Arguments abstract base class.

    :param parent_call: kernel call with which the arguments are associated.
    :type parent_call: sub-class of :py:class:`psyclone.psyGen.Kern`
    '''
    def __init__(self, parent_call):
        self._parent_call = parent_call
        # The container object holding information on all arguments
        # (derived from both kernel meta-data and the kernel call
        # in the Algorithm layer).
        self._args = []
        # The actual list of arguments that must be supplied to a
        # subroutine call.
        self._raw_arg_list = []

    def raw_arg_list(self):
        '''
        Abstract method to construct the class-specific argument list for a
        kernel call. Must be overridden in API-specific sub-class.

        :raises NotImplementedError: abstract method.
        '''
        raise NotImplementedError("Arguments.raw_arg_list must be "
                                  "implemented in sub-class")

    def clear_cached_data(self):
        '''This function is called to clear all cached data, which
        enforces that raw_arg_list is recomputed.'''
        self._raw_arg_list = []

    @property
    def names(self):
        '''
        :returns: the Algorithm-visible kernel arguments in a \
                  comma-delimited string.
        :rtype: str
        '''
        return ",".join([arg.name for arg in self.args])

    @property
    def args(self):
        return self._args

    def iteration_space_arg(self):
        '''
        Returns an argument that can be iterated over, i.e. modified
        (has WRITE, READWRITE or INC access), but not the result of
        a reduction operation.

        :returns: a Fortran argument name
        :rtype: string
        :raises GenerationError: if none such argument is found.

        '''
        for arg in self._args:
            if arg.access in AccessType.all_write_accesses() and \
                    arg.access not in AccessType.get_valid_reduction_modes():
                return arg
        raise GenerationError("psyGen:Arguments:iteration_space_arg Error, "
                              "we assume there is at least one writer, "
                              "reader/writer, or increment as an argument")

    @property
    def acc_args(self):
        '''
        :returns: the list of quantities that must be available on an \
                  OpenACC device before the associated kernel can be launched
        :rtype: list of str
        '''
        raise NotImplementedError(
            "Arguments.acc_args must be implemented in sub-class")

    @property
    def scalars(self):
        '''
        :returns: the list of scalar quantities belonging to this object
        :rtype: list of str
        '''
        raise NotImplementedError(
            "Arguments.scalars must be implemented in sub-class")

    def append(self, name, argument_type):
        ''' Abstract method to append KernelArguments to the Argument
        list.

        :param str name: name of the appended argument.
        :param str argument_type: type of the appended argument.
        '''
        raise NotImplementedError(
            "Arguments.append must be implemented in sub-class")


class DataAccess(object):
    '''A helper class to simplify the determination of dependencies due to
    overlapping accesses to data associated with instances of the
    Argument class.

    '''

    def __init__(self, arg):
        '''Store the argument associated with the instance of this class and
        the Call, HaloExchange or GlobalSum (or a subclass thereof)
        instance with which the argument is associated.

        :param arg: the argument that we are concerned with. An \
        argument can be found in a `Kern` a `HaloExchange` or a \
        `GlobalSum` (or a subclass thereof)
        :type arg: :py:class:`psyclone.psyGen.Argument`

        '''
        # the `psyclone.psyGen.Argument` we are concerned with
        self._arg = arg
        # The call (Kern, HaloExchange, GlobalSum or subclass)
        # instance with which the argument is associated
        self._call = arg.call
        # initialise _covered and _vector_index_access to keep pylint
        # happy
        self._covered = None
        self._vector_index_access = None
        # Now actually set them to the required initial values
        self.reset_coverage()

    def overlaps(self, arg):
        '''Determine whether the accesses to the provided argument overlap
        with the accesses of the source argument. Overlap means that
        the accesses share at least one memory location. For example,
        the arguments both access the 1st index of the same field.

        We do not currently deal with accesses to a subset of an
        argument (unless it is a vector). This distinction will need
        to be added once loop splitting is supported.

        :param arg: the argument to compare with our internal argument
        :type arg: :py:class:`psyclone.psyGen.Argument`
        :return bool: True if there are overlapping accesses between \
                      arguments (i.e. accesses share at least one memory \
                      location) and False if not.

        '''
        if self._arg.name != arg.name:
            # the arguments are different args so do not overlap
            return False

        if isinstance(self._call, HaloExchange) and \
           isinstance(arg.call, HaloExchange) and \
           (self._arg.vector_size > 1 or arg.vector_size > 1):
            # This is a vector field and both accesses come from halo
            # exchanges. As halo exchanges only access a particular
            # vector, the accesses do not overlap if the vector indices
            # being accessed differ.

            # sanity check
            if self._arg.vector_size != arg.vector_size:
                raise InternalError(
                    "DataAccess.overlaps(): vector sizes differ for field "
                    "'{0}' in two halo exchange calls. Found '{1}' and "
                    "'{2}'".format(arg.name, self._arg.vector_size,
                                   arg.vector_size))
            if self._call.vector_index != arg.call.vector_index:
                # accesses are to different vector indices so do not overlap
                return False
        # accesses do overlap
        return True

    def reset_coverage(self):
        '''Reset internal state to allow re-use of the object for a different
        situation.

        '''
        # False unless all data accessed by our local argument has
        # also been accessed by other arguments.
        self._covered = False
        # Used to store individual vector component accesses when
        # checking that all vector components have been accessed.
        self._vector_index_access = []

    def update_coverage(self, arg):
        '''Record any overlap between accesses to the supplied argument and
        the internal argument. Overlap means that the accesses to the
        two arguments share at least one memory location. If the
        overlap results in all of the accesses to the internal
        argument being covered (either directly or as a combination
        with previous arguments) then ensure that the covered() method
        returns True. Covered means that all memory accesses by the
        internal argument have at least one corresponding access by
        the supplied arguments.

        :param arg: the argument used to compare with our internal \
                    argument in order to update coverage information
        :type arg: :py:class:`psyclone.psyGen.Argument`

        '''

        if not self.overlaps(arg):
            # There is no overlap so there is nothing to update.
            return

        if isinstance(arg.call, HaloExchange) and \
           self._arg.vector_size > 1:
            # The supplied argument is a vector field coming from a
            # halo exchange and therefore only accesses one of the
            # vectors

            if isinstance(self._call, HaloExchange):
                # I am also a halo exchange so only access one of the
                # vectors. At this point the vector indices of the two
                # halo exchange fields must be the same, which should
                # never happen due to checks in the `overlaps()`
                # method earlier
                raise InternalError(
                    "DataAccess:update_coverage() The halo exchange vector "
                    "indices for '{0}' are the same. This should never "
                    "happen".format(self._arg.name))
            else:
                # I am not a halo exchange so access all components of
                # the vector. However, the supplied argument is a halo
                # exchange so only accesses one of the
                # components. This results in partial coverage
                # (i.e. the overlap in accesses is partial). Therefore
                # record the index that is accessed and check whether
                # all indices are now covered (which would mean `full`
                # coverage).
                if arg.call.vector_index in self._vector_index_access:
                    raise InternalError(
                        "DataAccess:update_coverage() Found more than one "
                        "dependent halo exchange with the same vector index")
                self._vector_index_access.append(arg.call.vector_index)
                if len(self._vector_index_access) != self._arg.vector_size:
                    return
        # This argument is covered i.e. all accesses by the
        # internal argument have a corresponding access in one of the
        # supplied arguments.
        self._covered = True

    @property
    def covered(self):
        '''Returns True if all of the data associated with this argument has
        been covered by the arguments provided in update_coverage

        :return bool: True if all of an argument is covered by \
        previous accesses and False if not.

        '''
        return self._covered


class Argument(object):
    ''' Argument base class '''

    def __init__(self, call, arg_info, access):
        '''
        :param call: the call that this argument is associated with.
        :type call: :py:class:`psyclone.psyGen.Kern`
        :param arg_info: Information about this argument collected by \
                         the parser.
        :type arg_info: :py:class:`psyclone.parse.algorithm.Arg`
        :param access: the way in which this argument is accessed in \
                 the 'Kern'. Valid values are specified in the config object \
                 of the current API.
        :type access: str

        '''
        self._call = call
        if arg_info is not None:
            self._text = arg_info.text
            self._orig_name = arg_info.varname
            self._form = arg_info.form
            self._is_literal = arg_info.is_literal()
        else:
            self._text = ""
            self._orig_name = ""
            self._form = ""
            self._is_literal = False
        self._access = access

        if self._orig_name is None:
            # this is an infrastructure call literal argument. Therefore
            # we do not want an argument (_text=None) but we do want to
            # keep the value (_name)
            self._name = arg_info.text
            self._text = None
        else:
            # There are unit-tests where we create Arguments without an
            # associated call.
            if self._call:
                tag = "AlgArgs_" + self._text
                # TODO #720: Deprecate name_from_tag method
                self._name = self._call.root.symbol_table.name_from_tag(
                    tag, self._orig_name)

        self._vector_size = 1

    def __str__(self):
        return self._name

    @property
    def name(self):
        return self._name

    @property
    def text(self):
        return self._text

    @property
    def form(self):
        return self._form

    @property
    def is_literal(self):
        return self._is_literal

    @property
    def access(self):
        return self._access

    @access.setter
    def access(self, value):
        '''Set the access type for this argument.
        :param value: New access type.
        :type value: :py:class:`psyclone.core.access_type.AccessType`.
        :raisesInternalError if value is not an AccessType.
        '''
        if not isinstance(value, AccessType):
            raise InternalError("Invalid access type '{0}' of type '{1}."
                                .format(value, type(value)))

        self._access = value

    @property
    def type(self):
        '''Return the type of the argument. API's that do not have this
        concept (such as gocean0.1 and dynamo0.1) can use this
        baseclass version which just returns "field" in all
        cases. API's with this concept can override this method '''
        return "field"

    @property
    def call(self):
        ''' Return the call that this argument is associated with '''
        return self._call

    @call.setter
    def call(self, value):
        ''' set the node that this argument is associated with '''
        self._call = value

    def backward_dependence(self):
        '''Returns the preceding argument that this argument has a direct
        dependence with, or None if there is not one. The argument may
        exist in a call, a haloexchange, or a globalsum.

        :returns: the first preceding argument this argument has a
        dependence with
        :rtype: :py:class:`psyclone.psyGen.Argument`

        '''
        nodes = self._call.preceding(reverse=True)
        return self._find_argument(nodes)

    def backward_write_dependencies(self, ignore_halos=False):
        '''Returns a list of previous write arguments that this argument has
        dependencies with. The arguments may exist in a call, a
        haloexchange (unless `ignore_halos` is `True`), or a globalsum. If
        none are found then return an empty list. If self is not a
        reader then return an empty list.

        :param: ignore_halos: An optional, default `False`, boolean flag
        :type: ignore_halos: bool
        :returns: a list of arguments that this argument has a dependence with
        :rtype: :func:`list` of :py:class:`psyclone.psyGen.Argument`

        '''
        nodes = self._call.preceding(reverse=True)
        results = self._find_write_arguments(nodes, ignore_halos=ignore_halos)
        return results

    def forward_dependence(self):
        '''Returns the following argument that this argument has a direct
        dependence with, or `None` if there is not one. The argument may
        exist in a call, a haloexchange, or a globalsum.

        :returns: the first following argument this argument has a
        dependence with
        :rtype: :py:class:`psyclone.psyGen.Argument`

        '''
        nodes = self._call.following()
        return self._find_argument(nodes)

    def forward_read_dependencies(self):
        '''Returns a list of following read arguments that this argument has
        dependencies with. The arguments may exist in a call, a
        haloexchange, or a globalsum. If none are found then
        return an empty list. If self is not a writer then return an
        empty list.

        :returns: a list of arguments that this argument has a dependence with
        :rtype: :func:`list` of :py:class:`psyclone.psyGen.Argument`

        '''
        nodes = self._call.following()
        return self._find_read_arguments(nodes)

    def _find_argument(self, nodes):
        '''Return the first argument in the list of nodes that has a
        dependency with self. If one is not found return None

        :param: the list of nodes that this method examines
        :type: :func:`list` of :py:class:`psyclone.psyir.nodes.Node`
        :returns: An argument object or None
        :rtype: :py:class:`psyclone.psyGen.Argument`

        '''
        nodes_with_args = [x for x in nodes if
                           isinstance(x, (Kern, HaloExchange, GlobalSum))]
        for node in nodes_with_args:
            for argument in node.args:
                if self._depends_on(argument):
                    return argument
        return None

    def _find_read_arguments(self, nodes):
        '''Return a list of arguments from the list of nodes that have a read
        dependency with self. If none are found then return an empty
        list. If self is not a writer then return an empty list.

        :param: the list of nodes that this method examines
        :type: :func:`list` of :py:class:`psyclone.psyir.nodes.Node`
        :returns: a list of arguments that this argument has a dependence with
        :rtype: :func:`list` of :py:class:`psyclone.psyGen.Argument`

        '''
        if self.access not in AccessType.all_write_accesses():
            # I am not a writer so there will be no read dependencies
            return []

        # We only need consider nodes that have arguments
        nodes_with_args = [x for x in nodes if
                           isinstance(x, (Kern, HaloExchange, GlobalSum))]
        access = DataAccess(self)
        arguments = []
        for node in nodes_with_args:
            for argument in node.args:
                # look at all arguments in our nodes
                if argument.access in AccessType.all_read_accesses() and \
                   access.overlaps(argument):
                    arguments.append(argument)
                if argument.access in AccessType.all_write_accesses():
                    access.update_coverage(argument)
                    if access.covered:
                        # We have now found all arguments upon which
                        # this argument depends so return the list.
                        return arguments

        # we did not find a terminating write dependence in the list
        # of nodes so we return any read dependencies that were found
        return arguments

    def _find_write_arguments(self, nodes, ignore_halos=False):
        '''Return a list of arguments from the list of nodes that have a write
        dependency with self. If none are found then return an empty
        list. If self is not a reader then return an empty list.

        :param: the list of nodes that this method examines
        :type: :func:`list` of :py:class:`psyclone.psyir.nodes.Node`
        :param: ignore_halos: An optional, default `False`, boolean flag
        :type: ignore_halos: bool
        :returns: a list of arguments that this argument has a dependence with
        :rtype: :func:`list` of :py:class:`psyclone.psyGen.Argument`

        '''
        if self.access not in AccessType.all_read_accesses():
            # I am not a reader so there will be no write dependencies
            return []

        # We only need consider nodes that have arguments
        nodes_with_args = [x for x in nodes if
                           isinstance(x, (Kern, GlobalSum)) or
                           (isinstance(x, HaloExchange) and not ignore_halos)]
        access = DataAccess(self)
        arguments = []
        for node in nodes_with_args:
            for argument in node.args:
                # look at all arguments in our nodes
                if argument.access not in AccessType.all_write_accesses():
                    # no dependence if not a writer
                    continue
                if not access.overlaps(argument):
                    # Accesses are independent of each other
                    continue
                arguments.append(argument)
                access.update_coverage(argument)
                if access.covered:
                    # sanity check
                    if not isinstance(node, HaloExchange) and \
                       len(arguments) > 1:
                        raise InternalError(
                            "Found a writer dependence but there are already "
                            "dependencies. This should not happen.")
                    # We have now found all arguments upon which this
                    # argument depends so return the list.
                    return arguments
        if arguments:
            raise InternalError(
                "Argument()._field_write_arguments() There are no more nodes "
                "but there are already dependencies. This should not happen.")
        # no dependencies have been found
        return []

    def _depends_on(self, argument):
        '''If there is a dependency between the argument and self then return
        True, otherwise return False. We consider there to be a
        dependency between two arguments if the names are the same and
        if one reads and one writes, or if both write. Dependencies
        are often defined as being read-after-write (RAW),
        write-after-read (WAR) and write after write (WAW). These
        dependencies can be considered to be forward dependencies, in
        the sense that RAW means that the read is after the write in
        the schedule. Similarly for WAR and WAW. We capture these
        dependencies in this method. However we also capture
        dependencies in the opposite direction (backward
        dependencies). These are the same dependencies as forward
        dependencies but are reversed. One could consider these to be
        read-before-write, write-before-read, and
        write-before-write. The terminology of forward and backward to
        indicate whether the argument we depend on is after or before
        us in the schedule is borrowed from loop dependence analysis
        where a forward dependence indicates a dependence in a future
        loop iteration and a backward dependence indicates a
        dependence on a previous loop iteration. Note, we currently
        assume that any read or write to an argument results in a
        dependence i.e. we do not consider the internal structure of
        the argument (e.g. it may be an array). However, this
        assumption is OK as all elements of an array are typically
        accessed. However, we may need to revisit this when we change
        the iteration spaces of loops e.g. for overlapping
        communication and computation.

        :param argument: the argument we will check to see whether
        there is a dependence with this argument instance (self)
        :type argument: :py:class:`psyclone.psyGen.Argument`
        :returns: True if there is a dependence and False if not
        :rtype: bool

        '''
        if argument.name == self._name:
            if self.access in AccessType.all_write_accesses() and \
               argument.access in AccessType.all_read_accesses():
                return True
            if self.access in AccessType.all_read_accesses() and \
               argument.access in AccessType.all_write_accesses():
                return True
            if self.access in AccessType.all_write_accesses() and \
               argument.access in AccessType.all_write_accesses():
                return True
        return False


class KernelArgument(Argument):
    def __init__(self, arg, arg_info, call):
        self._arg = arg
        Argument.__init__(self, call, arg_info, arg.access)

    @property
    def space(self):
        return self._arg.function_space

    @property
    def stencil(self):
        return self._arg.stencil

    @abc.abstractmethod
    def is_scalar(self):
        ''':returns: whether this variable is a scalar variable or not.
        :rtype: bool'''


class TransInfo(object):
    '''
    This class provides information about, and access, to the available
    transformations in this implementation of PSyclone. New transformations
    will be picked up automatically as long as they subclass the abstract
    Transformation class.

    For example:

    >>> from psyclone.psyGen import TransInfo
    >>> t = TransInfo()
    >>> print(t.list)
    There is 1 transformation available:
      1: SwapTrans, A test transformation
    >>> # accessing a transformation by index
    >>> trans = t.get_trans_num(1)
    >>> # accessing a transformation by name
    >>> trans = t.get_trans_name("SwapTrans")

    '''

    def __init__(self, module=None, base_class=None):
        ''' if module and/or baseclass are provided then use these else use
            the default module "Transformations" and the default base_class
            "Transformation"'''

        if False:
            self._0_to_n = DummyTransformation()  # only here for pyreverse!

        # TODO #620: This need to be improved to support the new
        # layout, where transformations are in different directories and files
        if module is None:
            # default to the transformation module
            from psyclone import transformations
            module = transformations
        if base_class is None:
            from psyclone import psyGen
            base_class = psyGen.Transformation
        # find our transformations
        self._classes = self._find_subclasses(module, base_class)

        # create our transformations
        self._objects = []
        self._obj_map = {}
        for my_class in self._classes:
            my_object = my_class()
            self._objects.append(my_object)
            self._obj_map[my_object.name] = my_object

    @property
    def list(self):
        ''' return a string with a human readable list of the available
            transformations '''
        import os
        if len(self._objects) == 1:
            result = "There is 1 transformation available:"
        else:
            result = "There are {0} transformations available:".format(
                len(self._objects))
        result += os.linesep
        for idx, my_object in enumerate(self._objects):
            result += "  " + str(idx+1) + ": " + my_object.name + ": " + \
                      str(my_object) + os.linesep
        return result

    @property
    def num_trans(self):
        ''' return the number of transformations available '''
        return len(self._objects)

    def get_trans_num(self, number):
        ''' return the transformation with this number (use list() first to
            see available transformations) '''
        if number < 1 or number > len(self._objects):
            raise GenerationError("Invalid transformation number supplied")
        return self._objects[number-1]

    def get_trans_name(self, name):
        ''' return the transformation with this name (use list() first to see
            available transformations) '''
        try:
            return self._obj_map[name]
        except KeyError:
            raise GenerationError("Invalid transformation name: got {0} "
                                  "but expected one of {1}".
                                  format(name, self._obj_map.keys()))

    def _find_subclasses(self, module, base_class):
        ''' return a list of classes defined within the specified module that
            are a subclass of the specified baseclass. '''
        import inspect
        return [cls for name, cls in inspect.getmembers(module)
                if inspect.isclass(cls) and not inspect.isabstract(cls) and
                issubclass(cls, base_class) and cls is not base_class]


@six.add_metaclass(abc.ABCMeta)
class Transformation(object):
    '''Abstract baseclass for a transformation. Uses the abc module so it
        can not be instantiated. '''

    @abc.abstractproperty
    def name(self):
        '''Returns the name of the transformation.'''
        return

    @abc.abstractmethod
    def apply(self, node, options=None):
        '''Abstract method that applies the transformation. This function
        must be implemented by each transform. As a minimum each apply
        function must take a node to which the transform is applied, and
        a dictionary of additional options, which will also be passed on
        to the validate functions. This dictionary is used to provide
        optional parameters, and also to modify the behaviour of
        validation of transformations: for example, if the user knows that
        a transformation can correctly be applied in a specific case, but
        the more generic code validation would not allow this. Validation
        functions should check for a key in the options dictionary to
        disable certain tests. Those keys will be documented in each
        apply() and validate() function.

        Note that some apply() functions might take a slightly different
        set of parameters.

        :param node: The node (or list of nodes) for the transformation \
                - specific to the actual transform used.
        :type node: depends on actual transformation
        :param options: a dictionary with options for transformations.
        :type options: dictionary of string:values or None

        :returns: 2-tuple of new schedule and memento of transform.
        :rtype: (:py:class:`psyclone.dynamo0p3.DynInvokeSchedule`, \
                 :py:class:`psyclone.undoredo.Memento`)

        '''
        # pylint: disable=no-self-use
        schedule = None
        memento = None
        return schedule, memento

    def validate(self, node, options=None):
        '''Method that validates that the input data is correct.
        It will raise exceptions if the input data is incorrect. This
        function needs to be implemented by each transformation.

        The validate function can be called by the user independent of
        the apply() function, but it will automatically be executed as
        part of an apply() call.

        As minimum each validate function must take a node to which the
        transform is applied and a dictionary of additional options.
        This dictionary is used to provide optional parameters and also
        to modify the behaviour of validation: for example, if the user
        knows that a transformation can correctly be applied in a specific
        case but the more generic code validation would not allow this.
        Validation functions should check for particular keys in the options
        dict in order to disable certain tests. Those keys will be documented
        in each apply() and validate() function as 'options["option-name"]'.

        Note that some validate functions might take a slightly different
        set of parameters.

        :param node: The node (or list of nodes) for the transformation \
                - specific to the actual transform used.
        :type node: depends on actual transformation
        :param options: a dictionary with options for transformations.
        :type options: dictionary of string:values or None
        '''
        # pylint: disable=no-self-use, unused-argument


class DummyTransformation(Transformation):
    '''Dummy transformation use elsewhere to keep pyreverse happy.'''
    def name(self):
        return

    def apply(self, node, options=None):
        return None, None


class ACCKernelsDirective(ACCDirective):
    '''
    Class representing the !$ACC KERNELS directive in the PSyIR.

    :param children: the PSyIR nodes to be enclosed in the Kernels region \
                     and which are therefore children of this node.
    :type children: list of sub-classes of \
                    :py:class:`psyclone.psyir.nodes.Node`
    :param parent: the parent of this node in the PSyIR.
    :type parent: sub-class of :py:class:`psyclone.psyir.nodes.Node`
    :param bool default_present: whether or not to add the "default(present)" \
                                 clause to the kernels directive.

    :raises NotImplementedError: if default_present is False.

    '''
    def __init__(self, children=None, parent=None, default_present=True):
        super(ACCKernelsDirective, self).__init__(children=children,
                                                  parent=parent)
        self._default_present = default_present

    @property
    def dag_name(self):
        '''
        :returns: the name to use for this node in a dag.
        :rtype: str
        '''
        return "ACC_kernels_" + str(self.abs_position)

    def node_str(self, colour=True):
        ''' Returns the name of this node with (optional) control codes
        to generate coloured output in a terminal that supports it.

        :param bool colour: whether or not to include colour control codes.

        :returns: description of this node, possibly coloured.
        :rtype: str
        '''
        return self.coloured_name(colour) + "[ACC Kernels]"

    def gen_code(self, parent):
        '''
        Generate the f2pygen AST entries in the Schedule for this
        OpenACC Kernels directive.

        :param parent: the parent Node in the Schedule to which to add this \
                       content.
        :type parent: sub-class of :py:class:`psyclone.f2pygen.BaseGen`

        '''
        data_movement = ""
        if self._default_present:
            data_movement = "default(present)"
        parent.add(DirectiveGen(parent, "acc", "begin", "kernels",
                                data_movement))
        for child in self.children:
            child.gen_code(parent)
        parent.add(DirectiveGen(parent, "acc", "end", "kernels", ""))

    def update(self):
        '''
        Updates the fparser2 AST by inserting nodes for this ACC kernels
        directive.
        '''
        data_movement = None
        if self._default_present:
            data_movement = "present"
        self._add_region(start_text="KERNELS", end_text="END KERNELS",
                         data_movement=data_movement)


class ACCDataDirective(ACCDirective):
    '''
    Class representing the !$ACC DATA ... !$ACC END DATA directive
    in the PSyIR.

    '''
    @property
    def dag_name(self):
        '''
        :returns: the name to use in a dag for this node.
        :rtype: str
        '''
        return "ACC_data_" + str(self.abs_position)

    def node_str(self, colour=True):
        ''' Returns the name of this node with (optional) control codes
        to generate coloured output in a terminal that supports it.

        :param bool colour: whether or not to include colour control codes.

        :returns: description of this node, possibly coloured.
        :rtype: str
        '''
        return self.coloured_name(colour) + "[ACC DATA]"

    def gen_code(self, _):
        '''
        :raises InternalError: the ACC data directive is currently only \
                               supported for the NEMO API and that uses the \
                               update() method to alter the underlying \
                               fparser2 parse tree.
        '''
        raise InternalError(
            "ACCDataDirective.gen_code should not have been called.")

    def update(self):
        '''
        Updates the fparser2 AST by inserting nodes for this OpenACC Data
        directive.

        '''
        self._add_region(start_text="DATA", end_text="END DATA",
                         data_movement="analyse")


class KernelSchedule(Schedule):
    '''
    A KernelSchedule inherits the functionality from Schedule and adds a symbol
    table to keep a record of the declared variables and their attributes.

    :param str name: Kernel subroutine name.
    :param parent: Parent of the KernelSchedule, defaults to None.
    :type parent: :py:class:`psyclone.psyir.nodes.Node`

    '''
    def __init__(self, name, parent=None):
        super(KernelSchedule, self).__init__(children=None, parent=parent)
        self._name = name
        self._symbol_table = SymbolTable(self)

    @staticmethod
    def create(name, symbol_table, children):
        '''Create a KernelSchedule instance given a name, a symbol table and a
        list of child nodes.

        :param str name: the name of the KernelSchedule.
        :param symbol_table: the symbol table associated with this \
            KernelSchedule.
        :type symbol_table: :py:class:`psyclone.psyGen.SymbolTable`
        :param children: a list of PSyIR nodes contained in the \
            KernelSchedule.
        :type children: list of :py:class:`psyclone.psyir.nodes.Node`

        :returns: a KernelSchedule instance.
        :rtype: :py:class:`psyclone.psyGen.KernelInstance`

        :raises GenerationError: if the arguments to the create method \
            are not of the expected type.

        '''
        if not isinstance(name, str):
            raise GenerationError(
                "name argument in create method of KernelSchedule class "
                "should be a string but found '{0}'."
                "".format(type(name).__name__))
        if not isinstance(symbol_table, SymbolTable):
            raise GenerationError(
                "symbol_table argument in create method of KernelSchedule "
                "class should be a SymbolTable but found '{0}'."
                "".format(type(symbol_table).__name__))
        if not isinstance(children, list):
            raise GenerationError(
                "children argument in create method of KernelSchedule class "
                "should be a list but found '{0}'."
                "".format(type(children).__name__))
        for child in children:
            if not isinstance(child, Node):
                raise GenerationError(
                    "child of children argument in create method of "
                    "KernelSchedule class should be a PSyIR Node but "
                    "found '{0}'.".format(type(child).__name__))

        kern = KernelSchedule(name)
        kern._symbol_table = symbol_table
        symbol_table._schedule = kern
        for child in children:
            child.parent = kern
        kern.children = children
        return kern

    @property
    def name(self):
        '''
        :returns: Name of the Kernel
        :rtype: str
        '''
        return self._name

    @name.setter
    def name(self, new_name):
        '''
        Sets a new name for the kernel.

        :param str new_name: New name for the kernel.
        '''
        self._name = new_name

    @property
    def symbol_table(self):
        '''
        :returns: Table containing symbol information for the kernel.
        :rtype: :py:class:`psyclone.psyir.symbols.SymbolTable`
        '''
        return self._symbol_table

    def node_str(self, colour=True):
        ''' Returns the name of this node with (optional) control codes
        to generate coloured output in a terminal that supports it.

        :param bool colour: whether or not to include colour control codes.

        :returns: description of this node, possibly coloured.
        :rtype: str
        '''
        return self.coloured_name(colour) + "[name:'" + self._name + "']"

    def __str__(self):
        result = self.node_str(False) + ":\n"
        for entity in self._children:
            result += str(entity)
        result += "End KernelSchedule\n"
        return result<|MERGE_RESOLUTION|>--- conflicted
+++ resolved
@@ -828,7 +828,22 @@
         '''
         valid_opencl_options = ['end_barrier']
 
-<<<<<<< HEAD
+        # Validate that the options given are supported and store them
+        for key, value in options.items():
+            if key in valid_opencl_options:
+                if key == "end_barrier":
+                    if not isinstance(value, bool):
+                        raise TypeError(
+                            "InvokeSchedule opencl_option 'end_barrier' "
+                            "should be a boolean.")
+            else:
+                raise AttributeError(
+                    "InvokeSchedule does not support the opencl_option '{0}'. "
+                    "The supported options are: {1}."
+                    "".format(key, valid_opencl_options))
+
+            self._opencl_options[key] = value
+
     def dag(self, file_name='dag', file_format='svg'):
         '''
         Create a dag of this node and its children, write it to file and
@@ -931,23 +946,6 @@
         else:
             for child in self.children:
                 child.dag_gen(graph)
-=======
-        # Validate that the options given are supported and store them
-        for key, value in options.items():
-            if key in valid_opencl_options:
-                if key == "end_barrier":
-                    if not isinstance(value, bool):
-                        raise TypeError(
-                            "InvokeSchedule opencl_option 'end_barrier' "
-                            "should be a boolean.")
-            else:
-                raise AttributeError(
-                    "InvokeSchedule does not support the opencl_option '{0}'. "
-                    "The supported options are: {1}."
-                    "".format(key, valid_opencl_options))
->>>>>>> 0aab5139
-
-            self._opencl_options[key] = value
 
     @property
     def invoke(self):
