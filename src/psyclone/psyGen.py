--- conflicted
+++ resolved
@@ -5819,6 +5819,24 @@
         super(Assignment, self).__init__(ast=ast, parent=parent)
 
     @property
+    def lhs(self):
+        '''
+        :returns: the child node representing the Left-Hand Side of the \
+            assignment.
+        :rtype: :py:class:`psyclone.psyGen.Node`
+        '''
+        return self._children[0]
+
+    @property
+    def rhs(self):
+        '''
+        :returns: the child node representing the Right-Hand Side of the \
+            assignment.
+        :rtype: :py:class:`psyclone.psyGen.Node`
+        '''
+        return self._children[1]
+
+    @property
     def coloured_text(self):
         '''
         Return the name of this node type with control codes for
@@ -6633,33 +6651,7 @@
                                   "module definition per file supported."
                                   "".format(name))
 
-<<<<<<< HEAD
         # TODO: Metadata can be also accessed for validation (issue #288)
-=======
-    @property
-    def lhs(self):
-        '''
-        :returns: the child node representing the Left-Hand Side of the \
-            assignment.
-        :rtype: :py:class:`psyclone.psyGen.Node`
-        '''
-        return self._children[0]
-
-    @property
-    def rhs(self):
-        '''
-        :returns: the child node representing the Right-Hand Side of the \
-            assignment.
-        :rtype: :py:class:`psyclone.psyGen.Node`
-        '''
-        return self._children[1]
-
-    @property
-    def coloured_text(self):
-        '''
-        Return the name of this node type with control codes for
-        terminal colouring.
->>>>>>> dce752a7
 
         try:
             mod_content = module_ast.content[0].content
