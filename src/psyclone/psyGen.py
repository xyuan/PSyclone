--- conflicted
+++ resolved
@@ -945,13 +945,9 @@
     '''
     Base class for a node in the PSyIR (schedule).
 
-<<<<<<< HEAD
     :param ast: reference into the fparser2 AST corresponding to this node.
     :type ast: sub-class of :py:class:`fparser.two.Fortran2003.Base`
-    :param children: the PSyIRe nodes that are children of this node.
-=======
     :param children: the PSyIR nodes that are children of this node.
->>>>>>> ee6771f9
     :type children: :py:class:`psyclone.psyGen.Node`
     :param parent: that parent of this node in the PSyIR tree.
     :type parent: :py:class:`psyclone.psyGen.Node`
