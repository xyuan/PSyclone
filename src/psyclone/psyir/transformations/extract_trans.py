# -----------------------------------------------------------------------------
# BSD 3-Clause License
#
# Copyright (c) 2019, Science and Technology Facilities Council.
# All rights reserved.
#
# Redistribution and use in source and binary forms, with or without
# modification, are permitted provided that the following conditions are met:
#
# * Redistributions of source code must retain the above copyright notice, this
#   list of conditions and the following disclaimer.
#
# * Redistributions in binary form must reproduce the above copyright notice,
#   this list of conditions and the following disclaimer in the documentation
#   and/or other materials provided with the distribution.
#
# * Neither the name of the copyright holder nor the names of its
#   contributors may be used to endorse or promote products derived from
#   this software without specific prior written permission.
#
# THIS SOFTWARE IS PROVIDED BY THE COPYRIGHT HOLDERS AND CONTRIBUTORS
# "AS IS" AND ANY EXPRESS OR IMPLIED WARRANTIES, INCLUDING, BUT NOT
# LIMITED TO, THE IMPLIED WARRANTIES OF MERCHANTABILITY AND FITNESS
# FOR A PARTICULAR PURPOSE ARE DISCLAIMED. IN NO EVENT SHALL THE
# COPYRIGHT HOLDER OR CONTRIBUTORS BE LIABLE FOR ANY DIRECT, INDIRECT,
# INCIDENTAL, SPECIAL, EXEMPLARY, OR CONSEQUENTIAL DAMAGES (INCLUDING,
# BUT NOT LIMITED TO, PROCUREMENT OF SUBSTITUTE GOODS OR SERVICES;
# LOSS OF USE, DATA, OR PROFITS; OR BUSINESS INTERRUPTION) HOWEVER
# CAUSED AND ON ANY THEORY OF LIABILITY, WHETHER IN CONTRACT, STRICT
# LIABILITY, OR TORT (INCLUDING NEGLIGENCE OR OTHERWISE) ARISING IN
# ANY WAY OUT OF THE USE OF THIS SOFTWARE, EVEN IF ADVISED OF THE
# POSSIBILITY OF SUCH DAMAGE.
# -----------------------------------------------------------------------------
# Authors I. Kavcic, Met Office

'''This module contains the base class for extracting extracting a region
of an Invoke into a stand-alone application."
'''

from __future__ import absolute_import
from psyclone.configuration import Config
<<<<<<< HEAD
from psyclone.psyGen import Kern, Schedule
from psyclone.psyir.nodes import ExtractNode
from psyclone.psyir.transformations.psy_data_trans import PSyDataTrans
=======
from psyclone.psyir.nodes import ExtractNode, Schedule
from psyclone.psyir.transformations.region_trans import RegionTrans
>>>>>>> 1f930fc4
from psyclone.psyir.transformations.transformation_error \
    import TransformationError


class ExtractTrans(PSyDataTrans):
    ''' Provides a transformation to extract code represented by a \
    subset of the Nodes in the PSyIR of a Schedule into a stand-alone \
    program. Examples are given in descriptions of children classes \
    DynamoExtractTrans and GOceanExtractTrans.

    After applying the transformation the Nodes marked for extraction are \
    children of the ExtractNode. \
    Nodes to extract can be individual constructs within an Invoke (e.g. \
    Loops containing a Kernel or BuiltIn call) or entire Invokes. This \
    functionality does not support distributed memory.

    :param node_class: The Node class of which an instance will be inserted \
        into the tree (defaults to ExtractNode).
    :type node_class: :py:class:`psyclone.psyir.nodes.ExtractNode`

    '''
    from psyclone.psyir import nodes
    from psyclone import psyGen
    # The types of node that this transformation can enclose
    valid_node_types = (nodes.Loop, psyGen.Kern, psyGen.BuiltIn,
                        psyGen.Directive, nodes.Literal, nodes.Reference)

    def __init__(self, node_class=ExtractNode):
        super(ExtractTrans, self).__init__(node_class=node_class)

    def __str__(self):
        return ("Create a sub-tree of the PSyIR that has ExtractNode "
                "at its root.")

    @property
    def name(self):
        ''' Returns the name of this transformation as a string.'''
        return "ExtractTrans"

    def validate(self, node_list, options=None):
        ''' Perform validation checks before applying the transformation

        :param node_list: the list of Node(s) we are checking.
        :type node_list: list of :py:class:`psyclone.psyir.nodes.Node`
        :param options: a dictionary with options for transformations.
        :type options: dictionary of string:values or None

        :raises TransformationError: if distributed memory is configured.
        :raises TransformationError: if transformation is applied to a \
                                     Kernel or a BuiltIn call without its \
                                     parent Loop.
        :raises TransformationError: if transformation is applied to a Loop \
                                     without its parent Directive when \
                                     optimisations are applied.
        :raises TransformationError: if transformation is applied to an \
                                     orphaned Directive without its parent \
                                     Directive.
        '''

        # Now check ExtractTrans specific constraints.

        # Extracting distributed memory code is not supported due to
        # generation of infrastructure calls to set halos dirty or clean.
        # This constraint covers the presence of HaloExchange and
        # GlobalSum classses as they are only generated when distributed
        # memory is enabled.
        if Config.get().distributed_memory:
            raise TransformationError(
                "Error in {0}: Distributed memory is not supported."
                .format(str(self.name)))

        # Check constraints not covered by valid_node_types for
        # individual Nodes in node_list.
        from psyclone.psyir.nodes import Loop
        from psyclone.psyGen import BuiltIn, Directive, Kern, \
            OMPParallelDirective, ACCParallelDirective

        for node in node_list:

            # Check that ExtractNode is not inserted between a Kernel or
            # a BuiltIn call and its parent Loop.
            if isinstance(node, (Kern, BuiltIn)) and \
               isinstance(node.parent.parent, Loop):
                raise TransformationError(
                    "Error in {0}: Extraction of a Kernel or a Built-in "
                    "call without its parent Loop is not allowed."
                    .format(str(self.name)))

            # Check that ExtractNode is not inserted between a Loop and its
            # parent Directive when optimisations are applied, as this may
            # result in including the end Directive for extraction but
            # not the beginning.
            if isinstance(node, Loop) and isinstance(node.parent, Schedule) \
               and isinstance(node.parent.parent, Directive):
                raise TransformationError(
                    "Error in {0}: Extraction of a Loop without its parent "
                    "Directive is not allowed.".format(str(self.name)))

            # Check that ExtractNode is not inserted within a thread
            # parallel region when optimisations are applied. For instance,
            # this may be between an orphaned Directive (e.g. OMPDoDirective,
            # ACCLoopDirective) and its ancestor Directive (e.g. ACC or OMP
            # Parallel Directive) or within an OMPParallelDoDirective.
            if node.ancestor((OMPParallelDirective, ACCParallelDirective)):
                raise TransformationError(
                    "Error in {0}: Extraction of Nodes enclosed within "
                    "a thread-parallel region is not allowed."
                    .format(str(self.name)))

        # First check constraints on Nodes in the node_list common to
        # all RegionTrans transformations.
        super(ExtractTrans, self).validate(node_list, options)

    def apply(self, nodes, options=None):
        # pylint: disable=arguments-differ
        ''' Apply this transformation to a subset of the Nodes within
        a Schedule - i.e. enclose the specified Nodes in the Schedule
        within a single Extract region.

        :param nodes: a single Node or a list of Nodes.
        :type nodes: (list of) :py:class:`psyclone.psyir.nodes.Node`
        :param options: a dictionary with options for transformations. \
            This dictionary is passed on to the validate function and also \
            to the constructor of the node that is being inserted. This way \
            the derived API-specific extract transformation can pass on \
            parameters to the API-specific node.
        :type options: dictionary of string:values or None

        :raises TransformationError: if the `nodes` argument is not of \
                                     the correct type.

        :returns: tuple of the modified Schedule and a record of the \
                  transformation.
        :rtype: (:py:class:`psyclone.psyir.nodes.Schedule`, \
                 :py:class:`psyclone.undoredo.Memento`).
        '''

<<<<<<< HEAD
        node_list = self._get_node_list(nodes)
=======
        # Check whether we've been passed a list of Nodes or just a
        # single Node. If the latter then we create ourselves a list
        # containing just that Node.
        from psyclone.psyir.nodes import Node
        if isinstance(nodes, list) and isinstance(nodes[0], Node):
            node_list = nodes
        elif isinstance(nodes, Schedule):
            node_list = nodes.children
        elif isinstance(nodes, Node):
            node_list = [nodes]
        else:
            arg_type = str(type(nodes))
            raise TransformationError("Error in {0}: "
                                      "Argument must be a single Node in a "
                                      "Schedule or a list of Nodes in a "
                                      "Schedule but have been passed an "
                                      "object of type: {1}".
                                      format(str(self.name), arg_type))
>>>>>>> 1f930fc4

        # Validate transformation
        self.validate(node_list, options)

        return super(ExtractTrans, self).apply(node_list, options)<|MERGE_RESOLUTION|>--- conflicted
+++ resolved
@@ -39,14 +39,9 @@
 
 from __future__ import absolute_import
 from psyclone.configuration import Config
-<<<<<<< HEAD
-from psyclone.psyGen import Kern, Schedule
-from psyclone.psyir.nodes import ExtractNode
+from psyclone.psyGen import Kern
+from psyclone.psyir.nodes import ExtractNode, Schedule
 from psyclone.psyir.transformations.psy_data_trans import PSyDataTrans
-=======
-from psyclone.psyir.nodes import ExtractNode, Schedule
-from psyclone.psyir.transformations.region_trans import RegionTrans
->>>>>>> 1f930fc4
 from psyclone.psyir.transformations.transformation_error \
     import TransformationError
 
@@ -184,28 +179,7 @@
                  :py:class:`psyclone.undoredo.Memento`).
         '''
 
-<<<<<<< HEAD
         node_list = self._get_node_list(nodes)
-=======
-        # Check whether we've been passed a list of Nodes or just a
-        # single Node. If the latter then we create ourselves a list
-        # containing just that Node.
-        from psyclone.psyir.nodes import Node
-        if isinstance(nodes, list) and isinstance(nodes[0], Node):
-            node_list = nodes
-        elif isinstance(nodes, Schedule):
-            node_list = nodes.children
-        elif isinstance(nodes, Node):
-            node_list = [nodes]
-        else:
-            arg_type = str(type(nodes))
-            raise TransformationError("Error in {0}: "
-                                      "Argument must be a single Node in a "
-                                      "Schedule or a list of Nodes in a "
-                                      "Schedule but have been passed an "
-                                      "object of type: {1}".
-                                      format(str(self.name), arg_type))
->>>>>>> 1f930fc4
 
         # Validate transformation
         self.validate(node_list, options)
