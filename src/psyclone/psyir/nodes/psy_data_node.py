# -----------------------------------------------------------------------------
# BSD 3-Clause License
#
# Copyright (c) 2019-2020, Science and Technology Facilities Council.
# All rights reserved.
#
# Redistribution and use in source and binary forms, with or without
# modification, are permitted provided that the following conditions are met:
#
# * Redistributions of source code must retain the above copyright notice, this
#   list of conditions and the following disclaimer.
#
# * Redistributions in binary form must reproduce the above copyright notice,
#   this list of conditions and the following disclaimer in the documentation
#   and/or other materials provided with the distribution.
#
# * Neither the name of the copyright holder nor the names of its
#   contributors may be used to endorse or promote products derived from
#   this software without specific prior written permission.
#
# THIS SOFTWARE IS PROVIDED BY THE COPYRIGHT HOLDERS AND CONTRIBUTORS
# "AS IS" AND ANY EXPRESS OR IMPLIED WARRANTIES, INCLUDING, BUT NOT
# LIMITED TO, THE IMPLIED WARRANTIES OF MERCHANTABILITY AND FITNESS
# FOR A PARTICULAR PURPOSE ARE DISCLAIMED. IN NO EVENT SHALL THE
# COPYRIGHT HOLDER OR CONTRIBUTORS BE LIABLE FOR ANY DIRECT, INDIRECT,
# INCIDENTAL, SPECIAL, EXEMPLARY, OR CONSEQUENTIAL DAMAGES (INCLUDING,
# BUT NOT LIMITED TO, PROCUREMENT OF SUBSTITUTE GOODS OR SERVICES;
# LOSS OF USE, DATA, OR PROFITS; OR BUSINESS INTERRUPTION) HOWEVER
# CAUSED AND ON ANY THEORY OF LIABILITY, WHETHER IN CONTRACT, STRICT
# LIABILITY, OR TORT (INCLUDING NEGLIGENCE OR OTHERWISE) ARISING IN
# ANY WAY OUT OF THE USE OF THIS SOFTWARE, EVEN IF ADVISED OF THE
# POSSIBILITY OF SUCH DAMAGE.
# -----------------------------------------------------------------------------
# Author J. Henrichs, Bureau of Meteorology
# Modified: A. R. Porter and S. Siso, STFC Daresbury Laboratory
# -----------------------------------------------------------------------------

''' This module implementes a PSyData node, i.e.a node that at code
creation time will create callbacks according to the PSyData API.
This is the base class for nodes that e.g. create kernel extraction
or profiling.'''

from __future__ import absolute_import, print_function
from psyclone.errors import InternalError
from psyclone.f2pygen import CallGen, TypeDeclGen, UseGen
from psyclone.psyir.nodes.statement import Statement
from psyclone.psyir.nodes.schedule import Schedule
from psyclone.psyir.symbols import Symbol, SymbolTable


# =============================================================================
class PSyDataNode(Statement):
    # pylint: disable=too-many-instance-attributes, too-many-locals
    '''
    This class can be inserted into a schedule to instrument a set of nodes.
    Instrument means that calls to an external library using the PSyData API
    will be inserted before and after the child nodes, which will give that
    library access to fields and the fact that a region is executed. This
    can be used, for example, to add performance profiling calls, in-situ
    visualisation of data, or for writing fields to a file (e.g. for creating
    test cases, or using driver to run a certain kernel only). The node
    allows specification of a class string which is used as a prefix for
    the PSyData module name (prefix_psy_data_mod) and for the PSyDataType
    (prefix_PSyDataType).

    :param ast: reference into the fparser2 parse tree corresponding to \
                this node.
    :type ast: sub-class of :py:class:`fparser.two.Fortran2003.Base`
    :param children: a list of child nodes for this node. These will be made \
                     children of the child Schedule of this PSyDataNode.
    :type children: list of :py:class:`psyclone.psyir.nodes.Node` \
                    or derived classes
    :param parent: the parent of this node in the PSyIR.
    :type parent: :py:class:`psyclone.psyir.nodes.Node`
    :param options: a dictionary with options for transformations.
    :type options: dictionary of string:values or None
    :param str options[prefix"]: a prefix to use for the PSyData module name \
        (``prefix_psy_data_mod``) and the PSyDataType \
        (``prefix_PSyDataType``) - a "_" will be added automatically. \
        It defaults to "", which means the module name used will just be \
        ``psy_data_mod``, and the data type ``PSyDataType``.
    :param (str,str) options["region_name"]: an optional name to \
        use for this PSyDataNode, provided as a 2-tuple containing a \
        module name followed by a local name. The pair of strings should \
        uniquely identify a region unless aggregate information is required \
        (and is supported by the runtime library).

    '''
    # PSyData interface Fortran module
    fortran_module = "psy_data_mod"
    # The symbols we import from the PSyData Fortran module
    symbols = ["PSyDataType"]
<<<<<<< HEAD
    # The use statement that will be inserted. Any use of a module of the
    # same name that doesn't match this will result in a NotImplementedError
    # at code-generation time.
    use_stmt = "use psy_data_mod, only: " + ", ".join(symbols)
    # Root of the name to use for variables associated with PSyData regions
    psy_data_var = "psy_data"
    # Textual description of the node.
    _children_valid_format = "Schedule"
    _text_name = "PSyData"
    _colour_key = "PSyData"
=======
>>>>>>> 74c323f5

    def __init__(self, ast=None, children=None, parent=None, options=None):

        if not options:
            options = {}

        # This string stores a prefix to be used with all external PSyData
        # symbols (i.e. data types and module name), used in the
        # method 'add_psydata_class_prefix'.
        self._class_string = options.get("prefix", "")
        if self._class_string:
            self._class_string = self._class_string + "_"

        # Root of the name to use for variables associated with
        # PSyData regions
        self._psy_data_symbol_with_prefix = \
            self.add_psydata_class_prefix("psy_data")

        # The use statement that will be inserted. Any use of a module
        # of the same name that doesn't match this will result in a
        # NotImplementedError at code-generation time.
        self.use_stmt = "use {0}, only: "\
            .format(self.add_psydata_class_prefix("psy_data_mod")) + \
            ", ".join(self.add_psydata_class_prefix(symbol) for symbol in
                      PSyDataNode.symbols)

        if children:
            # We need to store the position of the original children,
            # i.e. before they are added to a schedule
            node_position = children[0].position

        # A PSyData node always contains a Schedule
        sched = self._insert_schedule(children)
        super(PSyDataNode, self).__init__(ast=ast, children=[sched],
                                          parent=parent)

        # Get or create a symbol table so we can avoid name clashes
        # when creating variables
        if parent and hasattr(self.root, 'symbol_table'):
            symtab = self.root.symbol_table
        else:
            # FIXME: This may not be a good solution
            symtab = SymbolTable()

        # Store the name of the PSyData variable that is used for this
        # PSyDataNode. This allows the variable name to be shown in str
        # (and also, calling create_name in gen() would result in the name
        # being changed every time gen() is called).
        self._var_name = symtab.new_symbol_name(
            self._psy_data_symbol_with_prefix)
        symtab.add(Symbol(self._var_name))

        if children and parent:
            # Correct the parent's list of children. Use a slice of the list
            # of nodes so that we're looping over a local copy of the list.
            # Otherwise things get confused when we remove children from
            # the list.
            for child in children[:]:
                # Remove child from the parent's list of children
                parent.children.remove(child)

            # Add this node as a child of the parent
            # of the nodes being enclosed and at the original location
            # of the first of these nodes
            parent.addchild(self, index=node_position)
        elif parent:
            parent.addchild(self)

        # Name of the region. In general at constructor time we might
        # not have a parent subroutine or any child nodes, so
        # the name is left empty, unless explicitly provided by the
        # user. If names are not provided here then the region and
        # module names are set the first time gen() is called (and
        # then remain unchanged).
        self._module_name = None
        self._region_name = None
        # The region identifier caches the computed module- and region-name
        # as a tuple of strings. This is required so that a derived class can
        # query the actual name of region (e.g. during generation of a driver
        # for an extract node). If the user does not define a name, i.e.
        # module_name and region_name are empty, a unique name will be
        # computed in gen_code(). If this name would then be stored in
        # module_name and region_name, and gen() is called again, the
        # names would not be computed again, since the code detects already
        # defined module and region names. This can then result in duplicated
        # region names: The test 'test_region' in profile_test triggers this.
        # gen()) is called first after one profile region is applied, then
        # another profile region is added, and gen() is called again. The
        # second profile region would compute a new name, which then happens
        # to be the same as the name computed for the first region in the
        # first gen_code call (which indeed implies that the name of the
        # first profile region is different the second time it is computed).
        # So in order to guarantee that the computed module and region names
        # are unique when gen_code is called more than once, we
        # cannot store a computed name in module_name and region_name.
        self._region_identifier = ("", "")

        name = options.get("region_name", None)

        if name:
            # pylint: disable=too-many-boolean-expressions
            if not isinstance(name, tuple) or not len(name) == 2 or \
               not name[0] or not isinstance(name[0], str) or \
               not name[1] or not isinstance(name[1], str):
                raise InternalError(
                    "Error in PSyDataNode. The name must be a "
                    "tuple containing two non-empty strings.")
            # pylint: enable=too-many-boolean-expressions
            # Valid PSyData names have been provided by the user.
            self._module_name = name[0]
            self._region_name = name[1]
            self.set_region_identifier(self._module_name, self._region_name)

    @staticmethod
    def _validate_child(position, child):
        '''
        :param int position: the position to be validated.
        :param child: a child to be validated.
        :type child: :py:class:`psyclone.psyir.nodes.Node`

        :return: whether the given child and position are valid for this node.
        :rtype: bool

        '''
        return position == 0 and isinstance(child, Schedule)

    # -------------------------------------------------------------------------
    def add_psydata_class_prefix(self, symbol):
        '''Returns a string with the class-string as prefix, e.g. if the
        class string is "profile", then the symbol "PSyDataType" will
        become "profilePSyDataType". Typically the class_string will
        contain a trailing "_".

        :param str symbol: the symbol name to prefix with the class string.

        :returns: the symbol name with the class string as prefix.
        :rtype: str
        '''
        return self._class_string + symbol

    # -------------------------------------------------------------------------
    @property
    def region_identifier(self):
        ''':returns: the unique region identifier, which is a tuple \
            consisting of the module name and region name.
        :rtype: 2-tuple (str, str)'''
        return self._region_identifier

    # -------------------------------------------------------------------------
    def set_region_identifier(self, module_name, region_name):
        '''Defines a unique region identifier based on module- and region-name.
        Typically the names will be concatenated to create a file name or a
        region name. Since the region name is unique in the module,
        concatenating the strings will then result in a unique region name.

        :param str module_name: name of the module.
        :param str region_name: name of the region.
        '''
        self._region_identifier = (module_name, region_name)

    # -------------------------------------------------------------------------
    def __str__(self):
        ''' Returns a string representation of the subtree starting at
        this node. '''
        return_list = \
            ["{0}Start[var={1}]".format(self._text_name, self._var_name)] + \
            [str(child) for child in self.psy_data_body.children] + \
            ["{0}End[var={1}]".format(self._text_name, self._var_name)]

        return "\n".join(return_list)

    # -------------------------------------------------------------------------
    @property
    def psy_data_body(self):
        '''
        :returns: the Schedule associated with this PSyData region.
        :rtype: :py:class:`psyclone.psyir.nodes.Schedule`

        :raises InternalError: if this PSyData node does not have a Schedule \
                               as its one and only child.
        '''
        if len(self.children) != 1 or not \
           isinstance(self.children[0], Schedule):
            raise InternalError(
                "PSyData node malformed or incomplete. It should have a "
                "single Schedule as a child but found: {0}"
                .format([type(child).__name__ for child in self.children]))
        return self.children[0]

    # -------------------------------------------------------------------------
    def _add_call(self, name, parent, arguments=None):
        '''This function adds a call to the specified (type-bound) method of
        self._var_name to the parent.

        :param str name: name of the method to call.
        :param parent: parent node into which to insert the calls.
        :type parent: :py:class:`psyclone.f2pygen.BaseGen`
        :param arguments: optional arguments for the method call.
        :type arguments: list of str or None
        '''
        call = CallGen(parent,
                       "{0}%{1}".format(self._var_name, name),
                       arguments)
        parent.add(call)

    # -------------------------------------------------------------------------
    def gen_code(self, parent, options=None):
        # pylint: disable=arguments-differ, too-many-branches
        '''Creates the PSyData code before and after the children
        of this node.

        :param parent: the parent of this node in the f2pygen AST.
        :type parent: :py:class:`psyclone.f2pygen.BaseGen`
        :param options: a dictionary with options for transformations.
        :type options: dictionary of string:values or None
        :param options["pre_var_list"]: a list of variables to be extracted \
            before the first child.
        :type options["pre_var_list"]: list of str
        :param options["post_var_list"]: a list of variables to be extracted \
            after the last child.
        :type options["post_var_list"]: list of str
        :param str options["pre_var_postfix"]: an optional postfix that will \
            be added to each variable name in the pre_var_list.
        :param str options["post_var_postfix"]: an optional postfix that will \
            be added to each variable name in the post_var_list.

        '''
        # TODO: #415 Support different classes of PSyData calls.
        module_name = self._module_name
        if module_name is None:
            # The user has not supplied a module (location) name so
            # return the psy-layer module name as this will be unique
            # for each PSyclone algorithm file.
            module_name = self.root.invoke.invokes.psy.name

        region_name = self._region_name
        if region_name is None:
            # The user has not supplied a region name (to identify
            # this particular invoke region). Use the invoke name as a
            # starting point.
            region_name = self.root.invoke.name
            from psyclone.psyGen import Kern
            kerns = self.walk(Kern)
            if len(kerns) == 1:
                # This PSyData region only has one kernel within it,
                # so append the kernel name.
                region_name += ":{0}".format(kerns[0].name)
            # Add a region index to ensure uniqueness when there are
            # multiple regions in an invoke.
            psy_data_nodes = self.root.walk(PSyDataNode)
            idx = psy_data_nodes.index(self)
            region_name += ":r{0}".format(idx)

        if not options:
            options = {}

        pre_variable_list = options.get("pre_var_list", [])
        post_variable_list = options.get("post_var_list", [])
        pre_suffix = options.get("pre_var_postfix", "")
        post_suffix = options.get("post_var_postfix", "")

        # Note that adding a use statement makes sure it is only
        # added once, so we don't need to test this here!
        symbols = [self.add_psydata_class_prefix(symbol)
                   for symbol in PSyDataNode.symbols]
        fortran_module = self.add_psydata_class_prefix(self.fortran_module)
        use = UseGen(parent, fortran_module, only=True,
                     funcnames=symbols)
        parent.add(use)
        var_decl = TypeDeclGen(parent,
                               datatype=self.add_psydata_class_prefix
                               ("PSyDataType"),
                               entity_decls=[self._var_name],
                               save=True, target=True)
        parent.add(var_decl)

        self._add_call("PreStart", parent,
                       ["\"{0}\"".format(module_name),
                        "\"{0}\"".format(region_name),
                        len(pre_variable_list),
                        len(post_variable_list)])
        self.set_region_identifier(module_name, region_name)
        has_var = pre_variable_list or post_variable_list

        # Each variable name can be given a suffix. The reason for
        # this feature is that a library might have to distinguish if
        # a variable is both in the pre- and post-variable list.
        # Consider a NetCDF file that is supposed to store a
        # variable that is read (i.e. it is in the pre-variable
        # list) and written (it is also in the post-variable
        # list). Since a NetCDF file uses the variable name as a key,
        # there must be a way to distinguish these two variables.
        # The application could for example give all variables in
        # the post-variable list a suffix like "_post" to create
        # a different key in the NetCDF file, allowing it to store
        # values of a variable "A" as "A" in the pre-variable list,
        # and store the modified value of "A" later as "A_post".
        if has_var:
            for var_name in pre_variable_list:
                self._add_call("PreDeclareVariable", parent,
                               ["\"{0}{1}\"".format(var_name, pre_suffix),
                                var_name])
            for var_name in post_variable_list:
                self._add_call("PreDeclareVariable", parent,
                               ["\"{0}{1}\"".format(var_name, post_suffix),
                                var_name])

            self._add_call("PreEndDeclaration", parent)

            for var_name in pre_variable_list:
                self._add_call("ProvideVariable", parent,
                               ["\"{0}{1}\"".format(var_name, pre_suffix),
                                var_name])

            self._add_call("PreEnd", parent)

        for child in self.psy_data_body:
            child.gen_code(parent)

        if has_var:
            # Only add PostStart() if there is at least one variable.
            self._add_call("PostStart", parent)
            for var_name in post_variable_list:
                self._add_call("ProvideVariable", parent,
                               ["\"{0}{1}\"".format(var_name, post_suffix),
                                var_name])

        self._add_call("PostEnd", parent)

    # -------------------------------------------------------------------------
    def gen_c_code(self, indent=0):
        '''
        Generates a string representation of this Node using C language
        (currently not supported).

        :param int indent: Depth of indent for the output string.
        :raises NotImplementedError: Not yet supported for PSyData nodes.
        '''
        raise NotImplementedError("Generation of C code is not supported "
                                  "for PSyDataNode.")

    # -------------------------------------------------------------------------

    def update(self):
        # pylint: disable=too-many-branches, too-many-statements
        # pylint: disable=too-many-locals
        '''
        Update the underlying fparser2 parse tree to implement the PSyData
        region represented by this Node. This involves adding the necessary
        module use statement as well as the calls to the PSyData API.

        TODO #435 - remove this whole method once the NEMO API uses the
        Fortran backend of the PSyIR.

        :raises NotImplementedError: if the routine which is to have \
                             PSyData calls added to it does not already have \
                             a Specification Part (i.e. some declarations).
        :raises NotImplementedError: if there would be a name clash with \
                             existing variable/module names in the code to \
                             be transformed.
        :raises InternalError: if we fail to find the node in the parse tree \
                             corresponding to the end of the PSyData region.

        '''
        from fparser.common.sourceinfo import FortranFormat
        from fparser.common.readfortran import FortranStringReader
        from fparser.two.utils import walk
        from fparser.two import Fortran2003
        from psyclone.psyGen import object_index, InvokeSchedule
        from psyclone.psyir.nodes import ProfileNode

        # The update function at this stage only supports profiling
        if not isinstance(self, ProfileNode):
            raise InternalError("PSyData.update is only supported for a "
                                "ProfileNode, not for a node of type {0}."
                                .format(type(self)))

        # Ensure child nodes are up-to-date
        super(PSyDataNode, self).update()

        # Get the parse tree of the routine containing this region
        routine_schedule = self.ancestor(InvokeSchedule)
        ptree = routine_schedule.ast

        # Rather than repeatedly walk the tree, we do it once for all of
        # the node types we will be interested in...
        node_list = walk([ptree], (Fortran2003.Main_Program,
                                   Fortran2003.Subroutine_Stmt,
                                   Fortran2003.Function_Stmt,
                                   Fortran2003.Specification_Part,
                                   Fortran2003.Use_Stmt,
                                   Fortran2003.Name))
        if self._module_name:
            routine_name = self._module_name
        else:
            for node in node_list:
                if isinstance(node, (Fortran2003.Main_Program,
                                     Fortran2003.Subroutine_Stmt,
                                     Fortran2003.Function_Stmt)):
                    names = walk([node], Fortran2003.Name)
                    routine_name = str(names[0]).lower()
                    break

        for node in node_list:
            if isinstance(node, Fortran2003.Specification_Part):
                spec_part = node
                break
        else:
            # This limitation will be removed when we use the Fortran
            # backend of the PSyIR (#435)
            raise NotImplementedError(
                "Addition of PSyData regions to routines without any "
                "existing declarations is not supported and '{0}' has no "
                "Specification-Part".format(routine_name))

        # TODO #703: Rename the PSyDataType instead of
        # aborting.
        # Get the existing use statements
        found = False
        fortran_module = self.add_psydata_class_prefix(self.fortran_module)
        for node in node_list[:]:
            if isinstance(node, Fortran2003.Use_Stmt) and \
               fortran_module == str(node.items[2]).lower():
                # Check that the use statement matches the one we would
                # insert (i.e. the code doesn't already contain a module
                # with the same name as that used by the PSyData API)
                if str(node).lower() != self.use_stmt.lower():
                    raise NotImplementedError(
                        "Cannot add PSyData calls to '{0}' because it "
                        "already 'uses' a module named '{1}'".format(
                            routine_name, fortran_module))
                found = True
                # To make our check on name clashes below easier, remove
                # the Name nodes associated with this use from our
                # list of nodes.
                names = walk([node], Fortran2003.Name)
                for name in names:
                    node_list.remove(name)

        if not found:
            # We don't already have a use for the PSyData module so
            # add one.
            reader = FortranStringReader(
                "use {0}, only: {1}"
                .format(self.add_psydata_class_prefix("psy_data_mod"),
                        self.add_psydata_class_prefix("PSyDataType")))
            # Tell the reader that the source is free format
            reader.set_format(FortranFormat(True, False))
            use = Fortran2003.Use_Stmt(reader)
            spec_part.content.insert(0, use)

        # Check that we won't have any name-clashes when we insert the
        # symbols required for the PSyData API. This check uses the list of
        # symbols that we created before adding the `use psy_data_mod...`
        # statement.
        if not routine_schedule.psy_data_name_clashes_checked:
            for node in node_list:
                if isinstance(node, Fortran2003.Name):
                    text = str(node).lower()
                    # Check for the symbols we import from the PSyData module
                    for symbol in self.symbols:
                        if text == symbol.lower():
                            raise NotImplementedError(
                                "Cannot add PSyData calls to '{0}' because it "
                                "already contains a symbol that clashes with "
                                "one of those ('{1}') that must be imported "
                                "from the PSyclone PSyData module.".
                                format(routine_name, symbol))
                    # Check for the name of the PSyData module itself
                    if text == self.fortran_module:
                        raise NotImplementedError(
                            "Cannot add PSyData calls to '{0}' because it "
                            "already contains a symbol that clashes with the "
                            "name of the PSyclone PSyData module "
                            "('{1}')". format(routine_name,
                                              fortran_module))
                    # Check for the names of PSyData variables
                    if text.startswith(self._psy_data_symbol_with_prefix):
                        raise NotImplementedError(
                            "Cannot add PSyData calls to '{0}' because it "
                            "already contains symbols that potentially clash "
                            "with the variables we will insert for each "
                            "PSyData region ('{1}*').".
                            format(routine_name,
                                   self._psy_data_symbol_with_prefix))
        # Flag that we have now checked for name clashes so that if there's
        # more than one PSyData node we don't fall over on the symbols
        # we've previous inserted.
        # TODO #435 the psy_data_name_clashes_checked attribute only exists
        # for a NemoInvokeSchedule. Since this whole `update()` routine will
        # be removed once we are able to use the PSyIR backend to re-generate
        # NEMO code, the pylint warning is disabled.
        # pylint: disable=attribute-defined-outside-init
        routine_schedule.psy_data_name_clashes_checked = True
        # pylint: enable=attribute-defined-outside-init

        # Create a name for this region by finding where this PSyDataNode
        # is in the list of PSyDataNodes in this Invoke.
        pnodes = routine_schedule.walk(PSyDataNode)
        region_idx = pnodes.index(self)
        if self._region_name:
            region_name = self._region_name
        else:
            region_name = "r{0}".format(region_idx)
        var_name = "{0}{1}".format(self.add_psydata_class_prefix("psy_data"),
                                   region_idx)

        # Create a variable for this PSyData region
        reader = FortranStringReader(
            "type({0}), target, save :: {1}"
            .format(self.add_psydata_class_prefix("PSyDataType"), var_name))
        # Tell the reader that the source is free format
        reader.set_format(FortranFormat(True, False))
        decln = Fortran2003.Type_Declaration_Stmt(reader)
        spec_part.content.append(decln)

        # Find the parent in the parse tree - first get a pointer to the
        # AST for the content of this region.
        content_ast = self.psy_data_body.children[0].ast
        # Now store the parent of this region
        fp_parent = content_ast.parent
        # Find the location of the AST of our first child node in the
        # list of child nodes of our parent in the fparser parse tree.
        ast_start_index = object_index(fp_parent.content,
                                       content_ast)
        # Do the same for our last child node
        if self.psy_data_body[-1].ast_end:
            ast_end = self.psy_data_body[-1].ast_end
        else:
            ast_end = self.psy_data_body[-1].ast

        if ast_end.parent is not fp_parent:
            raise InternalError(
                "The beginning ({0}) and end ({1}) nodes of the PSyData "
                "region in the fparser2 parse tree do not have the same "
                "parent.".format(content_ast, ast_end))
        ast_end_index = object_index(fp_parent.content, ast_end)

        # Add the PSyData end call
        reader = FortranStringReader(
            "CALL {0}%PostEnd".format(var_name))
        # Tell the reader that the source is free format
        reader.set_format(FortranFormat(True, False))
        pecall = Fortran2003.Call_Stmt(reader)
        pecall.parent = fp_parent
        fp_parent.content.insert(ast_end_index+1, pecall)

        # Add the PSyData start call
        reader = FortranStringReader(
            "CALL {2}%PreStart('{0}', '{1}', 0, 0)".format(
                routine_name, region_name, var_name))
        reader.set_format(FortranFormat(True, False))
        pscall = Fortran2003.Call_Stmt(reader)
        pscall.parent = fp_parent
        fp_parent.content.insert(ast_start_index, pscall)
        self.set_region_identifier(routine_name, region_name)<|MERGE_RESOLUTION|>--- conflicted
+++ resolved
@@ -90,19 +90,10 @@
     fortran_module = "psy_data_mod"
     # The symbols we import from the PSyData Fortran module
     symbols = ["PSyDataType"]
-<<<<<<< HEAD
-    # The use statement that will be inserted. Any use of a module of the
-    # same name that doesn't match this will result in a NotImplementedError
-    # at code-generation time.
-    use_stmt = "use psy_data_mod, only: " + ", ".join(symbols)
-    # Root of the name to use for variables associated with PSyData regions
-    psy_data_var = "psy_data"
     # Textual description of the node.
     _children_valid_format = "Schedule"
     _text_name = "PSyData"
     _colour_key = "PSyData"
-=======
->>>>>>> 74c323f5
 
     def __init__(self, ast=None, children=None, parent=None, options=None):
 
