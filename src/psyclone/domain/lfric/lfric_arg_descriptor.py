# -----------------------------------------------------------------------------
# BSD 3-Clause License
#
# Copyright (c) 2017-2020, Science and Technology Facilities Council.
# All rights reserved.
#
# Redistribution and use in source and binary forms, with or without
# modification, are permitted provided that the following conditions are met:
#
# * Redistributions of source code must retain the above copyright notice, this
#   list of conditions and the following disclaimer.
#
# * Redistributions in binary form must reproduce the above copyright notice,
#   this list of conditions and the following disclaimer in the documentation
#   and/or other materials provided with the distribution.
#
# * Neither the name of the copyright holder nor the names of its
#   contributors may be used to endorse or promote products derived from
#   this software without specific prior written permission.
#
# THIS SOFTWARE IS PROVIDED BY THE COPYRIGHT HOLDERS AND CONTRIBUTORS
# "AS IS" AND ANY EXPRESS OR IMPLIED WARRANTIES, INCLUDING, BUT NOT
# LIMITED TO, THE IMPLIED WARRANTIES OF MERCHANTABILITY AND FITNESS
# FOR A PARTICULAR PURPOSE ARE DISCLAIMED. IN NO EVENT SHALL THE
# COPYRIGHT HOLDER OR CONTRIBUTORS BE LIABLE FOR ANY DIRECT, INDIRECT,
# INCIDENTAL, SPECIAL, EXEMPLARY, OR CONSEQUENTIAL DAMAGES (INCLUDING,
# BUT NOT LIMITED TO, PROCUREMENT OF SUBSTITUTE GOODS OR SERVICES;
# LOSS OF USE, DATA, OR PROFITS; OR BUSINESS INTERRUPTION) HOWEVER
# CAUSED AND ON ANY THEORY OF LIABILITY, WHETHER IN CONTRACT, STRICT
# LIABILITY, OR TORT (INCLUDING NEGLIGENCE OR OTHERWISE) ARISING IN
# ANY WAY OUT OF THE USE OF THIS SOFTWARE, EVEN IF ADVISED OF THE
# POSSIBILITY OF SUCH DAMAGE.
# -----------------------------------------------------------------------------
# Authors R. W. Ford, A. R. Porter and S. Siso, STFC Daresbury Lab
# Modified I. Kavcic, Met Office

'''
This module contains the LFRicArgDescriptor class and related constants
and properties.
'''

# Imports
from __future__ import print_function, absolute_import
import os
from psyclone.parse.kernel import Descriptor, get_stencil, get_mesh
from psyclone.parse.utils import ParseError
import psyclone.expression as expr
from psyclone.configuration import Config
from psyclone.core.access_type import AccessType
from psyclone.domain.lfric import FunctionSpace
from psyclone.errors import InternalError

# API configuration
API = "dynamo0.3"


class LFRicArgDescriptor(Descriptor):
    '''
    This class captures the information specified in one of LFRic API argument
    descriptors (scalars, fields and operators).

    :param arg_type: LFRic API valid argument type (scalar, \
                     field or operator).
    :type arg_type: :py:class:`psyclone.expression.FunctionVar` or \
                    :py:class:`psyclone.expression.BinaryOperator`
    :param operates_on: value of operates_on from the parsed kernel metadata \
                        (used for validation).
    :type operates_on: str

    :raises ParseError: if a 'meta_arg' entry is not of 'arg_type' type.
    :raises ParseError: if an argument type is not one of LFRic API \
                        valid argument types.
<<<<<<< HEAD
    :raises ParseError: if the second 'meta_arg' entry is not a valid \
                        access descriptor.
    :raises InternalError: if the operates_on from the parsed kernel \
                           metadata is not 'cell_column' or 'dof'.
=======
    :raises ParseError: if a 'meta_arg' entry has fewer than 3 args.
    :raises ParseError: if the third 'meta_arg' entry is not a valid \
                        access descriptor (second for fields and operators, \
                        will be updated in issue #817).
    :raises InternalError: if the iteration space from the parsed kernel \
                           metadata is not over 'cells' or 'dofs'.
>>>>>>> 0e855ef7
    :raises InternalError: if all the metadata checks fail to catch an \
                           invalid argument type.

    '''

    # ---------- LFRicArgDescriptor class constants  ------------------------ #
    # Supported LFRic API argument types (scalars, fields, operators)
    # TODO in #874: Remove support for the old-style scalar metadata
    #               (["gh_integer", "gh_real"]).
    VALID_SCALAR_NAMES = ["gh_scalar", "gh_real", "gh_integer"]
    VALID_FIELD_NAMES = ["gh_field"]
    VALID_OPERATOR_NAMES = ["gh_operator", "gh_columnwise_operator"]
    VALID_ARG_TYPE_NAMES = VALID_FIELD_NAMES + VALID_OPERATOR_NAMES + \
        VALID_SCALAR_NAMES

    # Supported API argument data types (real and integer for now) (the check
    # for data type metadata being one of the valid types for fields and
    # operators will be introduced in #817).
    VALID_ARG_DATA_TYPES = ["gh_real", "gh_integer"]
    VALID_SCALAR_DATA_TYPES = VALID_ARG_DATA_TYPES

    # Supported LFRic API stencil types and directions
    VALID_STENCIL_TYPES = ["x1d", "y1d", "xory1d", "cross", "region"]
    # Note, can't use VALID_STENCIL_DIRECTIONS at all locations in this
    # file as it causes failures with py.test 2.8.7. Therefore some parts
    # of the code do not use the VALID_STENCIL_DIRECTIONS variable.
    VALID_STENCIL_DIRECTIONS = ["x_direction", "y_direction"]
    # Note, xory1d does not have a direct mapping in STENCIL_MAPPING as it
    # indicates either x1d or y1d.
    # Note, the LFRic infrastructure currently does not have 'region' as
    # an option in stencil_dofmap_mod.F90 so it is not included in
    # STENCIL_MAPPING (TODO #194: Add support for region stencils).
    STENCIL_MAPPING = {"x1d": "STENCIL_1DX", "y1d": "STENCIL_1DY",
                       "cross": "STENCIL_CROSS"}

    # Supported LFRic API mesh types that may be specified for a field
    # using the mesh_arg=... meta-data element (for inter-grid kernels that
    # perform prolongation/restriction).
    VALID_MESH_TYPES = ["gh_coarse", "gh_fine"]
    # ----------------------------------------------------------------------- #

    def __init__(self, arg_type, operates_on):
        self._arg_type = arg_type
        # Initialise properties
        self._argument_type = None
        self._data_type = None
        self._function_space_to = None
        self._function_space_from = None
        self._function_space = None
        self._function_spaces = []
        # Set vector size to 1 (scalars set it to 0 in their validation)
        self._vector_size = 1
        # Initialise other internal arguments
        self._access_type = None
        self._function_space1 = None
        self._function_space2 = None
        self._stencil = None
        self._mesh = None
        self._nargs = 0
        # Initialise temporary "offset" internal argument required
        # to support the old and the current argument metadata style.
        # TODO in #874: Remove support the for the old-style metadata
        #               as well as this temporary argument.
        self._offset = 0

        # Check for correct type descriptor
        if arg_type.name != 'arg_type':
            raise ParseError(
                "In the LFRic API each 'meta_arg' entry must be of type "
                "'arg_type', but found '{0}'.".format(arg_type.name))

        # Check the first argument descriptor. If it is a binary operator
        # then it has to be a field vector with an "*n" appended where "*"
        # is a binary operator and "n > 1" is a vector size. If it is a
        # variable then it can be one of the other allowed argument types.
        argtype = None
        separator = None
        if isinstance(arg_type.args[0], expr.BinaryOperator):
            argtype = arg_type.args[0].toks[0]
            separator = arg_type.args[0].toks[1]
        else:
            argtype = arg_type.args[0]

        # First check for a valid argument type. It has to be a variable
        # (FunctionVar expression) and have a valid LFRic API argument name.
        if isinstance(argtype, expr.FunctionVar) and argtype.name in \
           LFRicArgDescriptor.VALID_ARG_TYPE_NAMES:
            self._argument_type = argtype.name
        else:
            raise ParseError(
                "In the LFRic API the 1st argument of a 'meta_arg' "
                "entry should be a valid argument type (one of {0}), "
                "but found '{1}' in '{2}'.".
                format(LFRicArgDescriptor.VALID_ARG_TYPE_NAMES,
                       argtype, arg_type))

        # Check for a valid vector size in case of a binary
        # operator expression
        if separator:
            self._validate_vector_size(separator, arg_type)

        # The 2nd arg for scalars (1st for the old-style scalar metadata)
        # is the Fortran primitive type of their data.
        # TODO in issue #817: introduce data type for fields and operators,
        # too, and modify the ParseError accordingly.
        # Note: Here we also set internal "offset" argument required to
        #       support the old and the current argument metadata style.
        # TODO in #874: Remove support for the old-style metadata.
        if self._argument_type == "gh_scalar":
            dtype = arg_type.args[1].name
            if dtype in LFRicArgDescriptor.VALID_ARG_DATA_TYPES:
                self._data_type = dtype
                self._offset = 1
            else:
                raise ParseError(
                    "In the LFRic API the 2nd argument of a 'meta_arg' "
                    "scalar entry should be a valid data type (one of {0}), "
                    "but found '{1}' in '{2}'.".
                    format(LFRicArgDescriptor.VALID_ARG_DATA_TYPES,
                           dtype, self._argument_type))

        # Check number of args (in general and also for scalar arguments).
        # We require at least three (two for old-style metadata).
        # TODO in issue #874: Remove offset and restore this check below
        #                     the first check for the correct 'arg_type'
        #                     descriptor name.
        self._nargs = len(arg_type.args)
        min_nargs = 2 + self._offset
        if self._nargs < min_nargs:
            raise ParseError(
                "In the LFRic API each 'meta_arg' entry must have at least "
                "{0} args, but found {1} in '{2}'.".
                format(min_nargs, self._nargs, arg_type))

        # The 3rd arg for scalars and 2nd arg for fields and operators is an
        # access descriptor (issue #817 will make the access descriptor a 3rd
        # argument for the fields and operators, too). Permitted accesses for
        # each argument type are dealt with in the related _validate methods.
        # Convert from GH_* names to the generic access type
        api_config = Config.get().api_conf(API)
        access_mapping = api_config.get_access_mapping()
        prop_ind = 1 + self._offset
        try:
            self._access_type = access_mapping[arg_type.args[prop_ind].name]
        except KeyError:
            valid_names = api_config.get_valid_accesses_api()
            raise ParseError(
                "In the LFRic API argument {0} of a 'meta_arg' entry "
                "must be a valid access descriptor (one of {1}), but found "
                "'{2}' in '{3}'.".
                format(prop_ind+1, valid_names, arg_type.args[prop_ind].name,
                       arg_type))

        # Check for the allowed iteration spaces from the parsed kernel
        # metadata
        from psyclone.dynamo0p3 import VALID_ITERATION_SPACES
        if operates_on not in VALID_ITERATION_SPACES:
            raise InternalError(
<<<<<<< HEAD
                "Expected operates_on in the kernel metadata to be one of "
                "{0} but got '{1}'.".format(
                    VALID_ITERATION_SPACES, operates_on))
=======
                "LFRicArgDescriptor.__init__(): expected one of {0} "
                "iteration spaces in the kernel metadata but got "
                "'{1}'.".format(VALID_ITERATION_SPACES, iterates_over))
>>>>>>> 0e855ef7

        # FIELD, OPERATOR and SCALAR argument type descriptors and checks
        if self._argument_type in LFRicArgDescriptor.VALID_FIELD_NAMES:
            # Validate field arguments
            self._init_field(arg_type, operates_on)

        elif self._argument_type in LFRicArgDescriptor.VALID_OPERATOR_NAMES:
            # Validate operator arguments
            self._init_operator(arg_type)

        elif self._argument_type in LFRicArgDescriptor.VALID_SCALAR_NAMES:
            # Validate scalar arguments
            self._init_scalar(arg_type)

        else:
            # We should never get to here if the checks are tight enough
            raise InternalError(
                "LFRicArgDescriptor.__init__(): failed argument validation "
                "for the 'meta_arg' entry '{0}', should not get to here.".
                format(arg_type))

        # Initialise the parent class
        super(LFRicArgDescriptor,
              self).__init__(self._access_type, self._function_space1,
                             stencil=self._stencil, mesh=self._mesh,
                             argument_type=self._argument_type)

    def _validate_vector_size(self, separator, arg_type):
        '''
        Validates descriptors for field vector arguments and populates
        vector properties accordingly.

        :param str separator: operator in a binary expression.
        :param arg_type: LFRic API field (vector) argument type.
        :type arg_type: :py:class:`psyclone.expression.FunctionVar`

        :raises ParseError: if the field vector notation does not use \
                            the '*' operator.
        :raises ParseError: if the field vector notation is not in the \
                            correct format '(field*n)' where 'n' is \
                            an integer.
        :raises ParseError: if the field vector notation is used for the \
                            vector size of less than 2.
        :raises ParseError: if the field vector notation is used for an \
                            argument that is not a field.

        '''
        # Check that the operator is correct
        if separator != "*":
            raise ParseError(
                "In the LFRic API the 1st argument of a 'meta_arg' "
                "entry may be a field vector but if so must use '*' as "
                "the separator in the format 'field*n', but found "
                "'{0}' in '{1}'.".format(separator, arg_type))

        # Now try to find the vector size for a field vector and return
        # an error if it is not an integer number...
        try:
            vectsize = int(arg_type.args[0].toks[2])
        except TypeError:
            raise ParseError(
                "In the LFRic API, the field vector notation must be in "
                "the format 'field*n' where 'n' is an integer, but the "
                "following '{0}' was found in '{1}'.".
                format(str(arg_type.args[0].toks[2]), arg_type))
        # ... or it is less than 2 (1 is the default for all fields)...
        if vectsize < 2:
            raise ParseError(
                "In the LFRic API the 1st argument of a 'meta_arg' entry "
                "may be a field vector with format 'field*n' where n is "
                "an integer > 1. However, found n = {0} in '{1}'.".
                format(vectsize, arg_type))
        # ... and set the vector size if all checks pass
        self._vector_size = vectsize

        # Check that no other arguments than fields use vector notation
        if self._argument_type not in \
           LFRicArgDescriptor.VALID_FIELD_NAMES and self._vector_size:
            raise ParseError(
                "In the LFRic API, vector notation is only supported "
                "for {0} argument types but found '{1}'.".
                format(LFRicArgDescriptor.VALID_FIELD_NAMES,
                       arg_type.args[0]))

    def _init_field(self, arg_type, operates_on):
        '''
        Validates metadata descriptors for field arguments and
        initialises field argument properties accordingly.

        :param arg_type: LFRic API field (vector) argument type.
        :type arg_type: :py:class:`psyclone.expression.FunctionVar`
        :param operates_on: value of operates_on from the parsed kernel \
                            metadata (used for validation).
        :type operates_on: str

        :raises InternalError: if argument type other than a field is \
                               passed in.
        :raises ParseError: if there are fewer than 3 metadata arguments.
        :raises ParseError: if there are more than 4 metadata arguments.
        :raises ParseError: if the 3rd argument is not a valid function space.
        :raises ParseError: if the optional 4th argument is not a stencil \
                            specification or a mesh identifier (for \
                            inter-grid kernels).
        :raises ParseError: if a field passed to a kernel that operates on \
                            DoFs does not have a valid access \
                            (one of [READ, WRITE, READWRITE]).
        :raises ParseError: if a field on a discontinuous function space \
                            passed to a kernel that operates on cell-columns \
                            does not have a valid access (one of \
                            [READ, WRITE, READWRITE]).
        :raises ParseError: if a field on a continuous function space \
                            passed to a kernel that operates on cell-columns \
                            does not have a valid access (one of [READ, INC]).
        :raises InternalError: if an invalid operates-on is passed in.
        :raises ParseError: if a field with a stencil access is not read-only.

        '''
        # Check whether something other than a field is passed in
        if self._argument_type not in LFRicArgDescriptor.VALID_FIELD_NAMES:
            raise InternalError(
                "LFRicArgDescriptor._init_field(): expected a field "
                "argument but got an argument of type '{0}'.".
                format(arg_type.args[0]))

        # There must be at least 3 arguments
        if self._nargs < 3:
            raise ParseError(
                "In the LFRic API each 'meta_arg' entry must have at "
                "least 3 arguments if its first argument is of {0} type, "
                "but found {1} in '{2}'.".
                format(LFRicArgDescriptor.VALID_FIELD_NAMES,
                       self._nargs, arg_type))
        # There must be at most 4 arguments
        if self._nargs > 4:
            raise ParseError(
                "In the LFRic API each 'meta_arg' entry must have at "
                "most 4 arguments if its first argument is of {0} type, "
                "but found {1} in '{2}'.".
                format(LFRicArgDescriptor.VALID_FIELD_NAMES,
                       self._nargs, arg_type))

        # Field data_type is "gh_real" for now, but will be determined by
        # metadata descriptor as the second argument in issue #817
        self._data_type = "gh_real"

        # The 3rd argument must be a valid function space name
        if arg_type.args[2].name not in \
           FunctionSpace.VALID_FUNCTION_SPACE_NAMES:
            raise ParseError(
                "In the LFRic API the 3rd argument of a 'meta_arg' "
                "entry must be a valid function space name (one of {0}) if "
                "its first argument is of {1} type, but found '{2}' in "
                "'{3}'.".format(FunctionSpace.VALID_FUNCTION_SPACE_NAMES,
                                LFRicArgDescriptor.VALID_FIELD_NAMES,
                                arg_type.args[2].name, arg_type))
        self._function_space1 = arg_type.args[2].name

        # The optional 4th argument is either a stencil specification
        # or a mesh identifier (for inter-grid kernels)
        if self._nargs == 4:
            try:
                if "stencil" in str(arg_type.args[3]):
                    self._stencil = get_stencil(
                        arg_type.args[3],
                        LFRicArgDescriptor.VALID_STENCIL_TYPES)
                elif "mesh" in str(arg_type.args[3]):
                    self._mesh = get_mesh(arg_type.args[3],
                                          LFRicArgDescriptor.VALID_MESH_TYPES)
                else:
                    raise ParseError("Unrecognised metadata entry")
            except ParseError as err:
                raise ParseError(
                    "In the LFRic API the 4th argument of a 'meta_arg' "
                    "field entry must be either a valid stencil specification"
                    "or a mesh identifier (for inter-grid kernels). However, "
                    "entry '{0}' raised the following error: {1}.".
                    format(arg_type, str(err)))

        # Test allowed accesses for fields
        field_disc_accesses = [AccessType.READ, AccessType.WRITE,
                               AccessType.READWRITE]
        field_cont_accesses = [AccessType.READ, AccessType.INC]
        # Convert generic access types to GH_* names for error messages
        api_config = Config.get().api_conf(API)
        rev_access_mapping = api_config.get_reverse_access_mapping()
        # Create a list of allowed accesses for use in error messages
        fld_disc_acc_msg = [rev_access_mapping[acc] for acc in
                            field_disc_accesses]
        fld_cont_acc_msg = [rev_access_mapping[acc] for acc in
                            field_cont_accesses]
        # Joint lists of valid function spaces for continuous fields
        fld_cont_spaces = (FunctionSpace.CONTINUOUS_FUNCTION_SPACES +
                           FunctionSpace.VALID_ANY_SPACE_NAMES)

        # Check accesses for kernels that operate on DoFs
        if operates_on == "dof":
            if self._access_type not in field_disc_accesses:
                raise ParseError(
                    "In the LFRic API, allowed field accesses for a "
                    "kernel that operates on DoFs are {0}, but found "
                    "'{1}' for '{2}' in '{3}'.".
                    format(fld_disc_acc_msg,
                           rev_access_mapping[self._access_type],
                           self._function_space1.lower(), arg_type))
        # Check accesses for kernels that operate on cell-columns
        elif operates_on == "cell_column":
            # Fields on discontinuous function spaces
            if (self._function_space1.lower() in
                    FunctionSpace.VALID_DISCONTINUOUS_NAMES and
                    self._access_type not in field_disc_accesses):
                raise ParseError(
                    "In the LFRic API, allowed accesses for fields on "
                    "discontinuous function spaces that are arguments to "
                    "kernels that operate on cell-columns are {0}, but found "
                    "'{1}' for '{2}' in '{3}'.".
                    format(fld_disc_acc_msg,
                           rev_access_mapping[self._access_type],
                           self._function_space1.lower(), arg_type))
            # Fields on continuous function spaces
            if (self._function_space1.lower() in fld_cont_spaces and
                    self._access_type not in field_cont_accesses):
                raise ParseError(
                    "In the LFRic API, allowed accesses for fields on "
                    "continuous function spaces that are arguments to "
                    "kernels that operate on cell-columns are {0}, but found "
                    "'{1}' for '{2}' in '{3}'.".
                    format(fld_cont_acc_msg,
                           rev_access_mapping[self._access_type],
                           self._function_space1.lower(), arg_type))
        # Raise an InternalError for an invalid value of operates-on
        else:
            from psyclone.dynamo0p3 import VALID_ITERATION_SPACES
            raise InternalError(
                "Invalid operates_on '{0}' in the kernel metadata (expected "
                "one of {1}).".format(operates_on, VALID_ITERATION_SPACES))

        # Test allowed accesses for fields that have stencil specification
        if self._stencil and self._access_type != AccessType.READ:
            raise ParseError(
                "In the LFRic API a field with a stencil access must be "
                "read-only ('{0}'), but found '{1}' in '{2}'.".
                format(rev_access_mapping[AccessType.READ],
                       rev_access_mapping[self._access_type], arg_type))

    def _init_operator(self, arg_type):
        '''
        Validates metadata descriptors for operator arguments and
        initialises operator argument properties accordingly.

        :param arg_type: LFRic API operator argument type.
        :type arg_type: :py:class:`psyclone.expression.FunctionVar`

        :raises InternalError: if argument type other than an operator is \
                               passed in.
        :raises ParseError: if there are not exactly 4 metadata arguments.
        :raises ParseError: if the function space to- is not one of the \
                            valid function spaces.
        :raises ParseError: if the function space from- is not one of the \
                            valid function spaces.
        :raises ParseError: if the operator argument has an invalid access.

        '''
        # Check whether something other than an operator is passed in
        if self._argument_type not in LFRicArgDescriptor.VALID_OPERATOR_NAMES:
            raise InternalError(
                "LFRicArgDescriptor._init_operator(): expected an "
                "operator argument but got an argument of type '{0}'.".
                format(self._argument_type))

        # We expect 4 arguments with the 3rd and 4th each being a
        # function space
        if self._nargs != 4:
            raise ParseError(
                "In the LFRic API each 'meta_arg' entry must have 4 "
                "arguments if its first argument is an operator (one "
                "of {0}), but found {1} in '{2}'.".
                format(LFRicArgDescriptor.VALID_OPERATOR_NAMES,
                       self._nargs, arg_type))

        # Operator data_type is "gh_real" for now, but will be determined by
        # metadata descriptor as the second argument in issue #817
        self._data_type = "gh_real"

        # Operator arguments need to have valid to- and from- function spaces
        if arg_type.args[2].name not in \
           FunctionSpace.VALID_FUNCTION_SPACE_NAMES:
            raise ParseError(
                "In the LFRic API the 3rd argument of a 'meta_arg' "
                "operator entry must be a valid function space name (one of "
                "{0}), but found '{1}' in '{2}'.".
                format(FunctionSpace.VALID_FUNCTION_SPACE_NAMES,
                       arg_type.args[2].name, arg_type))
        self._function_space1 = arg_type.args[2].name
        if arg_type.args[3].name not in \
           FunctionSpace.VALID_FUNCTION_SPACE_NAMES:
            raise ParseError(
                "In the LFRic API the 4th argument of a 'meta_arg' "
                "operator entry must be a valid function space name (one "
                "of {0}), but found '{1}' in '{2}'.".
                format(FunctionSpace.VALID_FUNCTION_SPACE_NAMES,
                       arg_type.args[3].name, arg_type))
        self._function_space2 = arg_type.args[3].name

        # Test allowed accesses for operators
        operator_accesses = [AccessType.READ, AccessType.WRITE,
                             AccessType.READWRITE]
        # Convert generic access types to GH_* names for error messages
        api_config = Config.get().api_conf(API)
        rev_access_mapping = api_config.get_reverse_access_mapping()
        op_acc_msg = [rev_access_mapping[acc] for acc in operator_accesses]
        if self._access_type not in operator_accesses:
            raise ParseError(
                "In the LFRic API, allowed accesses for operators are {0} "
                "because they behave as discontinuous quantities, but found "
                "'{1}' in '{2}'.".
                format(op_acc_msg, rev_access_mapping[self._access_type],
                       arg_type))

    def _init_scalar(self, arg_type):
        '''
        Validates metadata descriptors for scalar arguments and
        initialises scalar argument properties accordingly.

        :param arg_type: LFRic API scalar argument type.
        :type arg_type: :py:class:`psyclone.expression.FunctionVar`

        :raises InternalError: if argument type other than a scalar is \
                               passed in.
        :raises ParseError: if there are not exactly 3 metadata arguments.
        :raises InternalError: if a scalar argument has an invalid data type.
        :raises ParseError: if scalar arguments do not have a read-only or
                            a reduction access.
        :raises ParseError: if a scalar argument that is not a real \
                            scalar has a reduction access.

        '''
        # Check whether something other than a scalar is passed in
        if self._argument_type not in LFRicArgDescriptor.VALID_SCALAR_NAMES:
            raise InternalError(
                "LFRicArgDescriptor._init_scalar(): expected a scalar "
                "argument but got an argument of type '{0}'.".
                format(arg_type.args[0]))

        # There must be 3 argument descriptors to describe a scalar.
        # TODO in #874: Remove support for the old-style 2 descriptors.
        min_scalar_nargs = 2 + self._offset
        if self._nargs != min_scalar_nargs:
            raise ParseError(
                "In the LFRic API each 'meta_arg' entry must have {0} "
                "arguments if its first argument is 'gh_{{r,i}}scalar', but "
                "found {1} in '{2}'.".
                format(min_scalar_nargs, self._nargs, arg_type))

        # Check whether an invalid data type for a scalar argument is passed
        # in. Valid data types for scalars are valid data types in LFRic API.
        # TODO in #874: Remove the support for old-style scalar metadata that
        #               assigns the data type from the scalar name (the 1st
        #               argument).
        #               Note: The main check for the valid scalar data types
        #               will be ParseError in the class constructor and this
        #               scalar init method only needs to check for
        #               InternalError.
        if not self._data_type and self._offset == 0:
            self._data_type = arg_type.args[0].name
            # Translate the old-style argument type into the current one
            self._argument_type = "gh_scalar"
        if (self._data_type not in
                LFRicArgDescriptor.VALID_SCALAR_DATA_TYPES):
            raise InternalError(
                "LFRicArgDescriptor._init_scalar(): expected one of {0} "
                "as the data type but got '{1}'.".
                format(LFRicArgDescriptor.VALID_SCALAR_DATA_TYPES,
                       self._data_type))

        # Test allowed accesses for scalars (read_only or reduction)
        scalar_accesses = [AccessType.READ] + \
            AccessType.get_valid_reduction_modes()
        # Convert generic access types to GH_* names for error messages
        api_config = Config.get().api_conf(API)
        rev_access_mapping = api_config.get_reverse_access_mapping()
        if self._access_type not in scalar_accesses:
            api_specific_name = rev_access_mapping[self._access_type]
            valid_reductions = AccessType.get_valid_reduction_names()
            raise ParseError(
                "In the LFRic API scalar arguments must have read-only "
                "('gh_read') or a reduction {0} access but found '{1}' "
                "in '{2}'.".format(valid_reductions, api_specific_name,
                                   arg_type))
        # Reduction access is currently only valid for real scalar arguments
        if self._data_type != "gh_real" and self._access_type in \
           AccessType.get_valid_reduction_modes():
            raise ParseError(
                "In the LFRic API a reduction access '{0}' is only valid "
                "with a real scalar argument, but a scalar argument with "
                "'{1}' data type was found in '{2}'.".
                format(self._access_type.api_specific_name(),
                       self._data_type, arg_type))

        # Scalars don't have vector size
        self._vector_size = 0

    @property
    def data_type(self):
        '''
        :returns: intrinsic Fortran (primitive) type of the argument data.
        :rtype: str

        '''
        return self._data_type

    @property
    def function_space_to(self):
        '''
        Returns the "to" function space for an operator. This is
        the first function space specified in the metadata.

        :returns: "to" function space for an operator.
        :rtype: str

        :raises InternalError: if this is not an operator.

        '''
        if self._argument_type in LFRicArgDescriptor.VALID_OPERATOR_NAMES:
            return self._function_space1
        raise InternalError(
            "In the LFRic API 'function_space_to' only makes sense "
            "for one of {0}, but this is a '{1}'.".
            format(LFRicArgDescriptor.VALID_OPERATOR_NAMES,
                   self._argument_type))

    @property
    def function_space_from(self):
        '''
        Returns the "from" function space for an operator. This is
        the second function space specified in the metadata.

        :returns: "from" function space for an operator.
        :rtype: str

        :raises InternalError: if this is not an operator.

        '''
        if self._argument_type in LFRicArgDescriptor.VALID_OPERATOR_NAMES:
            return self._function_space2
        raise InternalError(
            "In the LFRic API 'function_space_from' only makes sense "
            "for one of {0}, but this is a '{1}'.".
            format(LFRicArgDescriptor.VALID_OPERATOR_NAMES,
                   self._argument_type))

    @property
    def function_space(self):
        '''
        Returns the function space name related to this kernel argument
        depending on the argument type: a single function space for a field,
        function_space_from for an operator and nothing for a scalar.

        :returns: function space relating to this kernel argument or \
                  None (for a scalar).
        :rtype: str or NoneType

        :raises InternalError: if an invalid argument type is passed in.

        '''
        if self._argument_type in LFRicArgDescriptor.VALID_FIELD_NAMES:
            return self._function_space1
        if self._argument_type in LFRicArgDescriptor.VALID_OPERATOR_NAMES:
            return self._function_space2
        if self._argument_type in LFRicArgDescriptor.VALID_SCALAR_NAMES:
            return None
        raise InternalError("LFRicArgDescriptor.function_space(), should "
                            "not get to here.")

    @property
    def function_spaces(self):
        '''
        Returns the function space names related to this kernel argument
        as a list depending on the argument type: one function space for
        a field, both function spaces ("to"- and then "from"-) for an
        operator and an empty list for a scalar.

        :returns: function space names related to this kernel argument.
        :rtype: list of str

        :raises InternalError: if an invalid argument type is passed in.

        '''
        if self._argument_type in LFRicArgDescriptor.VALID_FIELD_NAMES:
            return [self.function_space]
        if self._argument_type in LFRicArgDescriptor.VALID_OPERATOR_NAMES:
            # Return to before from to maintain expected ordering
            return [self.function_space_to, self.function_space_from]
        if self._argument_type in LFRicArgDescriptor.VALID_SCALAR_NAMES:
            return []
        raise InternalError("LFRicArgDescriptor.function_spaces(), should "
                            "not get to here.")

    @property
    def vector_size(self):
        '''
        Returns the vector size of the argument. This will be 1 if *n
        has not been specified for all argument types except scalars
        (their vector size is set to 0).

        :returns: vector size of the argument.
        :rtype: int

        '''
        return self._vector_size

    def __str__(self):
        '''
        Creates a string representation of the argument descriptor. This
        is type and access for scalars with the addition of function
        space(s) for fields and operators.

        :returns: string representation of the argument descriptor.
        :rtype: str

        :raises InternalError: if an invalid argument type is passed in.

        '''
        res = "LFRicArgDescriptor object" + os.linesep
        res += "  argument_type[0]='{0}'".format(self._argument_type)
        if self._vector_size > 1:
            res += "*"+str(self._vector_size)
        res += os.linesep
        res += "  data_type[1]='{0}'".format(self._data_type)\
               + os.linesep
        res += "  access_descriptor[2]='{0}'"\
               .format(self._access_type.api_specific_name())\
               + os.linesep
        if self._argument_type in LFRicArgDescriptor.VALID_FIELD_NAMES:
            res += "  function_space[3]='{0}'".format(self._function_space1) \
                   + os.linesep
        elif self._argument_type in LFRicArgDescriptor.VALID_OPERATOR_NAMES:
            res += "  function_space_to[3]='{0}'".\
                   format(self._function_space1) + os.linesep
            res += "  function_space_from[4]='{0}'".\
                   format(self._function_space2) + os.linesep
        elif self._argument_type in LFRicArgDescriptor.VALID_SCALAR_NAMES:
            pass  # We have nothing to add if we're a scalar
        else:  # We should never get to here
            raise InternalError("LFRicArgDescriptor.__str__(), should not "
                                "get to here.")
        return res


# Documentation utils: The list of module members that we wish AutoAPI to
# generate documentation for (see https://psyclone-ref.readthedocs.io).
__all__ = [
    'LFRicArgDescriptor']<|MERGE_RESOLUTION|>--- conflicted
+++ resolved
@@ -70,19 +70,12 @@
     :raises ParseError: if a 'meta_arg' entry is not of 'arg_type' type.
     :raises ParseError: if an argument type is not one of LFRic API \
                         valid argument types.
-<<<<<<< HEAD
-    :raises ParseError: if the second 'meta_arg' entry is not a valid \
-                        access descriptor.
-    :raises InternalError: if the operates_on from the parsed kernel \
-                           metadata is not 'cell_column' or 'dof'.
-=======
     :raises ParseError: if a 'meta_arg' entry has fewer than 3 args.
     :raises ParseError: if the third 'meta_arg' entry is not a valid \
                         access descriptor (second for fields and operators, \
                         will be updated in issue #817).
-    :raises InternalError: if the iteration space from the parsed kernel \
-                           metadata is not over 'cells' or 'dofs'.
->>>>>>> 0e855ef7
+    :raises InternalError: if the operates_on from the parsed kernel \
+                           metadata is not 'cell_column' or 'dof'.
     :raises InternalError: if all the metadata checks fail to catch an \
                            invalid argument type.
 
@@ -241,15 +234,9 @@
         from psyclone.dynamo0p3 import VALID_ITERATION_SPACES
         if operates_on not in VALID_ITERATION_SPACES:
             raise InternalError(
-<<<<<<< HEAD
                 "Expected operates_on in the kernel metadata to be one of "
                 "{0} but got '{1}'.".format(
                     VALID_ITERATION_SPACES, operates_on))
-=======
-                "LFRicArgDescriptor.__init__(): expected one of {0} "
-                "iteration spaces in the kernel metadata but got "
-                "'{1}'.".format(VALID_ITERATION_SPACES, iterates_over))
->>>>>>> 0e855ef7
 
         # FIELD, OPERATOR and SCALAR argument type descriptors and checks
         if self._argument_type in LFRicArgDescriptor.VALID_FIELD_NAMES:
