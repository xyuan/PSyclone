--- conflicted
+++ resolved
@@ -56,12 +56,8 @@
     CodedKern, Arguments, Argument, KernelArgument, args_filter, \
     KernelSchedule, AccessType, ACCEnterDataDirective
 from psyclone.errors import GenerationError, InternalError
-<<<<<<< HEAD
 from psyclone.psyir.symbols import SymbolTable, DataType, ScalarType, \
-    ArrayType, INTEGER_SINGLE_TYPE
-=======
-from psyclone.psyir.symbols import SymbolTable, DataType, DataSymbol, Symbol
->>>>>>> 9dc0acf4
+    ArrayType, INTEGER_TYPE, DataSymbol, Symbol
 from psyclone.psyir.frontend.fparser2 import Fparser2Reader
 import psyclone.expression as expr
 
@@ -442,11 +438,11 @@
                 format(self._loop_type, VALID_LOOP_TYPES))
 
         # Pre-initialise the Loop children  # TODO: See issue #440
-        self.addchild(Literal("NOT_INITIALISED", INTEGER_SINGLE_TYPE,
+        self.addchild(Literal("NOT_INITIALISED", INTEGER_TYPE,
                               parent=self))  # start
-        self.addchild(Literal("NOT_INITIALISED", INTEGER_SINGLE_TYPE,
+        self.addchild(Literal("NOT_INITIALISED", INTEGER_TYPE,
                               parent=self))  # stop
-        self.addchild(Literal("1", INTEGER_SINGLE_TYPE, parent=self))  # step
+        self.addchild(Literal("1", INTEGER_TYPE, parent=self))  # step
         self.addchild(Schedule(parent=self))  # loop body
 
         if not GOLoop._bounds_lookup:
@@ -662,7 +658,7 @@
                 index_offset = go_kernels[0].index_offset
 
             if not index_offset:
-                return Literal("not_yet_set", INTEGER_SINGLE_TYPE, self)
+                return Literal("not_yet_set", INTEGER_TYPE, self)
 
             if self._loop_type == "inner":
                 stop = schedule.iloop_stop
@@ -681,7 +677,7 @@
             # but it helps to fix all of the test cases.
             if stop == "2-1":
                 stop = "1"
-            return Literal(stop, INTEGER_SINGLE_TYPE, self)
+            return Literal(stop, INTEGER_TYPE, self)
 
         if self.field_space == "go_every":
             # Bounds are independent of the grid-offset convention in use
@@ -699,11 +695,11 @@
             # must go.
             data = api_config.grid_properties["go_grid_data"].fortran \
                 .format(self.field_name)
-            stop.addchild(Literal(data, INTEGER_SINGLE_TYPE, parent=stop))
+            stop.addchild(Literal(data, INTEGER_TYPE, parent=stop))
             if self._loop_type == "inner":
-                stop.addchild(Literal("1", INTEGER_SINGLE_TYPE, parent=stop))
+                stop.addchild(Literal("1", INTEGER_TYPE, parent=stop))
             elif self._loop_type == "outer":
-                stop.addchild(Literal("2", INTEGER_SINGLE_TYPE, parent=stop))
+                stop.addchild(Literal("2", INTEGER_TYPE, parent=stop))
             return stop
 
         # Loop bounds are pulled from the field object which
@@ -729,7 +725,7 @@
         stop = stop_format.format(self.field_name)
         # TODO 363 - this needs updating once the PSyIR has support for
         # Fortran derived types.
-        return Literal(stop, INTEGER_SINGLE_TYPE, self)
+        return Literal(stop, INTEGER_TYPE, self)
 
     # -------------------------------------------------------------------------
     # pylint: disable=too-many-branches
@@ -760,7 +756,7 @@
                 index_offset = go_kernels[0].index_offset
 
             if not index_offset:
-                return Literal("not_yet_set", INTEGER_SINGLE_TYPE, self)
+                return Literal("not_yet_set", INTEGER_TYPE, self)
 
             if self._loop_type == "inner":
                 stop = schedule.iloop_stop
@@ -778,11 +774,11 @@
             # but it helps with fixing all of the test cases.
             if start == "2-1":
                 start = "1"
-            return Literal(start, INTEGER_SINGLE_TYPE, self)
+            return Literal(start, INTEGER_TYPE, self)
 
         if self.field_space == "go_every":
             # Bounds are independent of the grid-offset convention in use
-            return Literal("1", INTEGER_SINGLE_TYPE, self)
+            return Literal("1", INTEGER_TYPE, self)
 
         # Loop bounds are pulled from the field object which is more
         # straightforward for us but provides the Fortran compiler
@@ -804,7 +800,7 @@
                              .format(key, self._loop_type)].fortran
         start = start_format.format(self.field_name)
         # TODO 363 - update once the PSyIR supports derived types
-        return Literal(start, INTEGER_SINGLE_TYPE, self)
+        return Literal(start, INTEGER_TYPE, self)
 
     def node_str(self, colour=True):
         ''' Creates a text description of this node with (optional) control
@@ -1050,7 +1046,7 @@
         symtab = self.root.symbol_table
         garg = self._arguments.find_grid_access()
         glob_size = symtab.new_symbol_name("globalsize")
-        symtab.add(DataSymbol(glob_size, DataType.INTEGER, shape=[2]))
+        symtab.add(DataSymbol(glob_size, ArrayType(INTEGER_TYPE, [2])))
         parent.add(DeclGen(parent, datatype="integer", target=True,
                            kind="c_size_t", entity_decls=[glob_size + "(2)"]))
         api_config = Config.get().api_conf("gocean1.0")
@@ -1063,7 +1059,7 @@
 
         # Create array for the local work size argument of the kernel
         local_size = symtab.new_symbol_name("localsize")
-        symtab.add(DataSymbol(local_size, DataType.INTEGER, shape=[2]))
+        symtab.add(DataSymbol(local_size, ArrayType(INTEGER_TYPE, [2])))
         parent.add(DeclGen(parent, datatype="integer", target=True,
                            kind="c_size_t", entity_decls=[local_size + "(2)"]))
 
@@ -1189,7 +1185,7 @@
 
         # Declare local variables
         err_name = argsetter_st.new_symbol_name("ierr")
-        argsetter_st.add(DataSymbol(err_name, DataType.INTEGER))
+        argsetter_st.add(DataSymbol(err_name, INTEGER_TYPE))
         sub.add(DeclGen(sub, datatype="integer", entity_decls=[err_name]))
 
         # Set kernel arguments
