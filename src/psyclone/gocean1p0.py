--- conflicted
+++ resolved
@@ -48,14 +48,9 @@
 
 from __future__ import print_function
 from psyclone.parse import Descriptor, KernelType, ParseError
-<<<<<<< HEAD
-from psyclone.psyGen import PSy, Invokes, Invoke, Schedule, args_filter, \
-    Loop, Kern, Arguments, Argument, KernelArgument, GenerationError
-=======
 from psyclone.psyGen import PSy, Invokes, Invoke, Schedule, \
     Loop, Kern, Arguments, Argument, KernelArgument, ACCDataDirective, \
     GenerationError, args_filter
->>>>>>> 2c07674f
 import psyclone.expression as expr
 
 # The different grid-point types that a field can live on
