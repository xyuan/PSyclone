# pylint: disable=too-many-lines
# -----------------------------------------------------------------------------
# BSD 3-Clause License
#
# Copyright (c) 2017-2019, Science and Technology Facilities Council.
# All rights reserved.
#
# Redistribution and use in source and binary forms, with or without
# modification, are permitted provided that the following conditions are met:
#
# * Redistributions of source code must retain the above copyright notice, this
#   list of conditions and the following disclaimer.
#
# * Redistributions in binary form must reproduce the above copyright notice,
#   this list of conditions and the following disclaimer in the documentation
#   and/or other materials provided with the distribution.
#
# * Neither the name of the copyright holder nor the names of its
#   contributors may be used to endorse or promote products derived from
#   this software without specific prior written permission.
#
# THIS SOFTWARE IS PROVIDED BY THE COPYRIGHT HOLDERS AND CONTRIBUTORS
# "AS IS" AND ANY EXPRESS OR IMPLIED WARRANTIES, INCLUDING, BUT NOT
# LIMITED TO, THE IMPLIED WARRANTIES OF MERCHANTABILITY AND FITNESS
# FOR A PARTICULAR PURPOSE ARE DISCLAIMED. IN NO EVENT SHALL THE
# COPYRIGHT HOLDER OR CONTRIBUTORS BE LIABLE FOR ANY DIRECT, INDIRECT,
# INCIDENTAL, SPECIAL, EXEMPLARY, OR CONSEQUENTIAL DAMAGES (INCLUDING,
# BUT NOT LIMITED TO, PROCUREMENT OF SUBSTITUTE GOODS OR SERVICES;
# LOSS OF USE, DATA, OR PROFITS; OR BUSINESS INTERRUPTION) HOWEVER
# CAUSED AND ON ANY THEORY OF LIABILITY, WHETHER IN CONTRACT, STRICT
# LIABILITY, OR TORT (INCLUDING NEGLIGENCE OR OTHERWISE) ARISING IN
# ANY WAY OUT OF THE USE OF THIS SOFTWARE, EVEN IF ADVISED OF THE
# POSSIBILITY OF SUCH DAMAGE.
# -----------------------------------------------------------------------------
# Authors: R. W. Ford and A. R. Porter, STFC Daresbury Lab
# Modified work Copyright (c) 2018 by J. Henrichs, Bureau of Meteorology


'''This module implements the PSyclone GOcean 1.0 API by specialising
    the required base classes for both code generation (PSy, Invokes,
    Invoke, Schedule, Loop, Kern, Arguments and KernelArgument)
    and parsing (Descriptor and KernelType). It adds a
    GOKernelGridArgument class to capture information on kernel arguments
    that supply properties of the grid (and are generated in the PSy
    layer).

'''

from __future__ import print_function
from psyclone.parse import Descriptor, KernelType, ParseError
from psyclone.psyGen import PSy, Invokes, Invoke, Schedule, \
<<<<<<< HEAD
    Loop, Kern, Arguments, Argument, KernelArgument, ACCEnterDataDirective, \
    GenerationError, InternalError, args_filter, NameSpaceFactory
=======
    Loop, Kern, Arguments, Argument, KernelArgument, ACCDataDirective, \
    GenerationError, InternalError, args_filter, NameSpaceFactory, \
    KernelSchedule, SymbolTable, Node, Fparser2ASTProcessor
>>>>>>> 8d773086
import psyclone.expression as expr

# The different grid-point types that a field can live on
VALID_FIELD_GRID_TYPES = ["go_cu", "go_cv", "go_ct", "go_cf", "go_every"]

# The two scalar types we support
VALID_SCALAR_TYPES = ["go_i_scalar", "go_r_scalar"]

# Index-offset schemes (for the Arakawa C-grid)
VALID_OFFSET_NAMES = ["go_offset_se", "go_offset_sw",
                      "go_offset_ne", "go_offset_nw", "go_offset_any"]

# The offset schemes for which we can currently generate constant
# loop bounds in the PSy layer
SUPPORTED_OFFSETS = ["go_offset_ne", "go_offset_sw", "go_offset_any"]

# The sets of grid points that a kernel may operate on
VALID_ITERATES_OVER = ["go_all_pts", "go_internal_pts", "go_external_pts"]

# Valid values for the type of access a kernel argument may have
VALID_ARG_ACCESSES = ["go_read", "go_write", "go_readwrite"]

# The list of valid stencil properties. We currently only support
# pointwise. This property could probably be removed from the
# GOcean API altogether.
VALID_STENCIL_NAMES = ["go_pointwise"]

# A dictionary giving the mapping from meta-data names for
# properties of the grid to their names in the Fortran grid_type.
GRID_PROPERTY_DICT = {"go_grid_area_t": "area_t",
                      "go_grid_area_u": "area_u",
                      "go_grid_area_v": "area_v",
                      "go_grid_mask_t": "tmask",
                      "go_grid_dx_t": "dx_t",
                      "go_grid_dx_u": "dx_u",
                      "go_grid_dx_v": "dx_v",
                      "go_grid_dy_t": "dy_t",
                      "go_grid_dy_u": "dy_u",
                      "go_grid_dy_v": "dy_v",
                      "go_grid_lat_u": "gphiu",
                      "go_grid_lat_v": "gphiv",
                      "go_grid_dx_const": "dx",
                      "go_grid_dy_const": "dy",
                      "go_grid_x_min_index": "subdomain%internal%xstart",
                      "go_grid_x_max_index": "subdomain%internal%xstop",
                      "go_grid_y_min_index": "subdomain%internal%ystart",
                      "go_grid_y_max_index": "subdomain%internal%ystop"}

# The valid types of loop. In this API we expect only doubly-nested
# loops.
VALID_LOOP_TYPES = ["inner", "outer"]


class GOPSy(PSy):
    '''
    The GOcean 1.0 specific PSy class. This creates a GOcean specific
    invokes object (which controls all the required invocation calls).
    Also overrides the PSy gen method so that we generate GOcean-
    specific PSy module code.

    :param invoke_info: An object containing the required invocation \
                        information for code optimisation and generation.
    :type invoke_info: :py:class:`psyclone.parse.FileInfo`
    '''
    def __init__(self, invoke_info):
        PSy.__init__(self, invoke_info)
        self._invokes = GOInvokes(invoke_info.calls)

    @property
    def gen(self):
        '''
        Generate PSy code for the GOcean api v.1.0.

        :rtype: ast

        '''
        from psyclone.f2pygen import ModuleGen, UseGen

        # create an empty PSy layer module
        psy_module = ModuleGen(self.name)
        # include the kind_params module
        psy_module.add(UseGen(psy_module, name="kind_params_mod"))
        # include the field_mod module
        psy_module.add(UseGen(psy_module, name="field_mod"))
        self.invokes.gen_code(psy_module)
        # inline kernels where requested
        self.inline(psy_module)
        return psy_module.root


class GOInvokes(Invokes):
    '''
    The GOcean specific invokes class. This passes the GOcean specific
    invoke class to the base class so it creates the one we require.
    :param alg_calls: The Invoke calls discovered in the Algorithm layer.
    :type alg_calls: OrderedDict of :py:class:`psyclone.parse.InvokeCall` \
                     objects.
    '''
    def __init__(self, alg_calls):
        if False:  # pylint: disable=using-constant-test
            self._0_to_n = GOInvoke(None, None)  # for pyreverse
        Invokes.__init__(self, alg_calls, GOInvoke)

        index_offsets = []
        # Loop over all of the kernels in all of the invoke() calls
        # and check that they work on compatible grid-index offsets.
        # Strictly speaking this check should be done in the parsing
        # code since it is a check on the correctness of the meta-data.
        # However, that would require a fundamental change to the parsing
        # code since it requires information  on all of the invokes and
        # kernels in an application. Therefore it is much simpler to
        # do it here where we have easy access to that information.
        for invoke in self.invoke_list:
            for kern_call in invoke.schedule.kern_calls():
                # We only care if the index offset is not offset_any (since
                # that is compatible with any other offset)
                if kern_call.index_offset != "go_offset_any":
                    # Loop over the offsets we've seen so far
                    for offset in index_offsets:
                        if offset != kern_call.index_offset:
                            raise GenerationError(
                                "Meta-data error in kernel {0}: "
                                "INDEX_OFFSET of '{1}' does not match that "
                                "({2}) of other kernels. This is not "
                                "supported.".format(kern_call.name,
                                                    kern_call.index_offset,
                                                    offset))
                    # Append the index-offset of this kernel to the list of
                    # those seen so far
                    index_offsets.append(kern_call.index_offset)


class GOInvoke(Invoke):
    '''
    The GOcean specific invoke class. This passes the GOcean specific
    schedule class to the base class so it creates the one we require.
    A set of GOcean infrastructure reserved names are also passed to
    ensure that there are no name clashes. Also overrides the gen_code
    method so that we generate GOcean specific invocation code and
    provides three methods which separate arguments that are arrays from
    arguments that are {integer, real} scalars.

    :param alg_invocation: Node in the AST describing the invoke call.
    :type alg_invocation: :py:class:`psyclone.parse.InvokeCall`
    :param int idx: The position of the invoke in the list of invokes \
                    contained in the Algorithm.

    '''
    def __init__(self, alg_invocation, idx):
        if False:  # pylint: disable=using-constant-test
            self._schedule = GOSchedule(None)  # for pyreverse
        Invoke.__init__(self, alg_invocation, idx, GOSchedule)

    @property
    def unique_args_arrays(self):
        ''' find unique arguments that are arrays (defined as those that are
            field objects as opposed to scalars or properties of the grid). '''
        result = []
        for call in self._schedule.calls():
            for arg in call.arguments.args:
                if arg.type == 'field' and arg.name not in result:
                    result.append(arg.name)
        return result

    @property
    def unique_args_rscalars(self):
        '''
        :returns: the unique arguments that are scalars of type real \
                  (defined as those that are go_r_scalar 'space').
        :rtype: list of str.

        '''
        result = []
        for call in self._schedule.calls():
            for arg in args_filter(call.arguments.args, arg_types=["scalar"],
                                   is_literal=False):
                if arg.space.lower() == "go_r_scalar" and \
                   arg.name not in result:
                    result.append(arg.name)
        return result

    @property
    def unique_args_iscalars(self):
        '''
        :returns: the unique arguments that are scalars of type integer \
                  (defined as those that are i_scalar 'space').
        :rtype: list of str.

        '''
        result = []
        for call in self._schedule.calls():
            for arg in args_filter(call.arguments.args, arg_types=["scalar"],
                                   is_literal=False):
                if arg.space.lower() == "go_i_scalar" and \
                   arg.name not in result:
                    result.append(arg.name)
        return result

    def gen_code(self, parent):
        '''
        Generates GOcean specific invocation code (the subroutine called
        by the associated invoke call in the algorithm layer). This
        consists of the PSy invocation subroutine and the declaration of
        its arguments.

        :param parent: the node in the generated AST to which to add content.
        :type parent: :py:class:`psyclone.f2pygen.ModuleGen`
        '''
        from psyclone.f2pygen import SubroutineGen, DeclGen, TypeDeclGen, \
            CommentGen, AssignGen
        # create the subroutine
        invoke_sub = SubroutineGen(parent, name=self.name,
                                   args=self.psy_unique_var_names)
        parent.add(invoke_sub)

        # add declarations for the variables holding the upper bounds
        # of loops in i and j
        if self.schedule.const_loop_bounds:
            invoke_sub.add(DeclGen(invoke_sub, datatype="INTEGER",
                                   entity_decls=[self.schedule.iloop_stop,
                                                 self.schedule.jloop_stop]))

        # Generate the code body of this subroutine
        self.schedule.gen_code(invoke_sub)

        # If we're generating an OpenCL routine then the arguments must
        # have the target attribute as we pass pointers to them in to
        # the OpenCL run-time.
        target = bool(self.schedule.opencl)

        # add the subroutine argument declarations for fields
        if self.unique_args_arrays:
            my_decl_arrays = TypeDeclGen(invoke_sub, datatype="r2d_field",
                                         intent="inout", target=target,
                                         entity_decls=self.unique_args_arrays)
            invoke_sub.add(my_decl_arrays)

        # add the subroutine argument declarations for real scalars
        if self.unique_args_rscalars:
            my_decl_rscalars = DeclGen(invoke_sub, datatype="REAL",
                                       intent="inout", kind="go_wp",
                                       entity_decls=self.unique_args_rscalars)
            invoke_sub.add(my_decl_rscalars)
        # add the subroutine argument declarations for integer scalars
        if self.unique_args_iscalars:
            my_decl_iscalars = DeclGen(invoke_sub, datatype="INTEGER",
                                       intent="inout",
                                       entity_decls=self.unique_args_iscalars)
            invoke_sub.add(my_decl_iscalars)

        if self._schedule.const_loop_bounds and self.unique_args_arrays:

            # Look-up the loop bounds using the first field object in the
            # list
            sim_domain = self.unique_args_arrays[0] +\
                "%grid%subdomain%internal%"
            position = invoke_sub.last_declaration()

            invoke_sub.add(CommentGen(invoke_sub, ""),
                           position=["after", position])
            invoke_sub.add(AssignGen(invoke_sub, lhs=self.schedule.jloop_stop,
                                     rhs=sim_domain+"ystop"),
                           position=["after", position])
            invoke_sub.add(AssignGen(invoke_sub, lhs=self.schedule.iloop_stop,
                                     rhs=sim_domain+"xstop"),
                           position=["after", position])
            invoke_sub.add(CommentGen(invoke_sub, " Look-up loop bounds"),
                           position=["after", position])
            invoke_sub.add(CommentGen(invoke_sub, ""),
                           position=["after", position])


class GOSchedule(Schedule):
    ''' The GOcean specific schedule class. We call the base class
    constructor and pass it factories to create GO-specific calls to both
    user-supplied kernels and built-ins. '''

    def __init__(self, alg_calls):
        Schedule.__init__(self, GOKernCallFactory, GOBuiltInCallFactory,
                          alg_calls)

        # Configuration of this Schedule - we default to having
        # constant loop bounds. If we end up having a long list
        # of configuration member variables here we may want
        # to create a a new ScheduleConfig object to manage them.
        self._const_loop_bounds = True

    def view(self, indent=0):
        '''Print a representation of this GOSchedule.
        :param int indent: optional argument indicating the level of
        indentation to add before outputting the class information.'''
        print(self.indent(indent) + self.coloured_text + "[invoke='" +
              self.invoke.name + "',Constant loop bounds=" +
              str(self._const_loop_bounds) + "]")
        for entity in self._children:
            entity.view(indent=indent + 1)

    def __str__(self):
        ''' Returns the string representation of this GOSchedule '''
        result = "GOSchedule(Constant loop bounds=" + \
                 str(self._const_loop_bounds) + "):\n"
        for entity in self._children:
            result += str(entity)+"\n"
        result += "End Schedule"
        return result

    @property
    def coloured_text(self):
        ''' Return the name of this object with control-codes for
        display in terminals that support colour '''
        from psyclone.psyGen import colored, SCHEDULE_COLOUR_MAP
        return colored("GOSchedule", SCHEDULE_COLOUR_MAP["Schedule"])

    @property
    def iloop_stop(self):
        '''Returns the variable name to use for the upper bound of inner
        loops if we're generating loops with constant bounds. Raises
        an error if constant bounds are not being used.

        '''
        if self._const_loop_bounds:
            return "istop"
        else:
            raise GenerationError(
                "Refusing to supply name of inner loop upper bound "
                "because constant loop bounds are not being used.")

    @property
    def jloop_stop(self):
        '''Returns the variable name to use for the upper bound of outer
        loops if we're generating loops with constant bounds. Raises
        an error if constant bounds are not being used.

        '''
        if self._const_loop_bounds:
            return "jstop"
        else:
            raise GenerationError(
                "Refusing to supply name of outer loop upper bound "
                "because constant loop bounds are not being used.")

    @property
    def const_loop_bounds(self):
        ''' Returns True if constant loop bounds are enabled for this
        schedule. Returns False otherwise. '''
        return self._const_loop_bounds

    @const_loop_bounds.setter
    def const_loop_bounds(self, obj):
        ''' Set whether the Schedule will use constant loop bounds or
        will look them up from the field object for every loop '''
        self._const_loop_bounds = obj


# pylint: disable=too-many-instance-attributes
class GOLoop(Loop):
    ''' The GOcean specific Loop class. This passes the GOcean specific
        single loop information to the base class so it creates the one we
        require. Adds a GOcean specific setBounds method which tells the loop
        what to iterate over. Need to harmonise with the topology_name method
        in the Dynamo api. '''

    _bounds_lookup = {}

    def __init__(self, parent=None,
                 topology_name="", loop_type=""):
        '''Constructs a GOLoop instance.
        :param parent: Optional parent node (default None).
        :type parent: :py:class:`psyclone.psyGen.node`
        :param str topology_name: Optional opology of the loop (unused atm).
        :param str loop_type: Loop type - must be 'inner' or 'outer'.'''

        Loop.__init__(self, parent=parent,
                      valid_loop_types=VALID_LOOP_TYPES)
        self.loop_type = loop_type

        # We set the loop variable name in the constructor so that it is
        # available when we're determining which vars should be OpenMP
        # PRIVATE (which is done *before* code generation is performed)
        if self.loop_type == "inner":
            self._variable_name = "i"
        elif self.loop_type == "outer":
            self._variable_name = "j"
        else:
            raise GenerationError(
                "Invalid loop type of '{0}'. Expected one of {1}".
                format(self._loop_type, VALID_LOOP_TYPES))
        if not GOLoop._bounds_lookup:
            GOLoop.setup_bounds()

    # -------------------------------------------------------------------------
    @staticmethod
    def setup_bounds():
        '''Populates the GOLoop._bounds_lookup dictionary. This is
        used by PSyclone to look up the loop boundaries for each loop
        it creates.'''

        for grid_offset in SUPPORTED_OFFSETS:
            GOLoop._bounds_lookup[grid_offset] = {}
            for gridpt_type in VALID_FIELD_GRID_TYPES:
                GOLoop._bounds_lookup[grid_offset][gridpt_type] = {}
                for itspace in VALID_ITERATES_OVER:
                    GOLoop._bounds_lookup[grid_offset][gridpt_type][
                        itspace] = {}

        # Loop bounds for a mesh with NE offset
        GOLoop._bounds_lookup['go_offset_ne']['go_ct']['go_all_pts'] = \
            {'inner': {'start': "{start}-1", 'stop': "{stop}+1"},
             'outer': {'start': "{start}-1", 'stop': "{stop}+1"}}
        GOLoop._bounds_lookup['go_offset_ne']['go_ct']['go_internal_pts'] = \
            {'inner': {'start': "{start}", 'stop': "{stop}"},
             'outer': {'start': "{start}", 'stop': "{stop}"}}
        GOLoop._bounds_lookup['go_offset_ne']['go_cu']['go_all_pts'] = \
            {'inner': {'start': "{start}-1", 'stop': "{stop}"},
             'outer': {'start': "{start}-1", 'stop': "{stop}+1"}}
        GOLoop._bounds_lookup['go_offset_ne']['go_cu']['go_internal_pts'] = \
            {'inner': {'start': "{start}", 'stop': "{stop}-1"},
             'outer': {'start': "{start}", 'stop': "{stop}"}}
        GOLoop._bounds_lookup['go_offset_ne']['go_cv']['go_all_pts'] = \
            {'inner': {'start': "{start}-1", 'stop': "{stop}+1"},
             'outer': {'start': "{start}-1", 'stop': "{stop}"}}
        GOLoop._bounds_lookup['go_offset_ne']['go_cv']['go_internal_pts'] = \
            {'inner': {'start': "{start}", 'stop': "{stop}"},
             'outer': {'start': "{start}", 'stop': "{stop}-1"}}
        GOLoop._bounds_lookup['go_offset_ne']['go_cf']['go_all_pts'] = \
            {'inner': {'start': "{start}-1", 'stop': "{stop}"},
             'outer': {'start': "{start}-1", 'stop': "{stop}"}}
        GOLoop._bounds_lookup['go_offset_ne']['go_cf']['go_internal_pts'] = \
            {'inner': {'start': "{start}-1", 'stop': "{stop}-1"},
             'outer': {'start': "{start}-1", 'stop': "{stop}-1"}}
        # Loop bounds for a mesh with SE offset
        GOLoop._bounds_lookup['go_offset_sw']['go_ct']['go_all_pts'] = \
            {'inner': {'start': "{start}-1", 'stop': "{stop}+1"},
             'outer': {'start': "{start}-1", 'stop': "{stop}+1"}}
        GOLoop._bounds_lookup['go_offset_sw']['go_ct']['go_internal_pts'] = \
            {'inner': {'start': "{start}", 'stop': "{stop}"},
             'outer': {'start': "{start}", 'stop': "{stop}"}}
        GOLoop._bounds_lookup['go_offset_sw']['go_cu']['go_all_pts'] = \
            {'inner': {'start': "{start}-1", 'stop': "{stop}+1"},
             'outer': {'start': "{start}-1", 'stop': "{stop}+1"}}
        GOLoop._bounds_lookup['go_offset_sw']['go_cu']['go_internal_pts'] = \
            {'inner': {'start': "{start}", 'stop': "{stop}+1"},
             'outer': {'start': "{start}", 'stop': "{stop}"}}
        GOLoop._bounds_lookup['go_offset_sw']['go_cv']['go_all_pts'] = \
            {'inner': {'start': "{start}-1", 'stop': "{stop}+1"},
             'outer': {'start': "{start}-1", 'stop': "{stop}+1"}}
        GOLoop._bounds_lookup['go_offset_sw']['go_cv']['go_internal_pts'] = \
            {'inner': {'start': "{start}", 'stop': "{stop}"},
             'outer': {'start': "{start}", 'stop': "{stop}+1"}}
        GOLoop._bounds_lookup['go_offset_sw']['go_cf']['go_all_pts'] = \
            {'inner': {'start': "{start}-1", 'stop': "{stop}+1"},
             'outer': {'start': "{start}-1", 'stop': "{stop}+1"}}
        GOLoop._bounds_lookup['go_offset_sw']['go_cf']['go_internal_pts'] = \
            {'inner': {'start': "{start}", 'stop': "{stop}+1"},
             'outer': {'start': "{start}", 'stop': "{stop}+1"}}
        # For offset 'any'
        for gridpt_type in VALID_FIELD_GRID_TYPES:
            for itspace in VALID_ITERATES_OVER:
                GOLoop._bounds_lookup['go_offset_any'][gridpt_type][itspace] =\
                    {'inner': {'start': "{start}-1", 'stop': "{stop}"},
                     'outer': {'start': "{start}-1", 'stop': "{stop}"}}
        # For 'every' grid-point type
        for offset in SUPPORTED_OFFSETS:
            for itspace in VALID_ITERATES_OVER:
                GOLoop._bounds_lookup[offset]['go_every'][itspace] = \
                    {'inner': {'start': "{start}-1", 'stop': "{stop}+1"},
                     'outer': {'start': "{start}-1", 'stop': "{stop}+1"}}

    # -------------------------------------------------------------------------
    @staticmethod
    def add_bounds(bound_info):
        '''
        Adds a new iteration space to PSyclone. An iteration space in the
        gocean1.0 API is for a certain offset type and field type. It defines
        the loop boundaries for the outer and inner loop. The format is a
        ":" separated tuple:
        bound_info = offset-type:field-type:iteration-space:outer-start:
                      outer-stop:inner-start:inner-stop
        Example:
        bound_info = go_offset_ne:go_ct:go_all_pts\
                     :{start}-1:{stop}+1:{start}:{stop}

        The expressions {start} and {stop} will be replaced with the loop
        indices that correspond to the inner points (i.e. non-halo or
        boundary points) of the field. So the index {start}-1 is actually
        on the halo / boundary.

        :param str bound_info: A string that contains a ":" separated \
               tuple with the iteration space definition.
        :raises ValueError: if bound_info is not a string.
        :raises ConfigurationError: if bound_info is not formatted correctly.
        '''

        if not isinstance(bound_info, str):
            raise InternalError("The parameter 'bound_info' must be a string, "
                                "got '{0}' (type {1})"
                                .format(bound_info, type(bound_info)))

        data = bound_info.split(":")
        if len(data) != 7:
            from psyclone.configuration import ConfigurationError
            raise ConfigurationError("An iteration space must be in the form "
                                     "\"offset-type:field-type:"
                                     "iteration-space:outer-start:"
                                     "outer-stop:inner-start:inner-stop\"\n"
                                     "But got \"{0}\"".format(bound_info))

        if not GOLoop._bounds_lookup:
            GOLoop.setup_bounds()

        # Check that all bound specifications (min and max index) are valid.
        # ------------------------------------------------------------------
        import re
        # Regular expression that finds stings surrounded by {}
        bracket_regex = re.compile("{[^}]+}")
        for bound in data[3:7]:
            all_expr = bracket_regex.findall(bound)
            for bracket_expr in all_expr:
                if bracket_expr not in ["{start}", "{stop}"]:
                    from psyclone.configuration import ConfigurationError
                    raise ConfigurationError("Only '{{start}}' and '{{stop}}' "
                                             "are allowed as bracketed "
                                             "expression in an iteration "
                                             "space. But got "
                                             "{0}".format(bracket_expr))

        # Test if a loop with the given boundaries can actually be parsed.
        from fparser.two.Fortran2003 import NoMatchError, Nonlabel_Do_Stmt
        from fparser.two.parser import ParserFactory
        # Necessary to setup the parser
        ParserFactory().create(std="f2003")

        # Test both the outer loop indices (index 3 and 4) and inner
        # indices (index 5 and 6):
        for bound in data[3:7]:
            do_string = "do i=1, {0}".format(bound)
            # Now replace any {start}/{stop} expression in the loop
            # with a valid integer value:
            do_string = do_string.format(start='15', stop='25')
            # Check if the do loop can be parsed as a nonlabel do loop
            try:
                _ = Nonlabel_Do_Stmt(do_string)
            except NoMatchError as err:
                from psyclone.configuration import ConfigurationError
                raise ConfigurationError("Expression '{0}' is not a "
                                         "valid do loop boundary. Error "
                                         "message: '{1}'."
                                         .format(bound, str(err)))

        # All tests successful, so add the new bounds:
        # --------------------------------------------
        current_bounds = GOLoop._bounds_lookup   # Shortcut
        # Check offset-type exists
        if not data[0] in current_bounds:
            current_bounds[data[0]] = {}

        # Check field-type exists
        if not data[1] in current_bounds[data[0]]:
            current_bounds[data[0]][data[1]] = {}

        # Check iteration space exists:
        if not data[2] in current_bounds[data[0]][data[1]]:
            current_bounds[data[0]][data[1]][data[2]] = {}
            VALID_ITERATES_OVER.append(data[2])

        current_bounds[data[0]][data[1]][data[2]] = \
            {'outer': {'start': data[3], 'stop': data[4]},
             'inner': {'start': data[5], 'stop': data[6]}}

    # -------------------------------------------------------------------------
    # pylint: disable=too-many-branches
    def _upper_bound(self):
        ''' Returns the upper bound of this loop as a string.
        This takes the field type and usage of const_loop_bounds
        into account. In case of const_loop_bounds it will be
        using the data in GOLoop._bounds_lookup to find the appropriate
        indices depending on offset, field type, and iteration space.
        All occurences of {start} and {stop} in _bounds_loopup will
        be replaced with the constant loop boundary variable, e.g.
        "{stop}+1" will become "istop+1" (or "jstop+1 depending on
        loop type).'''
        schedule = self.ancestor(GOSchedule)
        if schedule.const_loop_bounds:
            index_offset = ""
            # Look for a child kernel in order to get the index offset.
            # Since this is the __str__ method we have no guarantee
            # what state we expect our object to be in so we allow
            # for the case where we don't have any child kernels.
            go_kernels = self.walk(self.children, GOKern)
            if go_kernels:
                index_offset = go_kernels[0].index_offset

            if self._loop_type == "inner":
                stop = schedule.iloop_stop
            else:
                stop = schedule.jloop_stop

            if index_offset:
                # This strange line splitting was the only way I could find
                # to avoid pep8 warnings: using [..._space]\ keeps on
                # complaining about a white space
                bounds = GOLoop._bounds_lookup[index_offset][self.field_space][
                    self._iteration_space][self._loop_type]
                stop = bounds["stop"].format(start='2', stop=stop)
                # Remove all white spaces
                stop = "".join(stop.split())
                # This common cases is a bit of compile-time computation
                # but it helps fixing all test cases.
                if stop == "2-1":
                    stop = "1"
            else:
                stop = "not yet set"
        else:
            if self.field_space == "go_every":
                # Bounds are independent of the grid-offset convention in use

                # We look-up the upper bounds by enquiring about the SIZE of
                # the array itself
                if self._loop_type == "inner":
                    stop = "SIZE("+self.field_name+"%data, 1)"
                elif self._loop_type == "outer":
                    stop = "SIZE("+self.field_name+"%data, 2)"

            else:
                # loop bounds are pulled from the field object which
                # is more straightforward for us but provides the
                # Fortran compiler with less information.
                stop = self.field_name

                if self._iteration_space.lower() == "go_internal_pts":
                    stop += "%internal"
                elif self._iteration_space.lower() == "go_all_pts":
                    stop += "%whole"
                else:
                    raise GenerationError("Unrecognised iteration space, {0}. "
                                          "Cannot generate loop bounds.".
                                          format(self._iteration_space))
                if self._loop_type == "inner":
                    stop += "%xstop"
                elif self._loop_type == "outer":
                    stop += "%ystop"
        return stop

    # -------------------------------------------------------------------------
    # pylint: disable=too-many-branches
    def _lower_bound(self):
        ''' Returns the lower bound of this loop as a string.
        This takes the field type and usage of const_loop_bounds
        into account. In case of const_loop_bounds it will be
        using the data in GOLoop._bounds_lookup to find the appropriate
        indices depending on offset, field type, and iteration space.
        All occurences of {start} and {stop} in _bounds_loopup will
        be replaced with the constant loop boundary variable, e.g.
        "{stop}+1" will become "istop+1" (or "jstop+1" depending on
        loop type).'''

        schedule = self.ancestor(GOSchedule)
        if schedule.const_loop_bounds:
            index_offset = ""
            # Look for a child kernel in order to get the index offset.
            # Since this is the __str__ method we have no guarantee
            # what state we expect our object to be in so we allow
            # for the case where we don't have any child kernels.
            go_kernels = self.walk(self.children, GOKern)
            if go_kernels:
                index_offset = go_kernels[0].index_offset

            if self._loop_type == "inner":
                stop = schedule.iloop_stop
            else:
                stop = schedule.jloop_stop
            if index_offset:
                # This strange line splitting was the only way I could find
                # to avoid pep8 warnings: using [..._space]\ keeps on
                # complaining about a white space
                bounds = GOLoop._bounds_lookup[index_offset][self.field_space][
                    self._iteration_space][self._loop_type]
                start = bounds["start"].format(start='2', stop=stop)
                # Remove all white spaces
                start = "".join(start.split())
                # This common cases is a bit of compile-time computation
                # but it helps fixing all test cases.
                if start == "2-1":
                    start = "1"
            else:
                start = "not yet set"
        else:
            if self.field_space == "go_every":
                # Bounds are independent of the grid-offset convention in use
                start = "1"
            else:
                # loop bounds are pulled from the field object which
                # is more straightforward for us but provides the
                # Fortran compiler with less information.
                start = self.field_name
                if self._iteration_space.lower() == "go_internal_pts":
                    start += "%internal"
                elif self._iteration_space.lower() == "go_all_pts":
                    start += "%whole"
                else:
                    raise GenerationError("Unrecognised iteration space, {0}. "
                                          "Cannot generate loop bounds.".
                                          format(self._iteration_space))
                if self._loop_type == "inner":
                    start += "%xstart"
                elif self._loop_type == "outer":
                    start += "%ystart"
        return start

    # -------------------------------------------------------------------------
    def __str__(self):
        ''' Returns a string describing this Loop object '''
        step = self._step
        if not step:
            step = "1"

        result = ("Loop[" + self._id + "]: " + self._variable_name +
                  "=" + self._id + " lower=" + self._lower_bound() +
                  "," + self._upper_bound() + "," + step + "\n")
        for entity in self._children:
            result += str(entity)+"\n"
        result += "EndLoop"
        return result

    # -------------------------------------------------------------------------
    def gen_code(self, parent):
        ''' Generate the Fortran source for this loop '''
        # Our schedule holds the names to use for the loop bounds.
        # Climb up the tree looking for our enclosing Schedule
        schedule = self.ancestor(GOSchedule)
        if schedule is None or not isinstance(schedule, GOSchedule):
            raise GenerationError("Internal error: cannot find parent"
                                  " GOSchedule for this Do loop")

        # Walk down the tree looking for a kernel so that we can
        # look-up what index-offset convention we are to use
        go_kernels = self.walk(self.children, GOKern)
        if not go_kernels:
            raise GenerationError("Internal error: cannot find the "
                                  "GOcean Kernel enclosed by this loop")
        index_offset = go_kernels[0].index_offset
        if schedule.const_loop_bounds and \
           index_offset not in SUPPORTED_OFFSETS:
            raise GenerationError("Constant bounds generation"
                                  " not implemented for a grid offset "
                                  "of {0}. Supported offsets are {1}".
                                  format(index_offset,
                                         SUPPORTED_OFFSETS))
        # Check that all kernels enclosed by this loop expect the same
        # grid offset
        for kernel in go_kernels:
            if kernel.index_offset != index_offset:
                raise GenerationError("All Kernels must expect the same "
                                      "grid offset but kernel {0} has offset "
                                      "{1} which does not match {2}".
                                      format(kernel.name,
                                             kernel.index_offset,
                                             index_offset))
        # Generate the upper and lower loop bounds
        self._start = self._lower_bound()
        self._stop = self._upper_bound()
        Loop.gen_code(self, parent)


# pylint: disable=too-few-public-methods
class GOBuiltInCallFactory(object):
    ''' A GOcean-specific built-in call factory. No built-ins
        are supported in GOcean at the moment. '''

    @staticmethod
    def create():
        ''' Placeholder to create a GOocean-specific built-in call.
        This will require us to create a doubly-nested loop and then create
        the body of the particular built-in operation. '''
        raise GenerationError(
            "Built-ins are not supported for the GOcean 1.0 API")


# pylint: disable=too-few-public-methods
class GOKernCallFactory(object):
    ''' A GOcean-specific kernel-call factory. A standard kernel call in
    GOcean consists of a doubly-nested loop (over i and j) and a call to
    the user-supplied kernel routine. '''
    @staticmethod
    def create(call, parent=None):
        ''' Create a new instance of a call to a GO kernel. Includes the
        looping structure as well as the call to the kernel itself. '''
        outer_loop = GOLoop(parent=parent,
                            loop_type="outer")
        inner_loop = GOLoop(parent=outer_loop,
                            loop_type="inner")
        outer_loop.addchild(inner_loop)
        gocall = GOKern()
        gocall.load(call, parent=inner_loop)
        inner_loop.addchild(gocall)
        # determine inner and outer loops space information from the
        # child kernel call. This is only picked up automatically (by
        # the inner loop) if the kernel call is passed into the inner
        # loop.
        inner_loop.iteration_space = gocall.iterates_over
        outer_loop.iteration_space = inner_loop.iteration_space
        inner_loop.field_space = gocall.\
            arguments.iteration_space_arg().function_space
        outer_loop.field_space = inner_loop.field_space
        inner_loop.field_name = gocall.\
            arguments.iteration_space_arg().name
        outer_loop.field_name = inner_loop.field_name
        return outer_loop


class GOKern(Kern):
    '''
    Stores information about GOcean Kernels as specified by the Kernel
    metadata. Uses this information to generate appropriate PSy layer
    code for the Kernel instance. Specialises the gen_code method to
    create the appropriate GOcean specific kernel call.

    '''
    def __init__(self):
        ''' Create an empty GOKern object. The object is given state via
        the load method '''
        if False:  # pylint: disable=using-constant-test
            self._arguments = GOKernelArguments(None, None)  # for pyreverse
        # Create those member variables required for testing and to keep
        # pylint happy
        self._children = []
        self._name = ""
        self._index_offset = ""
        # Get a reference to the namespace manager
        self._name_space_manager = NameSpaceFactory().create()

    def load(self, call, parent=None):
        ''' Populate the state of this GOKern object '''
        Kern.__init__(self, GOKernelArguments, call, parent, check=False)

        # Pull out the grid index-offset that this kernel expects and
        # store it here. This is used to check that all of the kernels
        # invoked by an application are using compatible index offsets.
        self._index_offset = call.ktype.index_offset

    def local_vars(self):
        '''Return a list of the variable (names) that are local to this loop
        (and must therefore be e.g. threadprivate if doing OpenMP)

        '''
        return []

    def gen_code(self, parent):
        '''
        Generates GOcean v1.0 specific psy code for a call to the
        kernel instance. Also ensures that the kernel is written to file
        if it has been transformed.

        :param parent: parent node in the f2pygen AST being created.
        :type parent: :py:class:`psyclone.f2pygen.LoopGen`

        :raises GenerationError: if the kernel requires a grid property but \
                                 does not have any field arguments.
        :raises GenerationError: if it encounters a kernel argument of \
                                 unrecognised type.
        '''
        from psyclone.f2pygen import CallGen, UseGen

        # If the kernel has been transformed then we rename it. If it
        # is *not* being module inlined then we also write it to file.
        self.rename_and_write()

        if self.root.opencl:
            # OpenCL is completely different so has its own gen method.
            self.gen_ocl(parent)
            return

        arguments = self._arguments.raw_arg_list()
        parent.add(CallGen(parent, self._name, arguments))
        if not self.module_inline:
            parent.add(UseGen(parent, name=self._module_name, only=True,
                              funcnames=[self._name]))

    def gen_ocl(self, parent):
        '''
        Generates code for the OpenCL invocation of this kernel.

        :param parent: Parent node in the f2pygen AST to which to add content.
        :type parent: :py:class:`psyclone.f2pygen.SubroutineGen`
        '''
        from psyclone.f2pygen import CallGen, DeclGen, AssignGen, CommentGen
        # Create the array used to specify the iteration space of the kernel
        garg = self._arguments.find_grid_access()
        glob_size = self._name_space_manager.create_name(
            root_name="globalsize", context="PSyVars", label="globalsize")
        parent.add(DeclGen(parent, datatype="integer", target=True,
                           kind="c_size_t", entity_decls=[glob_size + "(2)"]))
        parent.add(AssignGen(
            parent, lhs=glob_size,
            rhs="(/{0}%grid%nx, {0}%grid%ny/)".format(garg.name)))

        base = "kernel_" + self._name
        kernel = self._name_space_manager.create_name(root_name=base,
                                                      context="PSyVars",
                                                      label=base)
        # Generate code to ensure data is on device
        self.gen_data_on_ocl_device(parent)

        # Then we set the kernel arguments
        arguments = [kernel, garg.name+"%grid%nx"]
        for arg in self._arguments.args:
            if arg.type == "scalar":
                arguments.append(arg.name)
            elif arg.type == "field":
                arguments.append(arg.name + "%device_ptr")
            elif arg.type == "grid_property":
                # TODO (dl_esm_inf/#18) the dl_esm_inf library stores
                # the pointers to device memory for grid properties in
                # "<grid-prop-name>_device" which is a bit hacky but
                # works for now.
                arguments.append(garg.name+"%grid%"+arg.name+"_device")
        sub_name = self._name_space_manager.create_name(
            root_name=self.name+"_set_args", context=self.name+"ArgSetter",
            label=self.name+"_set_args")
        parent.add(CallGen(parent, sub_name, arguments))

        # Get the name of the list of command queues (set in
        # psyGen.Schedule)
        qlist = self._name_space_manager.create_name(
            root_name="cmd_queues", context="PSyVars", label="cmd_queues")
        flag = self._name_space_manager.create_name(
            root_name="ierr", context="PSyVars", label="ierr")

        # Then we call clEnqueueNDRangeKernel
        parent.add(CommentGen(parent, " Launch the kernel"))
        cnull = "C_NULL_PTR"
        cmd_queue = qlist + "(1)"

        args = ", ".join([cmd_queue, kernel, "2", cnull,
                          "C_LOC({0})".format(glob_size),
                          cnull, "0", cnull, cnull])
        parent.add(AssignGen(parent, lhs=flag,
                             rhs="clEnqueueNDRangeKernel({0})".format(args)))
        parent.add(CommentGen(parent, ""))

    @property
    def index_offset(self):
        ''' The grid index-offset convention that this kernel expects '''
        return self._index_offset

    def gen_arg_setter_code(self, parent):
        '''
        Creates a Fortran routine to set the arguments of the OpenCL
        version of this kernel.

        :param parent: Parent node of the set-kernel-arguments routine
        :type parent: :py:class:`psyclone.f2pygen.moduleGen`
        '''
        from psyclone.f2pygen import SubroutineGen, UseGen, DeclGen, \
            AssignGen, CommentGen
        # Currently literal arguments are checked for and rejected by
        # the OpenCL transformation.
        kobj = self._name_space_manager.create_name(
            root_name="kernel_obj", context="ArgSetter", label="kernel_obj")
        nx_name = self._name_space_manager.create_name(
            root_name="nx", context="ArgSetter", label="nx")
        args = [kobj, nx_name] + [arg.name for arg in self._arguments.args]

        sub_name = self._name_space_manager.create_name(
            root_name=self.name+"_set_args", context=self.name+"ArgSetter",
            label=self.name+"_set_args")
        sub = SubroutineGen(parent, name=sub_name, args=args)
        parent.add(sub)
        sub.add(UseGen(sub, name="ocl_utils_mod", only=True,
                       funcnames=["check_status"]))
        sub.add(UseGen(sub, name="iso_c_binding", only=True,
                       funcnames=["c_sizeof", "c_loc", "c_intptr_t"]))
        sub.add(UseGen(sub, name="clfortran", only=True,
                       funcnames=["clSetKernelArg"]))
        # Declare arguments
        sub.add(DeclGen(sub, datatype="integer", target=True,
                        entity_decls=[nx_name]))
        sub.add(DeclGen(sub, datatype="integer", kind="c_intptr_t",
                        target=True, entity_decls=[kobj]))

        # Arrays (grid properties and fields)
        args = args_filter(self._arguments.args,
                           arg_types=["field", "grid_property"])
        if args:
            sub.add(DeclGen(sub, datatype="integer", kind="c_intptr_t",
                            target=True,
                            entity_decls=[arg.name for arg in args]))
        # Scalars
        args = args_filter(self._arguments.args,
                           arg_types=["scalar"],
                           is_literal=False)
        for arg in args:
            if arg.space.lower() == "go_r_scalar":
                sub.add(DeclGen(
                    sub, datatype="REAL", intent="in", kind="go_wp",
                    target=True, entity_decls=[arg.name]))
            else:
                sub.add(DeclGen(sub, datatype="INTEGER", intent="in",
                                target=True, entity_decls=[arg.name]))

        # Declare local variables
        err_name = self._name_space_manager.create_name(
            root_name="ierr", context="PSyVars", label="ierr")
        sub.add(DeclGen(sub, datatype="integer", entity_decls=[err_name]))
        sub.add(CommentGen(
            sub,
            " Set the arguments for the {0} OpenCL Kernel".format(self.name)))
        # We must always pass "nx" (the horizontal dimension of the grid) into
        # a kernel
        index = 0
        sub.add(AssignGen(
            sub, lhs=err_name,
            rhs="clSetKernelArg({0}, {1}, C_SIZEOF({2}), C_LOC({2}))".
            format(kobj, index, nx_name)))
        # Now all of the 'standard' kernel arguments
        for arg in self.arguments.args:
            index += 1
            arg.set_kernel_arg(sub, index, self.name)

    def gen_data_on_ocl_device(self, parent):
        '''
        Generate code to create data buffers on OpenCL device.

        :param parent: Parent subroutine in f2pygen AST of generated code.
        :type parent: :py:class:`psyclone.f2pygen.SubroutineGen`
        '''
        from psyclone.f2pygen import UseGen, CommentGen, IfThenGen, DeclGen, \
            AssignGen
        grid_arg = self._arguments.find_grid_access()
        # Ensure the fields required by this kernel are on device. We must
        # create the buffers for them if they're not.
        parent.add(UseGen(parent, name="fortcl", only=True,
                          funcnames=["create_rw_buffer"]))
        parent.add(CommentGen(parent, " Ensure field data is on device"))
        for arg in self._arguments.args:
            if arg.type == "field" or arg.type == "grid_property":

                if arg.type == "field":
                    # fields have a 'data_on_device' property for keeping
                    # track of whether they are on the device
                    condition = ".NOT. {0}%data_on_device".format(arg.name)
                    device_buff = "{0}%device_ptr".format(arg.name)
                    host_buff = "{0}%data".format(arg.name)
                else:
                    # grid properties do not have such an attribute (because
                    # they are just arrays) so we check whether the device
                    # pointer is NULL.
                    device_buff = "{0}%grid%{1}_device".format(grid_arg.name,
                                                               arg.name)
                    condition = device_buff + " == 0"
                    host_buff = "{0}%grid%{1}".format(grid_arg.name, arg.name)
                # Name of variable to hold no. of bytes of storage required
                nbytes = self._name_space_manager.create_name(
                    root_name="size_in_bytes", context="PSyVars",
                    label="size_in_bytes")
                # Variable to hold write event returned by OpenCL runtime
                wevent = self._name_space_manager.create_name(
                    root_name="write_event", context="PSyVars",
                    label="write_event")
                ifthen = IfThenGen(parent, condition)
                parent.add(ifthen)
                parent.add(DeclGen(parent, datatype="integer", kind="c_size_t",
                                   entity_decls=[nbytes]))
                parent.add(DeclGen(parent, datatype="integer",
                                   kind="c_intptr_t", target=True,
                                   entity_decls=[wevent]))
                # Use c_sizeof() on first element of array to be copied over in
                # order to cope with the fact that some grid properties are
                # integer.
                size_expr = ("int({0}%grid%nx*{0}%grid%ny, 8)*c_sizeof("
                             "{1}(1,1))".format(grid_arg.name, host_buff))
                ifthen.add(AssignGen(ifthen, lhs=nbytes, rhs=size_expr))
                ifthen.add(CommentGen(ifthen, " Create buffer on device"))
                # Get the name of the list of command queues (set in
                # psyGen.Schedule)
                qlist = self._name_space_manager.create_name(
                    root_name="cmd_queues", context="PSyVars",
                    label="cmd_queues")
                flag = self._name_space_manager.create_name(
                    root_name="ierr", context="PSyVars", label="ierr")

                ifthen.add(AssignGen(ifthen, lhs=device_buff,
                                     rhs="create_rw_buffer(" + nbytes + ")"))
                ifthen.add(
                    AssignGen(ifthen, lhs=flag,
                              rhs="clEnqueueWriteBuffer({0}(1), {1}, CL_TRUE, "
                              "0_8, {2}, C_LOC({3}), 0, C_NULL_PTR, "
                              "C_LOC({4}))".format(qlist, device_buff,
                                                   nbytes, host_buff, wevent)))
                if arg.type == "field":
                    ifthen.add(AssignGen(
                        ifthen, lhs="{0}%data_on_device".format(arg.name),
                        rhs=".true."))

        # Ensure data copies have finished
        parent.add(CommentGen(parent,
                              " Block until data copies have finished"))
        parent.add(AssignGen(parent, lhs=flag,
                             rhs="clFinish(" + qlist + "(1))"))

    def get_kernel_schedule(self):
        '''
        Returns a PSyIR Schedule representing the GOcean kernel code.

        :return: Schedule representing the kernel code.
        :rtype: :py:class:`psyclone.psyGen.GOKernelSchedule`
        '''
        if self._kern_schedule is None:
            astp = GOFparser2ASTProcessor()
            self._kern_schedule = astp.generate_schedule(self.name, self.ast)
        return self._kern_schedule


class GOFparser2ASTProcessor(Fparser2ASTProcessor):
    '''
    Sub-classes the Fparser2ASTProcessor with GOcean 1.0 specific
    functionality.
    '''
    @staticmethod
    def _create_schedule(name):
        '''
        Create an empty KernelSchedule.

        :param str name: Name of the subroutine represented by the kernel.
        :returns: New GOKernelSchedule empty object.
        :rtype: py:class:`psyclone.gocean1p0.GOKernelSchedule`
        '''
        return GOKernelSchedule(name)


class GOKernelArguments(Arguments):
    '''Provides information about GOcean kernel-call arguments
        collectively, as specified by the kernel argument
        metadata. This class ensures that initialisation is performed
        correctly. It also overrides the iteration_space_arg method to
        supply a GOcean-specific dictionary for the mapping of
        argument-access types.

    '''
    def __init__(self, call, parent_call):
        if False:  # pylint: disable=using-constant-test
            self._0_to_n = GOKernelArgument(None, None, None)  # for pyreverse
        Arguments.__init__(self, parent_call)

        self._args = []
        # Loop over the kernel arguments obtained from the meta data
        for (idx, arg) in enumerate(call.ktype.arg_descriptors):
            # arg is a GO1p0Descriptor object
            if arg.type == "grid_property":
                # This is an argument supplied by the psy layer
                self._args.append(GOKernelGridArgument(arg))
            elif arg.type == "scalar" or arg.type == "field":
                # This is a kernel argument supplied by the Algorithm layer
                self._args.append(GOKernelArgument(arg, call.args[idx],
                                                   parent_call))
            else:
                raise ParseError("Invalid kernel argument type. Found '{0}' "
                                 "but must be one of {1}".
                                 format(arg.type, ["grid_property", "scalar",
                                                   "field"]))
        self._dofs = []

    def raw_arg_list(self):
        '''
        :returns: a list of all of the actual arguments to the \
                  kernel call.
        :rtype: list of str

        :raises GenerationError: if the kernel requires a grid property \
                                 but has no field arguments.
        :raises InternalError: if we encounter a kernel argument with an \
                               unrecognised type.
        '''
        if self._raw_arg_list:
            return self._raw_arg_list

        # Before we do anything else, go through the arguments and
        # determine the best one from which to obtain the grid properties.
        grid_arg = self.find_grid_access()

        # A GOcean 1.0 kernel always requires the [i,j] indices of the
        # grid-point that is to be updated
        arguments = ["i", "j"]
        for arg in self._args:

            if arg.type == "scalar":
                # Scalar arguments require no de-referencing
                arguments.append(arg.name)
            elif arg.type == "field":
                # Field objects are Fortran derived-types
                arguments.append(arg.name + "%data")
            elif arg.type == "grid_property":
                # Argument is a property of the grid which we can access via
                # the grid member of any field object.
                # We use the most suitable field as chosen above.
                if grid_arg is None:
                    raise GenerationError(
                        "Error: kernel {0} requires grid property {1} but "
                        "does not have any arguments that are fields".
                        format(self._parent_call.name, arg.name))
                else:
                    arguments.append(grid_arg.name+"%grid%"+arg.name)
            else:
                raise InternalError("Kernel {0}, argument {1} has "
                                    "unrecognised type: '{2}'".
                                    format(self._parent_call.name, arg.name,
                                           arg.type))
        self._raw_arg_list = arguments
        return self._raw_arg_list

    def find_grid_access(self):
        '''
        Determine the best kernel argument from which to get properties of
        the grid. For this, an argument must be a field (i.e. not
        a scalar) and must be supplied by the algorithm layer
        (i.e. not a grid property). If possible it should also be
        a field that is read-only as otherwise compilers can get
        confused about data dependencies and refuse to SIMD
        vectorise.
        :returns: the argument object from which to get grid properties.
        :rtype: :py:class:`psyclone.gocean1p0.GOKernelArgument` or None
        '''
        for access in ["go_read", "go_readwrite", "go_write"]:
            for arg in self._args:
                if arg.type == "field" and arg.access.lower() == access:
                    return arg
        # We failed to find any kernel argument which could be used
        # to access the grid properties. This will only be a problem
        # if the kernel requires a grid-property argument.
        return None

    @property
    def dofs(self):
        ''' Currently required for invoke base class although this makes no
            sense for GOcean. Need to refactor the Invoke base class and
            remove the need for this property (#279). '''
        return self._dofs

    def iteration_space_arg(self, mapping=None):
        if mapping:
            my_mapping = mapping
        else:
            # We provide an empty mapping for inc as it is not supported
            # in the GOcean 1.0 API. However, the entry has to be there
            # in the dictionary as a field that has read access causes
            # the code (that checks that a kernel has at least one argument
            # that is written to) to attempt to lookup "inc".
            my_mapping = {"write": "go_write", "read": "go_read",
                          "readwrite": "go_readwrite", "inc": ""}
        arg = Arguments.iteration_space_arg(self, my_mapping)
        return arg

    @property
    def acc_args(self):
        '''
        Provide the list of references (both objects and arrays) that must
        be present on an OpenACC device before the kernel associated with
        this Arguments object may be launched.

        :returns: list of (Fortran) quantities
        :rtype: list of str
        '''
        arg_list = []

        # First off, specify the field object which we will de-reference in
        # order to get any grid properties (if this kernel requires them).
        # We do this as some compilers do less optimisation if we get (read-
        # -only) grid properties from a field object that has read-write
        # access.
        grid_fld = self.find_grid_access()
        grid_ptr = grid_fld.name + "%grid"
        arg_list.extend([grid_fld.name, grid_fld.name+"%data"])

        for arg in self._args:
            if arg.type == "scalar":
                arg_list.append(arg.name)
            elif arg.type == "field" and arg != grid_fld:
                # The remote device will need the reference to the field
                # object *and* the reference to the array within that object.
                arg_list.extend([arg.name, arg.name+"%data"])
            elif arg.type == "grid_property":
                if grid_ptr not in arg_list:
                    # This kernel needs a grid property and therefore the
                    # pointer to the grid object must be copied to the device.
                    arg_list.append(grid_ptr)
                arg_list.append(grid_ptr+"%"+arg.name)
        return arg_list

    @property
    def fields(self):
        '''
        Provides the list of names of field objects that are required by
        the kernel associated with this Arguments object.

        :returns: List of names of (Fortran) field objects.
        :rtype: list of str
        '''
        args = args_filter(self._args, arg_types=["field"])
        return [arg.name for arg in args]

    @property
    def scalars(self):
        '''
        Provides the list of names of scalar arguments required by the
        kernel associated with this Arguments object. If there are none
        then the returned list is empty.

        :returns: A list of the names of scalar arguments in this object.
        :rtype: list of str
        '''
        args = args_filter(self._args, arg_types=["scalar"])
        return [arg.name for arg in args]


class GOKernelArgument(KernelArgument):
    ''' Provides information about individual GOcean kernel call arguments
        as specified by the kernel argument metadata. '''
    def __init__(self, arg, arg_info, call):

        self._arg = arg
        KernelArgument.__init__(self, arg, arg_info, call)

    @property
    def type(self):
        ''' Return the type of this kernel argument - whether it is a field,
            a scalar or a grid_property (to be supplied by the PSy layer) '''
        return self._arg.type

    @property
    def function_space(self):
        ''' Returns the expected finite difference space for this
            argument as specified by the kernel argument metadata.'''
        return self._arg.function_space


class GOKernelGridArgument(Argument):
    '''
    Describes arguments that supply grid properties to a kernel.
    These arguments are provided by the PSy layer rather than in
    the Algorithm layer.

    :param arg: the meta-data entry describing the required grid property.
    :type arg: :py:class:`psyclone.gocean1p0.GO1p0Descriptor`

    :raises GenerationError: if the grid property is not recognised.

    '''
    def __init__(self, arg):
        if arg.grid_prop in GRID_PROPERTY_DICT:
            self._name = GRID_PROPERTY_DICT[arg.grid_prop]
        else:
            raise GenerationError("Unrecognised grid property specified. "
                                  "Expected one of {0} but found '{1}'".
                                  format(str(GRID_PROPERTY_DICT.keys()),
                                         arg.grid_prop))

        # This object always represents an argument that is a grid_property
        self._type = "grid_property"
        # Access to the name-space manager
        self._name_space_manager = NameSpaceFactory().create()

    @property
    def name(self):
        ''' Returns the Fortran name of the grid property. This name is
            used in the generated code like so: <fld>%grid%name '''
        return self._name

    @property
    def type(self):
        ''' The type of this argument. We have this for compatibility with
            GOKernelArgument objects since, for this class, it will always be
            "grid_property". '''
        return self._type

    @property
    def text(self):
        ''' The raw text used to pass data from the algorithm layer
            for this argument. Grid properties are not passed from the
            algorithm layer so None is returned.'''
        return None

    def forward_dependence(self):
        '''
        A grid-property argument is read-only and supplied by the
        PSy layer so has no dependencies

        :returns: None to indicate no dependencies
        :rtype: NoneType
        '''
        return None

    def backward_dependence(self):
        '''
        A grid-property argument is read-only and supplied by the
        PSy layer so has no dependencies

        :returns: None to indicate no dependencies
        :rtype: NoneType
        '''
        return None


class GOStencil(object):
    '''GOcean 1.0 stencil information for a kernel argument as obtained by
    parsing the kernel meta-data. The expected structure of the
    metadata and its meaning is provided in the description of the
    load method

    '''
    def __init__(self):
        ''' Set up any internal variables. '''
        self._has_stencil = None
        self._stencil = [[0 for _ in range(3)] for _ in range(3)]
        self._name = None
        self._initialised = False

    # pylint: disable=too-many-branches
    def load(self, stencil_info, kernel_name):
        '''Take parsed stencil metadata information, check it is valid and
        store it in a convenient form. The kernel_name argument is
        only used to provide the location if there is an error.

        The stencil information should either be a name which
        indicates a particular type of stencil or in the form
        stencil(xxx,yyy,zzz) which explicitly specifies a stencil
        shape where xxx, yyy and zzz are triplets of integers
        indicating whether there is a stencil access in a particular
        direction and the depth of that access. For example:

        go_stencil(010,  !   N
                   212,  !  W E
                   010)  !   S

        indicates that there is a stencil access of depth 1 in the
        "North" and "South" directions and stencil access of depth 2
        in the "East" and "West" directions. The value at the centre
        of the stencil will not be used by PSyclone but can be 0 or 1
        and indicates whether the local field value is accessed.

        The convention is for the associated arrays to be
        2-dimensional. If we denote the first dimension as "i" and the
        second dimension as "j" then the following directions are
        assumed:

        j
        ^
        |
        |
        ---->i

        For example a stencil access like:

        a(i,j) + a(i+1,j) + a(i,j-1)

        would be stored as:

        go_stencil(000,
                   011,
                   010)

        :param stencil_info: contains the appropriate part of the parser AST
        :type stencil_info: :py:class:`psyclone.expression.FunctionVar`
        :param string kernel_name: the name of the kernel from where
        this stencil information came from.
        :raises ParseError: if the supplied stencil information is invalid

        '''
        self._initialised = True

        if not isinstance(stencil_info, expr.FunctionVar):
            # the stencil information is not in the expected format
            raise ParseError(
                "Meta-data error in kernel '{0}': 3rd descriptor (stencil) of "
                "field argument is '{1}' but expected either a name or the "
                "format 'go_stencil(...)'".format(kernel_name,
                                                  str(stencil_info)))

        # Get the name
        name = stencil_info.name.lower()

        if stencil_info.args:
            # The stencil info is of the form 'name(a,b,...), so the
            # name should be 'stencil' and there should be 3
            # arguments'
            self._has_stencil = True
            args = stencil_info.args
            if name != "go_stencil":
                raise ParseError(
                    "Meta-data error in kernel '{0}': 3rd descriptor "
                    "(stencil) of field argument is '{1}' but must be "
                    "'go_stencil(...)".format(kernel_name, name))
            if len(args) != 3:
                raise ParseError(
                    "Meta-data error in kernel '{0}': 3rd descriptor "
                    "(stencil) of field argument with format "
                    "'go_stencil(...)', has {1} arguments but should have "
                    "3".format(kernel_name, len(args)))
            # Each of the 3 args should be of length 3 and each
            # character should be a digit from 0-9. Whilst we are
            # expecting numbers, the parser represents these numbers
            # as strings so we have to perform string manipulation to
            # check and that extract them
            for arg_idx in range(3):
                arg = args[arg_idx]
                if not isinstance(arg, str):
                    raise ParseError(
                        "Meta-data error in kernel '{0}': 3rd descriptor "
                        "(stencil) of field argument with format "
                        "'go_stencil(...)'. Argument index {1} should be a "
                        "number but found "
                        "'{2}'.".format(kernel_name, arg_idx, str(arg)))
                if len(arg) != 3:
                    raise ParseError(
                        "Meta-data error in kernel '{0}': 3rd descriptor "
                        "(stencil) of field argument with format "
                        "'go_stencil(...)'. Argument index {1} should "
                        "consist of 3 digits but found "
                        "{2}.".format(kernel_name, arg_idx, len(arg)))
            # The central value is constrained to be 0 or 1
            if args[1][1] not in ["0", "1"]:
                raise ParseError(
                    "Meta-data error in kernel '{0}': 3rd descriptor "
                    "(stencil) of field argument with format "
                    "'go_stencil(...)'. Argument index 1 position 1 "
                    "should be a number from 0-1 "
                    "but found {1}.".format(kernel_name, args[1][1]))
            # It is not valid to specify a zero stencil. This is
            # indicated by the 'pointwise' name
            if args[0] == "000" and \
               (args[1] == "000" or args[1] == "010") and \
               args[2] == "000":
                raise ParseError(
                    "Meta-data error in kernel '{0}': 3rd descriptor "
                    "(stencil) of field argument with format "
                    "'go_stencil(...)'. A zero sized stencil has been "
                    "specified. This should be specified with the "
                    "'go_pointwise' keyword.".format(kernel_name))
            # store the values in an internal array as integers in i,j
            # order
            for idx0 in range(3):
                for idx1 in range(3):
                    self._stencil[idx0][idx1] = int(args[idx1][idx0])
        else:
            # stencil info is of the form 'name' so should be one of
            # our valid names
            if name not in VALID_STENCIL_NAMES:
                raise ParseError(
                    "Meta-data error in kernel '{0}': 3rd descriptor "
                    "(stencil) of field argument is '{1}' but must be one "
                    "of {2} or go_stencil(...)".format(kernel_name, name,
                                                       VALID_STENCIL_NAMES))
            self._name = name
            # We currently only support one valid name ('pointwise')
            # which indicates that there is no stencil
            self._has_stencil = False

    def _check_init(self):
        '''Internal method which checks that the stencil information has been
        loaded.

        :raises GenerationError: if the GOStencil object has not been
        initialised i.e. the load() method has not been called

        '''
        if not self._initialised:
            raise GenerationError(
                "Error in class GOStencil: the object has not yet been "
                "initialised. Please ensure the load() method is called.")

    @property
    def has_stencil(self):
        '''Specifies whether this argument has stencil information or not. The
        only case when this is False is when the stencil information
        specifies 'pointwise' as this indicates that there is no
        stencil access.

        :return Bool: True if this argument has stencil information
        and False if not.

        '''
        self._check_init()
        return self._has_stencil

    @property
    def name(self):
        '''Provides the stencil name if one is provided

        :return string: the name of the type of stencil if this is
        provided and 'None' if not.

        '''
        self._check_init()
        return self._name

    def depth(self, index0, index1):
        '''Provides the depth of the stencil in the 8 possible stencil
        directions in a 2d regular grid (see the description in the
        load class for more information). Values must be between -1
        and 1 as they are considered to be relative to the centre of
        the stencil For example:

        stencil(234,
                915,
                876)

        returns

        depth(-1,0) = 9
        depth(1,1) = 4

        :param int index0: the relative stencil offset for the first
        index of the associated array. This value must be between -1
        and 1
        :param int index1: the relative stencil offset for the second
        index of the associated array. This value must be between -1
        and 1
        :return int: the depth of the stencil in the specified direction
        :raises GenerationError: if the indices are out-of-bounds

        '''
        self._check_init()
        if index0 < -1 or index0 > 1 or index1 < -1 or index1 > 1:
            raise GenerationError(
                "The indices arguments to the depth method in the GOStencil "
                "object must be between -1 and 1 but found "
                "({0},{1})".format(index0, index1))
        return self._stencil[index0+1][index1+1]


class GO1p0Descriptor(Descriptor):
    '''Description of a GOcean 1.0 kernel argument, as obtained by
        parsing the kernel meta-data

    '''

    def __init__(self, kernel_name, kernel_arg):
        '''Test and extract the required kernel metadata

        :param str kernel_name: the name of the kernel metadata type
        that contains this metadata
        :param kernel_arg: the relevant part of the parser's AST
        :type kernel_arg: :py:class:`psyclone.expression.FunctionVar`

        '''

        nargs = len(kernel_arg.args)
        stencil_info = None

        if nargs == 3:
            # This kernel argument is supplied by the Algorithm layer
            # and is either a field or a scalar

            access = kernel_arg.args[0].name
            funcspace = kernel_arg.args[1].name
            stencil_info = GOStencil()
            stencil_info.load(kernel_arg.args[2],
                              kernel_name)

            # Valid values for the grid-point type that a kernel argument
            # may have. (We use the funcspace argument for this as it is
            # similar to the space in Finite-Element world.)
            valid_func_spaces = VALID_FIELD_GRID_TYPES + VALID_SCALAR_TYPES

            self._grid_prop = ""
            if funcspace.lower() in VALID_FIELD_GRID_TYPES:
                self._type = "field"
            elif funcspace.lower() in VALID_SCALAR_TYPES:
                self._type = "scalar"
            else:
                raise ParseError("Meta-data error in kernel {0}: argument "
                                 "grid-point type is '{1}' but must be one "
                                 "of {2} ".format(kernel_name, funcspace,
                                                  valid_func_spaces))

        elif nargs == 2:
            # This kernel argument is a property of the grid
            access = kernel_arg.args[0].name
            grid_var = kernel_arg.args[1].name
            funcspace = ""

            self._grid_prop = grid_var
            self._type = "grid_property"

            if grid_var.lower() not in GRID_PROPERTY_DICT:
                raise ParseError(
                    "Meta-data error in kernel {0}: un-recognised grid "
                    "property '{1}' requested. Must be one of {2}".
                    format(kernel_name,
                           grid_var,
                           str(GRID_PROPERTY_DICT.keys())))
        else:
            raise ParseError(
                "Meta-data error in kernel {0}: 'arg' type expects 2 or 3 "
                "arguments but found '{1}' in '{2}'".
                format(kernel_name,
                       str(len(kernel_arg.args)),
                       kernel_arg.args))

        if access.lower() not in VALID_ARG_ACCESSES:
            raise ParseError("Meta-data error in kernel {0}: argument "
                             "access  is given as '{1}' but must be "
                             "one of {2}".
                             format(kernel_name, access, VALID_ARG_ACCESSES))

        # Finally we can call the __init__ method of our base class
        Descriptor.__init__(self, access, funcspace, stencil_info)

    def __str__(self):
        return repr(self)

    @property
    def grid_prop(self):
        ''' The name of the grid-property that this argument is to supply
            to the kernel '''
        return self._grid_prop

    @property
    def type(self):
        ''' The type of this argument - whether it is a scalar, a field or
            a grid-property. The latter are special because they must be
            supplied by the PSy layer. '''
        return self._type


class GOKernelType1p0(KernelType):
    ''' Description of a kernel including the grid index-offset it
        expects and the region of the grid that it expects to
        operate upon '''

    def __str__(self):
        return ('GOcean 1.0 kernel ' + self._name + ', index-offset = ' +
                self._index_offset + ', iterates-over = ' +
                self._iterates_over)

    def __init__(self, ast, name=None):
        # Initialise the base class
        KernelType.__init__(self, ast, name=name)

        # What grid offset scheme this kernel expects
        self._index_offset = self._ktype.get_variable('index_offset').init

        if self._index_offset is None:
            raise ParseError("Meta-data error in kernel {0}: an INDEX_OFFSET "
                             "must be specified and must be one of {1}".
                             format(name, VALID_OFFSET_NAMES))

        if self._index_offset.lower() not in VALID_OFFSET_NAMES:
            raise ParseError("Meta-data error in kernel {0}: INDEX_OFFSET "
                             "has value '{1}' but must be one of {2}".
                             format(name,
                                    self._index_offset,
                                    VALID_OFFSET_NAMES))

        # Check that the meta-data for this kernel is valid
        if self._iterates_over is None:
            raise ParseError("Meta-data error in kernel {0}: ITERATES_OVER "
                             "is missing. (Valid values are: {1})".
                             format(name, VALID_ITERATES_OVER))

        if self._iterates_over.lower() not in VALID_ITERATES_OVER:
            raise ParseError("Meta-data error in kernel {0}: ITERATES_OVER "
                             "has value '{1}' but must be one of {2}".
                             format(name,
                                    self._iterates_over.lower(),
                                    VALID_ITERATES_OVER))

        # The list of kernel arguments
        self._arg_descriptors = []
        have_grid_prop = False
        for init in self._inits:
            if init.name != 'go_arg':
                raise ParseError("Each meta_arg value must be of type " +
                                 "'go_arg' for the gocean1.0 api, but " +
                                 "found '{0}'".format(init.name))
            # Pass in the name of this kernel for the purposes
            # of error reporting
            new_arg = GO1p0Descriptor(name, init)
            # Keep track of whether this kernel requires any
            # grid properties
            have_grid_prop = (have_grid_prop or
                              (new_arg.type == "grid_property"))
            self._arg_descriptors.append(new_arg)

        # If this kernel expects a grid property then check that it
        # has at least one field object as an argument (which we
        # can use to access the grid)
        if have_grid_prop:
            have_fld = False
            for arg in self.arg_descriptors:
                if arg.type == "field":
                    have_fld = True
                    break
            if not have_fld:
                raise ParseError(
                    "Kernel {0} requires a property of the grid but does "
                    "not have any field objects as arguments.".format(name))

    # Override nargs from the base class so that it returns the no.
    # of args specified in the algorithm layer (and thus excludes those
    # that must be added in the PSy layer). This is done to simplify the
    # check on the no. of arguments supplied in any invoke of the kernel.
    @property
    def nargs(self):
        ''' Count and return the number of arguments that this kernel
            expects the Algorithm layer to provide '''
        count = 0
        for arg in self.arg_descriptors:
            if arg.type != "grid_property":
                count += 1
        return count

    @property
    def index_offset(self):
        ''' Return the grid index-offset that this kernel expects '''
        return self._index_offset


class GOACCEnterDataDirective(ACCEnterDataDirective):
    '''
    Sub-classes ACCEnterDataDirective to provide an API-specific implementation
    of data_on_device().

    '''
    def data_on_device(self, parent):
        '''
        Adds nodes into the f2pygen AST to flag that each of the
        objects required by the kernels in the data region is now on the
        device. We do this by setting the data_on_device attribute to .true.

        :param parent: The node in the f2pygen AST to which to add the \
                       assignment nodes.
        :type parent: :py:class:`psyclone.f2pygen.BaseGen`
        '''
        from psyclone.f2pygen import AssignGen
        obj_list = []
        for pdir in self._acc_dirs:
            for var in pdir.fields:
                if var not in obj_list:
                    parent.add(AssignGen(parent,
                                         lhs=var+"%data_on_device",
                                         rhs=".true."))
                    obj_list.append(var)
        return


class GOSymbolTable(SymbolTable):
    '''
    Sub-classes SymbolTable to provide an API-specific implementation of the
    OpenCL generation methods.
    '''

    def _check_gocean_conformity(self):
        '''
        Checks that the Symbol Table has at least 2 arguments which represent
        the iteration indices (are scalar integers).

        :raises GenerationError: if the Symbol Table does not conform to the \
                rules for a GOcean 1.0 kernel.
        '''
        # Get the kernel name if available for better error messages
        kname_str = ""
        if self._kernel:
            kname_str = " for kernel '{0}'".format(self._kernel.name)

        # Check that there are at least 2 arguments
        if len(self.argument_list) < 2:
            raise GenerationError(
                "GOcean 1.0 API kernels should always have at least two "
                "arguments representing the iteration indices but the "
                "Symbol Table{0} has only {1} argument(s)."
                "".format(kname_str,
                          str(len(self.argument_list)))
                )

        # Check that first 2 arguments are scalar integers
        for pos, posstr in [(0, "first"), (1, "second")]:
            dtype = self.argument_list[pos].datatype
            shape_len = len(self.argument_list[pos].shape)
            if (dtype != "integer" or shape_len != 0):
                if shape_len == 0:
                    shape_str = "a scalar"
                else:
                    shape_str = "an array"
                raise GenerationError(
                    "GOcean 1.0 API kernels {0} argument should be a scalar "
                    "integer but got {1} of type '{2}'{3}."
                    "".format(posstr, shape_str, str(dtype), kname_str))

    def gen_ocl_argument_list(self, indent=0):
        '''
        Generate kernel arguments: in OpenCL we ignore the iteration
        indices which in GOcean are the first two arguments.

        :param indent: Depth of indent for the output string.
        :return: OpenCL argument list for the Symbol Table.
        :rtype: str
        '''
        self._check_gocean_conformity()

        arglist = []
        for symbol in self.argument_list[2:]:
            prefix = Node.indent(indent)
            # If argument is an array, it is allocated to the OpenCL global
            # address space.
            if symbol.shape:
                prefix += "__global "
            arglist.append(prefix + symbol.gen_c_definition())

        return ",\n".join(arglist)  # Remove last ",\n"

    def gen_ocl_iteration_indices(self, indent=0):
        '''
        Generate OpenCL iteration indices using the names of the first 2
        arguments (e.g. "int i = get_global_id(0);")

        :return: OpenCL iteration indices definition and initialisation.
        :rtype: str
        '''
        self._check_gocean_conformity()

        code = ""
        for index, symbol in enumerate(self.argument_list[:2]):
            code += Node.indent(indent) + "int " + symbol.name
            code += " = get_global_id(" + str(index) + ");\n"
        return code

    def gen_ocl_array_length(self, indent=0):
        '''
        Generate a <name>LEN<DIM> variable for each array dimension of
        each array argument.
        In OpenCL the sizes are retrived from the kernel global_work_size
        (e.g. "int arrayLEN1 = get_global_size(1);")

        :return: OpenCL code to define and initialise variables for all array \
                lengths.
        :rtype: str
        :raises GenerationError: if the array length variable name clashes \
                with another symbol name.
        '''
        self._check_gocean_conformity()

        code = ""
        for symbol in self.argument_list[2:]:
            dimensions = len(symbol.shape)
            for dim in range(1, dimensions + 1):
                code += Node.indent(indent) + "int "
                varname = symbol.name + "LEN" + str(dim)

                # Check there is no clash with other variables
                if varname in self:
                    kname = ""
                    if self._kernel:
                        kname = "'{0}'".format(self._kernel.name)
                    raise GenerationError(
                        "Unable to declare the variable '{0}' to store the "
                        "length of '{1}' because the kernel {2} already "
                        "contains a symbol with the same name."
                        "".format(varname, symbol.name, kname))

                code += varname + " = get_global_size("
                code += str(dim - 1) + ");\n"
        return code


class GOKernelSchedule(KernelSchedule):
    '''
    Sub-classes KernelSchedule to provide an API-specific implementation of the
    OpenCL generation method.

    :param str name: Kernel subroutine name
    '''
    def __init__(self, name):
        super(GOKernelSchedule, self).__init__(name)
        self._symbol_table = GOSymbolTable(self)

    def gen_ocl(self, indent=0):
        '''
        Generate a string representation of this node in the OpenCL language.

        :param int indent: Depth of indent for the output string.
        :return: OpenCL language code representing the node.
        :rtype: string
        '''

        # OpenCL implementation assumptions:
        # - All array have the same size and it is given by the
        #   global_work_size argument to clEnqueueNDRangeKernel.
        # - Assumes no dependencies among kernels called concurrently.

        # TODO: At the moment, the method caller is responsible to ensure
        # these assumptions. KernelSchedule access to the kernel
        # meta-arguments could be used to check them and also improve the
        # generated code. (Issue #288)

        # Start OpenCL kernel definition
        code = self.indent(indent) + "__kernel void " + self._name + "(\n"
        code += self.symbol_table.gen_ocl_argument_list(indent + 1)
        code += "\n" + self.indent(indent + 1) + "){\n"

        # Declare local variables.
        code += self.symbol_table.gen_c_local_variables(indent + 1)

        # Declare array length
        code += self.symbol_table.gen_ocl_array_length(indent + 1)

        # Declare iteration indices
        code += self.symbol_table.gen_ocl_iteration_indices(indent + 1)

        # Generate kernel body
        for child in self._children:
            code += child.gen_c_code(indent + 1) + "\n"

        # Close kernel definition
        code += "}\n"

        return code<|MERGE_RESOLUTION|>--- conflicted
+++ resolved
@@ -49,14 +49,9 @@
 from __future__ import print_function
 from psyclone.parse import Descriptor, KernelType, ParseError
 from psyclone.psyGen import PSy, Invokes, Invoke, Schedule, \
-<<<<<<< HEAD
     Loop, Kern, Arguments, Argument, KernelArgument, ACCEnterDataDirective, \
-    GenerationError, InternalError, args_filter, NameSpaceFactory
-=======
-    Loop, Kern, Arguments, Argument, KernelArgument, ACCDataDirective, \
     GenerationError, InternalError, args_filter, NameSpaceFactory, \
     KernelSchedule, SymbolTable, Node, Fparser2ASTProcessor
->>>>>>> 8d773086
 import psyclone.expression as expr
 
 # The different grid-point types that a field can live on
