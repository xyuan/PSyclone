--- conflicted
+++ resolved
@@ -1,11 +1,7 @@
 # -----------------------------------------------------------------------------
 # BSD 3-Clause License
 #
-<<<<<<< HEAD
-# Copyright (c) 2017-2018, Science and Technology Facilities Council.
-=======
 # Copyright (c) 2017-2019, Science and Technology Facilities Council.
->>>>>>> af7609ac
 # All rights reserved.
 #
 # Redistribution and use in source and binary forms, with or without
@@ -214,27 +210,24 @@
     assert compute_output in generated_code
 
 
-<<<<<<< HEAD
-def test_edge_qr(tmpdir, f90, f90flags, dist_mem):
+def test_edge_qr(tmpdir, dist_mem):
     ''' Check that we generate correct code when a kernel specifies
     that it requires edge quadrature. '''
     _, invoke_info = parse(os.path.join(BASE_PATH, "1.1.5_edge_qr.f90"),
                            api=API)
     psy = PSyFactory(API, distributed_memory=dist_mem).create(invoke_info)
-    if utils.TEST_COMPILE:
-        assert utils.code_compiles(API, psy, tmpdir, f90, f90flags)
+    assert Dynamo0p3Build(tmpdir).code_compiles(psy)
     generated_code = str(psy.gen)
     print(generated_code)
 
 
-def test_face_qr(tmpdir, f90, f90flags, dist_mem):
+def test_face_qr(tmpdir, dist_mem):
     ''' Check that we generate correct code when a kernel specifies
     that it requires face quadrature. '''
     _, invoke_info = parse(os.path.join(BASE_PATH, "1.1.6_face_qr.f90"),
                            api=API)
     psy = PSyFactory(API, distributed_memory=dist_mem).create(invoke_info)
-    if utils.TEST_COMPILE:
-        assert utils.code_compiles(API, psy, tmpdir, f90, f90flags)
+    assert Dynamo0p3Build.code_compiles(psy)
     generated_code = str(psy.gen)
     print(generated_code)
     output_decls = (
@@ -383,10 +376,7 @@
     assert compute_output in generated_code
 
 
-def test_field_qr_deref(tmpdir, f90, f90flags):
-=======
 def test_field_qr_deref(tmpdir):
->>>>>>> af7609ac
     ''' Tests that a call, with a set of fields requiring
     quadrature, produces correct code when the quadrature is supplied as the
     component of a derived type. '''
