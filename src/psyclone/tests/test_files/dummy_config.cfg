# -----------------------------------------------------------------------------
# BSD 3-Clause License
#
<<<<<<< HEAD
# Copyright (c) 2018-20, Science and Technology Facilities Council.
=======
# Copyright (c) 2018-2020, Science and Technology Facilities Council.
>>>>>>> dfc8a4b5
# All rights reserved.
#
# Redistribution and use in source and binary forms, with or without
# modification, are permitted provided that the following conditions are met:
#
# * Redistributions of source code must retain the above copyright notice, this
#   list of conditions and the following disclaimer.
#
# * Redistributions in binary form must reproduce the above copyright notice,
#   this list of conditions and the following disclaimer in the documentation
#   and/or other materials provided with the distribution.
#
# * Neither the name of the copyright holder nor the names of its
#   contributors may be used to endorse or promote products derived from
#   this software without specific prior written permission.
#
# THIS SOFTWARE IS PROVIDED BY THE COPYRIGHT HOLDERS AND CONTRIBUTORS
# "AS IS" AND ANY EXPRESS OR IMPLIED WARRANTIES, INCLUDING, BUT NOT
# LIMITED TO, THE IMPLIED WARRANTIES OF MERCHANTABILITY AND FITNESS
# FOR A PARTICULAR PURPOSE ARE DISCLAIMED. IN NO EVENT SHALL THE
# COPYRIGHT HOLDER OR CONTRIBUTORS BE LIABLE FOR ANY DIRECT, INDIRECT,
# INCIDENTAL, SPECIAL, EXEMPLARY, OR CONSEQUENTIAL DAMAGES (INCLUDING,
# BUT NOT LIMITED TO, PROCUREMENT OF SUBSTITUTE GOODS OR SERVICES;
# LOSS OF USE, DATA, OR PROFITS; OR BUSINESS INTERRUPTION) HOWEVER
# CAUSED AND ON ANY THEORY OF LIABILITY, WHETHER IN CONTRACT, STRICT
# LIABILITY, OR TORT (INCLUDING NEGLIGENCE OR OTHERWISE) ARISING IN
# ANY WAY OUT OF THE USE OF THIS SOFTWARE, EVEN IF ADVISED OF THE
# POSSIBILITY OF SUCH DAMAGE.
# -----------------------------------------------------------------------------
# Author: A. R. Porter, STFC Daresbury Laboratory
# Modified: I. Kavcic, Met Office, R. W. Ford STFC Daresbury Lab

# This is a dummy PSyclone configuration file used for testing.

[DEFAULT]
# Settings common to all APIs
DEFAULTAPI = dynamo0.3
SUPPORTEDSTUBAPIS = dynamo0.3
DEFAULTSTUBAPI = dynamo0.3
DISTRIBUTED_MEMORY = true
REPRODUCIBLE_REDUCTIONS = false
# Amount to pad the local summation array when REPRODUCIBLE_REDUCTIONS is true
REPROD_PAD_SIZE = 8

[dynamo0.3]
<<<<<<< HEAD
COMPUTE_ANNEXED_DOFS = false

KERNEL_DATA_LAYOUT = layout_zxy
KERNEL_DATA_ADDRESSING = direct_z, indirect_xy
=======
access_mapping = gh_read: read, gh_write: write, gh_readwrite: readwrite,
                 gh_inc: inc, gh_sum: sum
COMPUTE_ANNEXED_DOFS = false
default_kind = real: r_def, integer: i_def, logical: l_def
RUN_TIME_CHECKS = false
>>>>>>> dfc8a4b5
<|MERGE_RESOLUTION|>--- conflicted
+++ resolved
@@ -1,11 +1,7 @@
 # -----------------------------------------------------------------------------
 # BSD 3-Clause License
 #
-<<<<<<< HEAD
-# Copyright (c) 2018-20, Science and Technology Facilities Council.
-=======
 # Copyright (c) 2018-2020, Science and Technology Facilities Council.
->>>>>>> dfc8a4b5
 # All rights reserved.
 #
 # Redistribution and use in source and binary forms, with or without
@@ -51,15 +47,10 @@
 REPROD_PAD_SIZE = 8
 
 [dynamo0.3]
-<<<<<<< HEAD
-COMPUTE_ANNEXED_DOFS = false
-
-KERNEL_DATA_LAYOUT = layout_zxy
-KERNEL_DATA_ADDRESSING = direct_z, indirect_xy
-=======
 access_mapping = gh_read: read, gh_write: write, gh_readwrite: readwrite,
                  gh_inc: inc, gh_sum: sum
 COMPUTE_ANNEXED_DOFS = false
+KERNEL_DATA_LAYOUT = layout_zxy
+KERNEL_DATA_ADDRESSING = direct_z, indirect_xy
 default_kind = real: r_def, integer: i_def, logical: l_def
-RUN_TIME_CHECKS = false
->>>>>>> dfc8a4b5
+RUN_TIME_CHECKS = false