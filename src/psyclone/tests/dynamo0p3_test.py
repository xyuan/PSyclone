# -----------------------------------------------------------------------------
# BSD 3-Clause License
#
# Copyright (c) 2017, Science and Technology Facilities Council
# (c) The copyright relating to this work is owned jointly by the Crown,
# Met Office and NERC 2016.
# However, it has been created with the help of the GungHo Consortium,
# whose members are identified at https://puma.nerc.ac.uk/trac/GungHo/wiki
# All rights reserved.
#
# Redistribution and use in source and binary forms, with or without
# modification, are permitted provided that the following conditions are met:
#
# * Redistributions of source code must retain the above copyright notice, this
#   list of conditions and the following disclaimer.
#
# * Redistributions in binary form must reproduce the above copyright notice,
#   this list of conditions and the following disclaimer in the documentation
#   and/or other materials provided with the distribution.

# * Neither the name of the copyright holder nor the names of its
#   contributors may be used to endorse or promote products derived from
#   this software without specific prior written permission.
#
# THIS SOFTWARE IS PROVIDED BY THE COPYRIGHT HOLDERS AND CONTRIBUTORS
# "AS IS" AND ANY EXPRESS OR IMPLIED WARRANTIES, INCLUDING, BUT NOT
# LIMITED TO, THE IMPLIED WARRANTIES OF MERCHANTABILITY AND FITNESS
# FOR A PARTICULAR PURPOSE ARE DISCLAIMED. IN NO EVENT SHALL THE
# COPYRIGHT HOLDER OR CONTRIBUTORS BE LIABLE FOR ANY DIRECT, INDIRECT,
# INCIDENTAL, SPECIAL, EXEMPLARY, OR CONSEQUENTIAL DAMAGES (INCLUDING,
# BUT NOT LIMITED TO, PROCUREMENT OF SUBSTITUTE GOODS OR SERVICES;
# LOSS OF USE, DATA, OR PROFITS; OR BUSINESS INTERRUPTION) HOWEVER
# CAUSED AND ON ANY THEORY OF LIABILITY, WHETHER IN CONTRACT, STRICT
# LIABILITY, OR TORT (INCLUDING NEGLIGENCE OR OTHERWISE) ARISING IN
# ANY WAY OUT OF THE USE OF THIS SOFTWARE, EVEN IF ADVISED OF THE
# POSSIBILITY OF SUCH DAMAGE.
# -----------------------------------------------------------------------------
# Author R. Ford and A. R. Porter, STFC Daresbury Lab

''' This module tests the Dynamo 0.3 API using pytest. '''

# Since this is a file containing tests which often have to get in and
# change the internal state of objects we disable pylint's warning
# about such accesses
# pylint: disable=protected-access

# imports
import os
import pytest
from psyclone.parse import parse, ParseError
from psyclone.psyGen import PSyFactory, GenerationError
from psyclone.dynamo0p3 import DynKernMetadata, DynKern, DynLoop, \
    FunctionSpace, VALID_STENCIL_TYPES, DynGlobalSum, HaloReadAccess
from psyclone.transformations import LoopFuseTrans
from psyclone.gen_kernel_stub import generate
import fparser
from fparser import api as fpapi
import utils

# constants
BASE_PATH = os.path.join(os.path.dirname(os.path.abspath(__file__)),
                         "test_files", "dynamo0p3")


def test_get_op_wrong_name():  # pylint: disable=invalid-name
    ''' Tests that the get_operator_name() utility raises an error
    if passed the name of something that is not a valid operator '''
    from psyclone.dynamo0p3 import get_fs_operator_name
    with pytest.raises(GenerationError) as err:
        get_fs_operator_name("not_an_op", FunctionSpace("w3", None))
    assert "Unsupported name 'not_an_op' found" in str(err)


def test_get_op_orientation_name():  # pylint: disable=invalid-name
    ''' Test that get_operator_name() works for the orientation operator '''
    from psyclone.dynamo0p3 import get_fs_operator_name
    name = get_fs_operator_name("gh_orientation", FunctionSpace("w3", None))
    assert name == "orientation_w3"


CODE = '''
module testkern_qr
  type, extends(kernel_type) :: testkern_qr_type
     type(arg_type), meta_args(6) =                 &
          (/ arg_type(gh_real, gh_read),         &
             arg_type(gh_field,gh_write,w1),        &
             arg_type(gh_field,gh_read, w2),        &
             arg_type(gh_operator,gh_read, w2, w2), &
             arg_type(gh_field,gh_read, w3),        &
             arg_type(gh_integer, gh_read)          &
           /)
     type(func_type), dimension(3) :: meta_funcs =  &
          (/ func_type(w1, gh_basis),               &
             func_type(w2, gh_diff_basis),          &
             func_type(w3, gh_basis, gh_diff_basis) &
           /)
     integer, parameter :: iterates_over = cells
     integer, parameter :: gh_shape = gh_quadrature_XYoZ
   contains
     procedure() :: code => testkern_qr_code
  end type testkern_qr_type
contains
  subroutine testkern_qr_code(a,b,c,d)
  end subroutine testkern_qr_code
end module testkern_qr
'''

# functions


def test_arg_descriptor_wrong_type():  # pylint: disable=invalid-name
    ''' Tests that an error is raised when the argument descriptor
    metadata is not of type arg_type. '''
    fparser.logging.disable('CRITICAL')
    code = CODE.replace("arg_type(gh_field,gh_read, w2)",
                        "arg_typ(gh_field,gh_read, w2)", 1)
    ast = fpapi.parse(code, ignore_comments=False)
    name = "testkern_qr_type"
    with pytest.raises(ParseError) as excinfo:
        _ = DynKernMetadata(ast, name=name)
    assert "each meta_arg entry must be of type 'arg_type'" \
        in str(excinfo.value)


def test_arg_descriptor_vector_str():  # pylint: disable=invalid-name
    ''' Test the str method of an argument descriptor containing a vector '''
    fparser.logging.disable('CRITICAL')
    # Change the meta-data so that the second argument is a vector
    code = CODE.replace("gh_field,gh_write,w1", "gh_field*3,gh_write,w1", 1)
    ast = fpapi.parse(code, ignore_comments=False)
    name = "testkern_qr_type"
    dkm = DynKernMetadata(ast, name=name)
    dkm_str = str(dkm.arg_descriptors[1])
    expected = (
        "DynArgDescriptor03 object\n"
        "  argument_type[0]='gh_field'*3\n"
        "  access_descriptor[1]='gh_write'\n"
        "  function_space[2]='w1'")
    assert expected in dkm_str


def test_ad_scalar_type_too_few_args():  # pylint: disable=invalid-name
    ''' Tests that an error is raised when the argument descriptor
    metadata for a scalar has fewer than 2 args. '''
    fparser.logging.disable('CRITICAL')
    code = CODE.replace("arg_type(gh_real, gh_read)",
                        "arg_type(gh_real)", 1)
    ast = fpapi.parse(code, ignore_comments=False)
    name = "testkern_qr_type"
    with pytest.raises(ParseError) as excinfo:
        _ = DynKernMetadata(ast, name=name)
    assert 'each meta_arg entry must have at least 2 args' \
        in str(excinfo.value)


def test_ad_scalar_type_too_many_args():  # pylint: disable=invalid-name
    ''' Tests that an error is raised when the argument descriptor
    metadata for a scalar has more than 2 args. '''
    fparser.logging.disable('CRITICAL')
    code = CODE.replace("arg_type(gh_real, gh_read)",
                        "arg_type(gh_real, gh_read, w1)", 1)
    ast = fpapi.parse(code, ignore_comments=False)
    name = "testkern_qr_type"
    with pytest.raises(ParseError) as excinfo:
        _ = DynKernMetadata(ast, name=name)
    assert 'each meta_arg entry must have 2 arguments if' \
        in str(excinfo.value)


def test_ad_scalar_type_no_write():  # pylint: disable=invalid-name
    ''' Tests that an error is raised when the argument descriptor
    metadata for a scalar specifies GH_WRITE '''
    fparser.logging.disable('CRITICAL')
    code = CODE.replace("arg_type(gh_real, gh_read)",
                        "arg_type(gh_real, gh_write)", 1)
    ast = fpapi.parse(code, ignore_comments=False)
    name = "testkern_qr_type"
    with pytest.raises(ParseError) as excinfo:
        _ = DynKernMetadata(ast, name=name)
    assert ("scalar arguments must be read-only (gh_read) or a reduction "
            "(['gh_sum']) but found 'gh_write'" in str(excinfo.value))


def test_ad_scalar_type_no_inc():  # pylint: disable=invalid-name
    ''' Tests that an error is raised when the argument descriptor
    metadata for a scalar specifies GH_INC '''
    fparser.logging.disable('CRITICAL')
    code = CODE.replace("arg_type(gh_real, gh_read)",
                        "arg_type(gh_real, gh_inc)", 1)
    ast = fpapi.parse(code, ignore_comments=False)
    name = "testkern_qr_type"
    with pytest.raises(ParseError) as excinfo:
        _ = DynKernMetadata(ast, name=name)
    assert ("scalar arguments must be read-only (gh_read) or a reduction "
            "(['gh_sum']) but found 'gh_inc'" in str(excinfo.value))


def test_ad_field_type_too_few_args():  # pylint: disable=invalid-name
    ''' Tests that an error is raised when the argument descriptor
    metadata for a field has fewer than 3 args. '''
    fparser.logging.disable('CRITICAL')
    code = CODE.replace("arg_type(gh_field,gh_write,w1)",
                        "arg_type(gh_field,gh_write)", 1)
    ast = fpapi.parse(code, ignore_comments=False)
    name = "testkern_qr_type"
    with pytest.raises(ParseError) as excinfo:
        _ = DynKernMetadata(ast, name=name)
    assert 'each meta_arg entry must have at least 3 arguments' \
        in str(excinfo.value)


def test_ad_fld_type_too_many_args():  # pylint: disable=invalid-name
    ''' Tests that an error is raised when the argument descriptor
    metadata has more than 4 args. '''
    fparser.logging.disable('CRITICAL')
    code = CODE.replace("arg_type(gh_field,gh_write,w1)",
                        "arg_type(gh_field,gh_write,w1,w1,w2)", 1)
    ast = fpapi.parse(code, ignore_comments=False)
    name = "testkern_qr_type"
    with pytest.raises(ParseError) as excinfo:
        _ = DynKernMetadata(ast, name=name)
    assert "each meta_arg entry must have at most 4 arguments if its first" \
        in str(excinfo.value)


def test_ad_fld_type_1st_arg():  # pylint: disable=invalid-name
    ''' Tests that an error is raised when the 1st argument is
    invalid'''
    fparser.logging.disable('CRITICAL')
    code = CODE.replace("arg_type(gh_field,gh_write,w1)",
                        "arg_type(gh_hedge,gh_write,w1)", 1)
    ast = fpapi.parse(code, ignore_comments=False)
    name = "testkern_qr_type"
    with pytest.raises(ParseError) as excinfo:
        _ = DynKernMetadata(ast, name=name)
    assert 'the 1st argument of a meta_arg entry should be a valid ' \
        'argument type' in str(excinfo.value)


def test_ad_op_type_too_few_args():  # pylint: disable=invalid-name
    ''' Tests that an error is raised when the operator descriptor
    metadata has fewer than 4 args. '''
    fparser.logging.disable('CRITICAL')
    code = CODE.replace("arg_type(gh_operator,gh_read, w2, w2)",
                        "arg_type(gh_operator,gh_read, w2)", 1)
    ast = fpapi.parse(code, ignore_comments=False)
    name = "testkern_qr_type"
    with pytest.raises(ParseError) as excinfo:
        _ = DynKernMetadata(ast, name=name)
    assert 'meta_arg entry must have 4 arguments' in str(excinfo.value)


def test_ad_op_type_too_many_args():  # pylint: disable=invalid-name
    ''' Tests that an error is raised when the operator descriptor
    metadata has more than 4 args. '''
    fparser.logging.disable('CRITICAL')
    code = CODE.replace("arg_type(gh_operator,gh_read, w2, w2)",
                        "arg_type(gh_operator,gh_read, w2, w2, w2)", 1)
    ast = fpapi.parse(code, ignore_comments=False)
    name = "testkern_qr_type"
    with pytest.raises(ParseError) as excinfo:
        _ = DynKernMetadata(ast, name=name)
    assert 'meta_arg entry must have 4 arguments' in str(excinfo.value)


def test_ad_op_type_wrong_3rd_arg():  # pylint: disable=invalid-name
    ''' Tests that an error is raised when the 3rd entry in the operator
    descriptor metadata is invalid. '''
    fparser.logging.disable('CRITICAL')
    code = CODE.replace("arg_type(gh_operator,gh_read, w2, w2)",
                        "arg_type(gh_operator,gh_read, woops, w2)", 1)
    ast = fpapi.parse(code, ignore_comments=False)
    name = "testkern_qr_type"
    with pytest.raises(ParseError) as excinfo:
        _ = DynKernMetadata(ast, name=name)
    assert ("dynamo0.3 API the 3rd argument of a meta_arg entry must be "
            "a valid function space name" in str(excinfo.value))


def test_ad_op_type_1st_arg_not_space():  # pylint: disable=invalid-name
    ''' Tests that an error is raised when the operator descriptor
    metadata contains something that is not a valid space. '''
    fparser.logging.disable('CRITICAL')
    code = CODE.replace("arg_type(gh_operator,gh_read, w2, w2)",
                        "arg_type(gh_operator,gh_read, wbroke, w2)", 1)
    ast = fpapi.parse(code, ignore_comments=False)
    name = "testkern_qr_type"
    with pytest.raises(ParseError) as excinfo:
        _ = DynKernMetadata(ast, name=name)
    assert 'meta_arg entry must be a valid function space' in \
        str(excinfo.value)


def test_ad_invalid_type():  # pylint: disable=invalid-name
    ''' Tests that an error is raised when an invalid descriptor type
    name is provided as the first argument. '''
    fparser.logging.disable('CRITICAL')
    code = CODE.replace("gh_operator", "gh_operato", 1)
    ast = fpapi.parse(code, ignore_comments=False)
    name = "testkern_qr_type"
    with pytest.raises(ParseError) as excinfo:
        _ = DynKernMetadata(ast, name=name)
    assert '1st argument of a meta_arg entry should be a valid argument type' \
        in str(excinfo.value)


def test_ad_invalid_access_type():  # pylint: disable=invalid-name
    ''' Tests that an error is raised when an invalid access
    name is provided as the second argument. '''
    fparser.logging.disable('CRITICAL')
    code = CODE.replace("gh_read", "gh_ead", 1)
    ast = fpapi.parse(code, ignore_comments=False)
    name = "testkern_qr_type"
    with pytest.raises(ParseError) as excinfo:
        _ = DynKernMetadata(ast, name=name)
    assert '2nd argument of a meta_arg entry' in str(excinfo.value)


def test_arg_descriptor_invalid_fs1():
    ''' Tests that an error is raised when an invalid function space
    name is provided as the third argument. '''
    fparser.logging.disable('CRITICAL')
    code = CODE.replace("gh_field,gh_read, w3", "gh_field,gh_read, w4", 1)
    ast = fpapi.parse(code, ignore_comments=False)
    name = "testkern_qr_type"
    with pytest.raises(ParseError) as excinfo:
        _ = DynKernMetadata(ast, name=name)
    assert '3rd argument of a meta_arg entry' in str(excinfo.value)


def test_arg_descriptor_invalid_fs2():
    ''' Tests that an error is raised when an invalid function space
    name is provided as the third argument. '''
    fparser.logging.disable('CRITICAL')
    code = CODE.replace("w2, w2", "w2, w4", 1)
    ast = fpapi.parse(code, ignore_comments=False)
    name = "testkern_qr_type"
    with pytest.raises(ParseError) as excinfo:
        _ = DynKernMetadata(ast, name=name)
    assert '4th argument of a meta_arg entry' in str(excinfo.value)


def test_invalid_vector_operator():
    ''' Tests that an error is raised when a vector does not use "*"
    as it's operator. '''
    fparser.logging.disable('CRITICAL')
    code = CODE.replace("gh_field,gh_write,w1", "gh_field+3,gh_write,w1", 1)
    ast = fpapi.parse(code, ignore_comments=False)
    name = "testkern_qr_type"
    with pytest.raises(ParseError) as excinfo:
        _ = DynKernMetadata(ast, name=name)
    assert "must use '*' as the separator" in str(excinfo.value)


def test_invalid_vector_value_type():
    ''' Tests that an error is raised when a vector value is not a valid
    integer '''
    fparser.logging.disable('CRITICAL')
    code = CODE.replace("gh_field,gh_write,w1", "gh_field*n,gh_write,w1", 1)
    ast = fpapi.parse(code, ignore_comments=False)
    name = "testkern_qr_type"
    with pytest.raises(ParseError) as excinfo:
        _ = DynKernMetadata(ast, name=name)
    assert 'vector notation expects the format (field*n)' in str(excinfo.value)


def test_invalid_vector_value_range():
    ''' Tests that an error is raised when a vector value is not a valid
    value (<2) '''
    fparser.logging.disable('CRITICAL')
    code = CODE.replace("gh_field,gh_write,w1", "gh_field*1,gh_write,w1", 1)
    ast = fpapi.parse(code, ignore_comments=False)
    name = "testkern_qr_type"
    with pytest.raises(ParseError) as excinfo:
        _ = DynKernMetadata(ast, name=name)
    assert 'must contain a valid integer vector size' in str(excinfo.value)

# Testing that an error is raised when a vector value is not provided is
# not required here as it causes a parse error in the generic code.


def test_fs_descriptor_wrong_type():
    ''' Tests that an error is raised when the function space descriptor
    metadata is not of type func_type. '''
    fparser.logging.disable('CRITICAL')
    code = CODE.replace("func_type(w2", "funced_up_type(w2", 1)
    ast = fpapi.parse(code, ignore_comments=False)
    name = "testkern_qr_type"
    with pytest.raises(ParseError) as excinfo:
        _ = DynKernMetadata(ast, name=name)
    assert "each meta_func entry must be of type 'func_type'" in \
        str(excinfo.value)


def test_fs_descriptor_too_few_args():
    ''' Tests that an error is raised when there are two few arguments in
    the function space descriptor metadata (must be at least 2). '''
    fparser.logging.disable('CRITICAL')
    code = CODE.replace("w1, gh_basis", "w1", 1)
    ast = fpapi.parse(code, ignore_comments=False)
    name = "testkern_qr_type"
    with pytest.raises(ParseError) as excinfo:
        _ = DynKernMetadata(ast, name=name)
    assert 'meta_func entry must have at least 2 args' in str(excinfo.value)


def test_fs_desc_invalid_fs_type():
    ''' Tests that an error is raised when an invalid function space name
    is provided as the first argument. '''
    fparser.logging.disable('CRITICAL')
    code = CODE.replace("w3, gh_basis", "w4, gh_basis", 1)
    ast = fpapi.parse(code, ignore_comments=False)
    name = "testkern_qr_type"
    with pytest.raises(ParseError) as excinfo:
        _ = DynKernMetadata(ast, name=name)
    assert '1st argument of a meta_func entry should be a valid function ' + \
        'space name' in str(excinfo.value)


def test_fs_desc_replicated_fs_type():
    ''' Tests that an error is raised when a function space name
    is replicated. '''
    fparser.logging.disable('CRITICAL')
    code = CODE.replace("w3, gh_basis", "w1, gh_basis", 1)
    ast = fpapi.parse(code, ignore_comments=False)
    name = "testkern_qr_type"
    with pytest.raises(ParseError) as excinfo:
        _ = DynKernMetadata(ast, name=name)
    assert 'function spaces specified in meta_funcs must be unique' \
        in str(excinfo.value)


def test_fs_desc_invalid_op_type():
    ''' Tests that an error is raised when an invalid function space
    operator name is provided as an argument. '''
    fparser.logging.disable('CRITICAL')
    code = CODE.replace("w2, gh_diff_basis", "w2, gh_dif_basis", 1)
    ast = fpapi.parse(code, ignore_comments=False)
    name = "testkern_qr_type"
    with pytest.raises(ParseError) as excinfo:
        _ = DynKernMetadata(ast, name=name)
    assert '2nd argument and all subsequent arguments of a meta_func ' + \
        'entry should be one of' in str(excinfo.value)


def test_fs_desc_replicated_op_type():
    ''' Tests that an error is raised when a function space
    operator name is replicated as an argument. '''
    fparser.logging.disable('CRITICAL')
    code = CODE.replace("w3, gh_basis, gh_diff_basis",
                        "w3, gh_basis, gh_basis", 1)
    ast = fpapi.parse(code, ignore_comments=False)
    name = "testkern_qr_type"
    with pytest.raises(ParseError) as excinfo:
        _ = DynKernMetadata(ast, name=name)
    assert 'error to specify an operator name more than once' \
        in str(excinfo.value)


def test_fsdesc_fs_not_in_argdesc():
    ''' Tests that an error is raised when a function space
    name is provided that has not been used in the arg descriptor. '''
    fparser.logging.disable('CRITICAL')
    code = CODE.replace("w3, gh_basis", "w0, gh_basis", 1)
    ast = fpapi.parse(code, ignore_comments=False)
    name = "testkern_qr_type"
    with pytest.raises(ParseError) as excinfo:
        _ = DynKernMetadata(ast, name=name)
    assert 'function spaces specified in meta_funcs must exist in ' + \
        'meta_args' in str(excinfo)


def test_missing_shape_both():  # pylint: disable=invalid-name
    ''' Check that we raise the correct error if a kernel requiring
    quadrature/evaluator fails to specify the shape of the evaluator '''
    fparser.logging.disable('CRITICAL')
    # Remove the line specifying the shape of the evaluator
    code = CODE.replace(
        "     integer, parameter :: gh_shape = gh_quadrature_XYoZ\n",
        "", 1)
    ast = fpapi.parse(code, ignore_comments=False)
    name = "testkern_qr_type"
    with pytest.raises(ParseError) as excinfo:
        _ = DynKernMetadata(ast, name=name)
    assert ("must also supply the shape of that evaluator by setting "
            "'gh_shape' in the kernel meta-data but this is missing "
            "for kernel 'testkern_qr_type'" in str(excinfo))


def test_missing_shape_basis_only():  # pylint: disable=invalid-name
    ''' Check that we raise the correct error if a kernel specifying
    that it needs gh_basis fails to specify the shape of the evaluator '''
    fparser.logging.disable('CRITICAL')
    # Alter meta-data so only requires gh_basis
    code1 = CODE.replace(
        "     type(func_type), dimension(3) :: meta_funcs =  &\n"
        "          (/ func_type(w1, gh_basis),               &\n"
        "             func_type(w2, gh_diff_basis),          &\n"
        "             func_type(w3, gh_basis, gh_diff_basis) &\n",
        "     type(func_type), dimension(1) :: meta_funcs =  &\n"
        "          (/ func_type(w1, gh_basis)                &\n", 1)
    # Remove the line specifying the shape of the evaluator
    code = code1.replace(
        "     integer, parameter :: gh_shape = gh_quadrature_XYoZ\n",
        "", 1)
    ast = fpapi.parse(code, ignore_comments=False)
    name = "testkern_qr_type"
    with pytest.raises(ParseError) as excinfo:
        _ = DynKernMetadata(ast, name=name)
    assert ("must also supply the shape of that evaluator by setting "
            "'gh_shape' in the kernel meta-data but this is missing "
            "for kernel 'testkern_qr_type'" in str(excinfo))


def test_missing_eval_shape_diff_basis_only():  # pylint: disable=invalid-name
    ''' Check that we raise the correct error if a kernel specifying
    that it needs gh_diff_basis fails to specify the shape of the evaluator '''
    fparser.logging.disable('CRITICAL')
    # Alter meta-data so only requires gh_diff_basis
    code1 = CODE.replace(
        "     type(func_type), dimension(3) :: meta_funcs =  &\n"
        "          (/ func_type(w1, gh_basis),               &\n"
        "             func_type(w2, gh_diff_basis),          &\n"
        "             func_type(w3, gh_basis, gh_diff_basis) &\n",
        "     type(func_type), dimension(1) :: meta_funcs =  &\n"
        "          (/ func_type(w1, gh_diff_basis)           &\n", 1)
    # Remove the line specifying the shape of the evaluator
    code = code1.replace(
        "     integer, parameter :: gh_shape = gh_quadrature_XYoZ\n",
        "", 1)
    ast = fpapi.parse(code, ignore_comments=False)
    name = "testkern_qr_type"
    with pytest.raises(ParseError) as excinfo:
        _ = DynKernMetadata(ast, name=name)
    assert ("must also supply the shape of that evaluator by setting "
            "'gh_shape' in the kernel meta-data but this is missing "
            "for kernel 'testkern_qr_type'" in str(excinfo))


def test_invalid_shape():
    ''' Check that we raise the correct error if a kernel requiring
    quadrature/evaluator specifies an unrecognised shape for the evaluator '''
    fparser.logging.disable('CRITICAL')
    # Specify an invalid shape for the evaluator
    code = CODE.replace(
        "gh_shape = gh_quadrature_XYoZ",
        "gh_shape = quadrature_wrong", 1)
    ast = fpapi.parse(code, ignore_comments=False)
    name = "testkern_qr_type"
    with pytest.raises(ParseError) as excinfo:
        _ = DynKernMetadata(ast, name=name)
    print str(excinfo)
    assert ("request a valid gh_shape (one of ['gh_quadrature_xyoz', "
            "'gh_evaluator']) but got 'quadrature_wrong' for kernel "
            "'testkern_qr_type'" in str(excinfo))


def test_unecessary_shape():
    ''' Check that we raise the correct error if a kernel meta-data specifies
    an evaluator shape but does not require quadrature or an evaluator '''
    fparser.logging.disable('CRITICAL')
    # Remove the need for basis or diff-basis functions
    code = CODE.replace(
        "     type(func_type), dimension(3) :: meta_funcs =  &\n"
        "          (/ func_type(w1, gh_basis),               &\n"
        "             func_type(w2, gh_diff_basis),          &\n"
        "             func_type(w3, gh_basis, gh_diff_basis) &\n"
        "           /)\n",
        "", 1)
    ast = fpapi.parse(code, ignore_comments=False)
    name = "testkern_qr_type"
    with pytest.raises(ParseError) as excinfo:
        _ = DynKernMetadata(ast, name=name)
    print str(excinfo)
    assert ("Kernel 'testkern_qr_type' specifies a gh_shape "
            "(gh_quadrature_xyoz) but does not need an evaluator because no "
            "basis or differential basis functions are required"
            in str(excinfo))


def test_field(tmpdir, f90, f90flags):
    ''' Tests that a call with a set of fields, no basis functions and
    no distributed memory, produces correct code.'''
    _, invoke_info = parse(os.path.join(BASE_PATH, "1_single_invoke.f90"),
                           api="dynamo0.3")
    psy = PSyFactory("dynamo0.3", distributed_memory=False).create(invoke_info)

    if utils.TEST_COMPILE:
        # If compilation testing has been enabled (--compile flag to py.test)
        assert utils.code_compiles("dynamo0.3", psy, tmpdir, f90, f90flags)

    generated_code = psy.gen
    output = (
        "  MODULE single_invoke_psy\n"
        "    USE constants_mod, ONLY: r_def\n"
        "    USE operator_mod, ONLY: operator_type, operator_proxy_type, "
        "columnwise_operator_type, columnwise_operator_proxy_type\n"
        "    USE field_mod, ONLY: field_type, field_proxy_type\n"
        "    IMPLICIT NONE\n"
        "    CONTAINS\n"
        "    SUBROUTINE invoke_0_testkern_type(a, f1, f2, m1, m2)\n"
        "      USE testkern, ONLY: testkern_code\n"
        "      REAL(KIND=r_def), intent(in) :: a\n"
        "      TYPE(field_type), intent(inout) :: f1\n"
        "      TYPE(field_type), intent(in) :: f2, m1, m2\n"
        "      INTEGER cell\n"
        "      INTEGER ndf_w1, undf_w1, ndf_w2, undf_w2, ndf_w3, undf_w3\n"
        "      INTEGER nlayers\n"
        "      TYPE(field_proxy_type) f1_proxy, f2_proxy, m1_proxy, m2_proxy\n"
        "      INTEGER, pointer :: map_w2(:,:) => null(), "
        "map_w3(:,:) => null(), map_w1(:,:) => null()\n"
        "      !\n"
        "      ! Initialise field and/or operator proxies\n"
        "      !\n"
        "      f1_proxy = f1%get_proxy()\n"
        "      f2_proxy = f2%get_proxy()\n"
        "      m1_proxy = m1%get_proxy()\n"
        "      m2_proxy = m2%get_proxy()\n"
        "      !\n"
        "      ! Initialise number of layers\n"
        "      !\n"
        "      nlayers = f1_proxy%vspace%get_nlayers()\n"
        "      !\n"
        "      ! Look-up dofmaps for each function space\n"
        "      !\n"
        "      map_w2 => f2_proxy%vspace%get_whole_dofmap()\n"
        "      map_w3 => m2_proxy%vspace%get_whole_dofmap()\n"
        "      map_w1 => f1_proxy%vspace%get_whole_dofmap()\n"
        "      !\n"
        "      ! Initialise number of DoFs for w1\n"
        "      !\n"
        "      ndf_w1 = f1_proxy%vspace%get_ndf()\n"
        "      undf_w1 = f1_proxy%vspace%get_undf()\n"
        "      !\n"
        "      ! Initialise number of DoFs for w2\n"
        "      !\n"
        "      ndf_w2 = f2_proxy%vspace%get_ndf()\n"
        "      undf_w2 = f2_proxy%vspace%get_undf()\n"
        "      !\n"
        "      ! Initialise number of DoFs for w3\n"
        "      !\n"
        "      ndf_w3 = m2_proxy%vspace%get_ndf()\n"
        "      undf_w3 = m2_proxy%vspace%get_undf()\n"
        "      !\n"
        "      ! Call our kernels\n"
        "      !\n"
        "      DO cell=1,f1_proxy%vspace%get_ncell()\n"
        "        !\n"
        "        CALL testkern_code(nlayers, a, f1_proxy%data, f2_proxy%data, "
        "m1_proxy%data, m2_proxy%data, ndf_w1, undf_w1, map_w1(:,cell), "
        "ndf_w2, undf_w2, map_w2(:,cell), ndf_w3, undf_w3, map_w3(:,cell))\n"
        "      END DO \n"
        "      !\n"
        "    END SUBROUTINE invoke_0_testkern_type\n"
        "  END MODULE single_invoke_psy")
    print output
    print generated_code
    assert str(generated_code).find(output) != -1


def test_field_deref():
    ''' Tests that a call with a set of fields (some obtained by
    de-referencing derived types) and no basis functions produces
    correct code.'''
    _, invoke_info = parse(os.path.join(BASE_PATH,
                                        "1.13_single_invoke_field_deref.f90"),
                           api="dynamo0.3")
    for dist_mem in [False, True]:

        psy = PSyFactory("dynamo0.3",
                         distributed_memory=dist_mem).create(invoke_info)
        generated_code = str(psy.gen)
        print generated_code
        output = (
            "    SUBROUTINE invoke_0_testkern_type(a, f1, est_f2, m1, "
            "est_m2)\n"
            "      USE testkern, ONLY: testkern_code\n")
        assert output in generated_code
        if dist_mem:
            output = "      USE mesh_mod, ONLY: mesh_type\n"
            assert output in generated_code
        output = (
            "      REAL(KIND=r_def), intent(in) :: a\n"
            "      TYPE(field_type), intent(inout) :: f1\n"
            "      TYPE(field_type), intent(in) :: est_f2, m1, est_m2\n"
            "      INTEGER cell\n"
            "      INTEGER ndf_w1, undf_w1, ndf_w2, undf_w2, ndf_w3, "
            "undf_w3\n")
        assert output in generated_code
        if dist_mem:
            output = "      TYPE(mesh_type), pointer :: mesh => null()\n"
            assert output in generated_code
        output = (
            "      INTEGER nlayers\n"
            "      TYPE(field_proxy_type) f1_proxy, est_f2_proxy, m1_proxy, "
            "est_m2_proxy\n"
            "      INTEGER, pointer :: map_w2(:,:) => null(), "
            "map_w3(:,:) => null(), map_w1(:,:) => null()\n"
            "      !\n"
            "      ! Initialise field and/or operator proxies\n"
            "      !\n"
            "      f1_proxy = f1%get_proxy()\n"
            "      est_f2_proxy = est_f2%get_proxy()\n"
            "      m1_proxy = m1%get_proxy()\n"
            "      est_m2_proxy = est_m2%get_proxy()\n"
            "      !\n"
            "      ! Initialise number of layers\n"
            "      !\n"
            "      nlayers = f1_proxy%vspace%get_nlayers()\n")
        assert output in generated_code
        if dist_mem:
            output = (
                "      !\n"
                "      ! Create a mesh object\n"
                "      !\n"
                "      mesh => f1%get_mesh()\n"
            )
            assert output in generated_code
        output = (
            "      !\n"
            "      ! Look-up dofmaps for each function space\n"
            "      !\n"
            "      map_w2 => est_f2_proxy%vspace%get_whole_dofmap()\n"
            "      map_w3 => est_m2_proxy%vspace%get_whole_dofmap()\n"
            "      map_w1 => f1_proxy%vspace%get_whole_dofmap()\n"
            "      !\n"
            "      ! Initialise number of DoFs for w1\n"
            "      !\n"
            "      ndf_w1 = f1_proxy%vspace%get_ndf()\n"
            "      undf_w1 = f1_proxy%vspace%get_undf()\n"
            "      !\n"
            "      ! Initialise number of DoFs for w2\n"
            "      !\n"
            "      ndf_w2 = est_f2_proxy%vspace%get_ndf()\n"
            "      undf_w2 = est_f2_proxy%vspace%get_undf()\n"
            "      !\n"
            "      ! Initialise number of DoFs for w3\n"
            "      !\n"
            "      ndf_w3 = est_m2_proxy%vspace%get_ndf()\n"
            "      undf_w3 = est_m2_proxy%vspace%get_undf()\n"
            "      !\n")
        assert output in generated_code
        if dist_mem:
            output = (
                "      ! Call kernels and communication routines\n"
                "      !\n"
                "      IF (est_f2_proxy%is_dirty(depth=1)) THEN\n"
                "        CALL est_f2_proxy%halo_exchange(depth=1)\n"
                "      END IF \n"
                "      !\n"
                "      IF (m1_proxy%is_dirty(depth=1)) THEN\n"
                "        CALL m1_proxy%halo_exchange(depth=1)\n"
                "      END IF \n"
                "      !\n"
                "      IF (est_m2_proxy%is_dirty(depth=1)) THEN\n"
                "        CALL est_m2_proxy%halo_exchange(depth=1)\n"
                "      END IF \n"
                "      !\n"
                "      DO cell=1,mesh%get_last_halo_cell(1)\n")
            assert output in generated_code
        else:
            output = (
                "      ! Call our kernels\n"
                "      !\n"
                "      DO cell=1,f1_proxy%vspace%get_ncell()\n")
            assert output in generated_code
        output = (
            "        !\n"
            "        CALL testkern_code(nlayers, a, f1_proxy%data, "
            "est_f2_proxy%data, m1_proxy%data, est_m2_proxy%data, ndf_w1, "
            "undf_w1, map_w1(:,cell), ndf_w2, undf_w2, map_w2(:,cell), "
            "ndf_w3, undf_w3, map_w3(:,cell))\n"
            "      END DO \n")
        assert output in generated_code
        if dist_mem:
            output = (
                "      !\n"
                "      ! Set halos dirty/clean for fields modified in the "
                "above loop\n"
                "      !\n"
                "      CALL f1_proxy%set_dirty()\n"
                "      !")
            assert output in generated_code


def test_field_fs():
    ''' Tests that a call with a set of fields making use of all
    function spaces and no basis functions produces correct code.'''
    _, invoke_info = parse(os.path.join(BASE_PATH, "1.5_single_invoke_fs.f90"),
                           api="dynamo0.3")
    psy = PSyFactory("dynamo0.3").create(invoke_info)
    generated_code = psy.gen
    output = (
        "  MODULE single_invoke_fs_psy\n"
        "    USE constants_mod, ONLY: r_def\n"
        "    USE operator_mod, ONLY: operator_type, operator_proxy_type, "
        "columnwise_operator_type, columnwise_operator_proxy_type\n"
        "    USE field_mod, ONLY: field_type, field_proxy_type\n"
        "    IMPLICIT NONE\n"
        "    CONTAINS\n"
        "    SUBROUTINE invoke_0_testkern_fs_type(f1, f2, m1, m2, f3, f4, "
        "m3, m4)\n"
        "      USE testkern_fs, ONLY: testkern_code\n"
        "      USE mesh_mod, ONLY: mesh_type\n"
        "      TYPE(field_type), intent(inout) :: f1, f3\n"
        "      TYPE(field_type), intent(in) :: f2, m1, m2, f4, m3, m4\n"
        "      INTEGER cell\n"
        "      INTEGER ndf_w1, undf_w1, ndf_w2, undf_w2, ndf_w3, undf_w3, "
        "ndf_wtheta, undf_wtheta, ndf_w2h, undf_w2h, ndf_w2v, undf_w2v, "
        "ndf_any_w2, undf_any_w2\n"
        "      TYPE(mesh_type), pointer :: mesh => null()\n"
        "      INTEGER nlayers\n"
        "      TYPE(field_proxy_type) f1_proxy, f2_proxy, m1_proxy, m2_proxy, "
        "f3_proxy, f4_proxy, m3_proxy, m4_proxy\n"
        "      INTEGER, pointer :: map_w2(:,:) => null(), "
        "map_w3(:,:) => null(), map_wtheta(:,:) => null(), "
        "map_w1(:,:) => null(), map_any_w2(:,:) => null(), "
        "map_w2v(:,:) => null(), map_w2h(:,:) => null()\n"
        "      !\n"
        "      ! Initialise field and/or operator proxies\n"
        "      !\n"
        "      f1_proxy = f1%get_proxy()\n"
        "      f2_proxy = f2%get_proxy()\n"
        "      m1_proxy = m1%get_proxy()\n"
        "      m2_proxy = m2%get_proxy()\n"
        "      f3_proxy = f3%get_proxy()\n"
        "      f4_proxy = f4%get_proxy()\n"
        "      m3_proxy = m3%get_proxy()\n"
        "      m4_proxy = m4%get_proxy()\n"
        "      !\n"
        "      ! Initialise number of layers\n"
        "      !\n"
        "      nlayers = f1_proxy%vspace%get_nlayers()\n"
        "      !\n"
        "      ! Create a mesh object\n"
        "      !\n"
        "      mesh => f1%get_mesh()\n"
        "      !\n"
        "      ! Look-up dofmaps for each function space\n"
        "      !\n"
        "      map_w2 => f2_proxy%vspace%get_whole_dofmap()\n"
        "      map_w3 => m2_proxy%vspace%get_whole_dofmap()\n"
        "      map_wtheta => f3_proxy%vspace%get_whole_dofmap()\n"
        "      map_w1 => f1_proxy%vspace%get_whole_dofmap()\n"
        "      map_any_w2 => m4_proxy%vspace%get_whole_dofmap()\n"
        "      map_w2v => m3_proxy%vspace%get_whole_dofmap()\n"
        "      map_w2h => f4_proxy%vspace%get_whole_dofmap()\n"
        "      !\n"
        "      ! Initialise number of DoFs for w1\n"
        "      !\n"
        "      ndf_w1 = f1_proxy%vspace%get_ndf()\n"
        "      undf_w1 = f1_proxy%vspace%get_undf()\n"
        "      !\n"
        "      ! Initialise number of DoFs for w2\n"
        "      !\n"
        "      ndf_w2 = f2_proxy%vspace%get_ndf()\n"
        "      undf_w2 = f2_proxy%vspace%get_undf()\n"
        "      !\n"
        "      ! Initialise number of DoFs for w3\n"
        "      !\n"
        "      ndf_w3 = m2_proxy%vspace%get_ndf()\n"
        "      undf_w3 = m2_proxy%vspace%get_undf()\n"
        "      !\n"
        "      ! Initialise number of DoFs for wtheta\n"
        "      !\n"
        "      ndf_wtheta = f3_proxy%vspace%get_ndf()\n"
        "      undf_wtheta = f3_proxy%vspace%get_undf()\n"
        "      !\n"
        "      ! Initialise number of DoFs for w2h\n"
        "      !\n"
        "      ndf_w2h = f4_proxy%vspace%get_ndf()\n"
        "      undf_w2h = f4_proxy%vspace%get_undf()\n"
        "      !\n"
        "      ! Initialise number of DoFs for w2v\n"
        "      !\n"
        "      ndf_w2v = m3_proxy%vspace%get_ndf()\n"
        "      undf_w2v = m3_proxy%vspace%get_undf()\n"
        "      !\n"
        "      ! Initialise number of DoFs for any_w2\n"
        "      !\n"
        "      ndf_any_w2 = m4_proxy%vspace%get_ndf()\n"
        "      undf_any_w2 = m4_proxy%vspace%get_undf()\n"
        "      !\n"
        "      ! Call kernels and communication routines\n"
        "      !\n"
        "      IF (f2_proxy%is_dirty(depth=1)) THEN\n"
        "        CALL f2_proxy%halo_exchange(depth=1)\n"
        "      END IF \n"
        "      !\n"
        "      IF (m1_proxy%is_dirty(depth=1)) THEN\n"
        "        CALL m1_proxy%halo_exchange(depth=1)\n"
        "      END IF \n"
        "      !\n"
        "      IF (m2_proxy%is_dirty(depth=1)) THEN\n"
        "        CALL m2_proxy%halo_exchange(depth=1)\n"
        "      END IF \n"
        "      !\n"
        "      IF (f4_proxy%is_dirty(depth=1)) THEN\n"
        "        CALL f4_proxy%halo_exchange(depth=1)\n"
        "      END IF \n"
        "      !\n"
        "      IF (m3_proxy%is_dirty(depth=1)) THEN\n"
        "        CALL m3_proxy%halo_exchange(depth=1)\n"
        "      END IF \n"
        "      !\n"
        "      IF (m4_proxy%is_dirty(depth=1)) THEN\n"
        "        CALL m4_proxy%halo_exchange(depth=1)\n"
        "      END IF \n"
        "      !\n"
        "      DO cell=1,mesh%get_last_halo_cell(1)\n"
        "        !\n"
        "        CALL testkern_code(nlayers, f1_proxy%data, f2_proxy%data, "
        "m1_proxy%data, m2_proxy%data, f3_proxy%data, f4_proxy%data, "
        "m3_proxy%data, m4_proxy%data, ndf_w1, undf_w1, map_w1(:,cell), "
        "ndf_w2, undf_w2, "
        "map_w2(:,cell), ndf_w3, undf_w3, map_w3(:,cell), ndf_wtheta, "
        "undf_wtheta, map_wtheta(:,cell), ndf_w2h, undf_w2h, map_w2h(:,cell), "
        "ndf_w2v, undf_w2v, map_w2v(:,cell), ndf_any_w2, undf_any_w2, "
        "map_any_w2(:,cell))\n"
        "      END DO \n"
        "      !\n"
        "      ! Set halos dirty/clean for fields modified in the above loop\n"
        "      !\n"
        "      CALL f1_proxy%set_dirty()\n"
        "      CALL f3_proxy%set_dirty()\n"
        "      !\n"
        "      !\n"
        "    END SUBROUTINE invoke_0_testkern_fs_type\n"
        "  END MODULE single_invoke_fs_psy")
    print str(generated_code)
    print output
    assert str(generated_code).find(output) != -1


<<<<<<< HEAD
def test_field_qr():
    ''' Tests that a call, with a set of fields requiring
    quadrature, produces correct code. '''
    _, invoke_info = parse(os.path.join(BASE_PATH,
                                        "1.1_single_invoke_qr.f90"),
                           api="dynamo0.3")
    psy = PSyFactory("dynamo0.3").create(invoke_info)
    generated_code = str(psy.gen)
    print generated_code
    output_decls = (
        "    SUBROUTINE invoke_0_testkern_qr_type(f1, f2, m1, a, m2, istp,"
        " qr)\n"
        "      USE testkern_qr, ONLY: testkern_qr_code\n"
        "      USE mesh_mod, ONLY: mesh_type\n"
        "      REAL(KIND=r_def), intent(in) :: a\n"
        "      INTEGER, intent(in) :: istp\n"
        "      TYPE(field_type), intent(inout) :: f1\n"
        "      TYPE(field_type), intent(in) :: f2, m1, m2\n"
        "      TYPE(quadrature_type), intent(in) :: qr\n"
        "      INTEGER cell\n"
        "      REAL(KIND=r_def), allocatable :: basis_w1_qr(:,:,:,:), "
        "basis_w3_qr(:,:,:,:), diff_basis_w2_qr(:,:,:,:), "
        "diff_basis_w3_qr(:,:,:,:)\n"
        "      INTEGER dim_w1, dim_w3, diff_dim_w2, diff_dim_w3\n"
        "      REAL(KIND=r_def), pointer :: wv_qr(:) => null(), "
        "zp_qr(:) => null(), wh_qr(:) => null()\n"
        "      REAL(KIND=r_def), pointer :: xp_qr(:,:) => null()\n"
        "      INTEGER nqp_h_qr, nqp_v_qr\n"
        "      INTEGER ndf_w1, undf_w1, ndf_w2, undf_w2, ndf_w3, undf_w3\n"
        "      TYPE(mesh_type), pointer :: mesh => null()\n"
        "      INTEGER nlayers\n"
        "      TYPE(field_proxy_type) f1_proxy, f2_proxy, m1_proxy, m2_proxy\n"
        "      INTEGER, pointer :: map_w2(:,:) => null(), "
        "map_w3(:,:) => null(), map_w1(:,:) => null()\n")
    assert output_decls in generated_code
    output = (
        "      !\n"
        "      ! Initialise field and/or operator proxies\n"
        "      !\n"
        "      f1_proxy = f1%get_proxy()\n"
        "      f2_proxy = f2%get_proxy()\n"
        "      m1_proxy = m1%get_proxy()\n"
        "      m2_proxy = m2%get_proxy()\n"
        "      !\n"
        "      ! Initialise number of layers\n"
        "      !\n"
        "      nlayers = f1_proxy%vspace%get_nlayers()\n"
        "      !\n"
        "      ! Create a mesh object\n"
        "      !\n"
        "      mesh => f1%get_mesh()\n"
        "      !\n"
        "      ! Look-up dofmaps for each function space\n"
        "      !\n"
        "      map_w2 => f2_proxy%vspace%get_whole_dofmap()\n"
        "      map_w3 => m2_proxy%vspace%get_whole_dofmap()\n"
        "      map_w1 => f1_proxy%vspace%get_whole_dofmap()\n"
        "      !\n"
        "      ! Initialise number of DoFs for w1\n"
        "      !\n"
        "      ndf_w1 = f1_proxy%vspace%get_ndf()\n"
        "      undf_w1 = f1_proxy%vspace%get_undf()\n"
        "      !\n"
        "      ! Initialise number of DoFs for w2\n"
        "      !\n"
        "      ndf_w2 = f2_proxy%vspace%get_ndf()\n"
        "      undf_w2 = f2_proxy%vspace%get_undf()\n"
        "      !\n"
        "      ! Initialise number of DoFs for w3\n"
        "      !\n"
        "      ndf_w3 = m2_proxy%vspace%get_ndf()\n"
        "      undf_w3 = m2_proxy%vspace%get_undf()\n"
        "      !\n"
        "      ! Look-up quadrature variables\n"
        "      !\n"
        "      wv_qr => qr%get_wqp_v()\n"
        "      xp_qr => qr%get_xqp_h()\n"
        "      zp_qr => qr%get_xqp_v()\n"
        "      wh_qr => qr%get_wqp_h()\n"
        "      nqp_h_qr = qr%get_nqp_h()\n"
        "      nqp_v_qr = qr%get_nqp_v()\n"
        "      !\n"
        "      ! Allocate basis arrays\n"
        "      !\n"
        "      dim_w1 = f1_proxy%vspace%get_dim_space()\n"
        "      ALLOCATE (basis_w1_qr(dim_w1, ndf_w1, nqp_h_qr, nqp_v_qr))\n"
        "      dim_w3 = m2_proxy%vspace%get_dim_space()\n"
        "      ALLOCATE (basis_w3_qr(dim_w3, ndf_w3, nqp_h_qr, nqp_v_qr))\n"
        "      !\n"
        "      ! Allocate differential basis arrays\n"
        "      !\n"
        "      diff_dim_w2 = f2_proxy%vspace%get_dim_space_diff()\n"
        "      ALLOCATE (diff_basis_w2_qr(diff_dim_w2, ndf_w2, nqp_h_qr, "
        "nqp_v_qr))\n"
        "      diff_dim_w3 = m2_proxy%vspace%get_dim_space_diff()\n"
        "      ALLOCATE (diff_basis_w3_qr(diff_dim_w3, ndf_w3, nqp_h_qr, "
        "nqp_v_qr))\n"
        "      !\n"
        "      ! Compute basis arrays\n"
        "      !\n"
        "      CALL f1_proxy%vspace%compute_basis_function(basis_w1_qr, "
        "ndf_w1, nqp_h_qr, nqp_v_qr, xp_qr, zp_qr)\n"
        "      CALL m2_proxy%vspace%compute_basis_function(basis_w3_qr, "
        "ndf_w3, nqp_h_qr, nqp_v_qr, xp_qr, zp_qr)\n"
        "      !\n"
        "      ! Compute differential basis arrays\n"
        "      !\n"
        "      CALL f2_proxy%vspace%compute_diff_basis_function("
        "diff_basis_w2_qr, ndf_w2, nqp_h_qr, nqp_v_qr, xp_qr, zp_qr)\n"
        "      CALL m2_proxy%vspace%compute_diff_basis_function("
        "diff_basis_w3_qr, ndf_w3, nqp_h_qr, nqp_v_qr, xp_qr, zp_qr)\n"
        "      !\n"
        "      ! Call kernels and communication routines\n"
        "      !\n"
        "      IF (f2_proxy%is_dirty(depth=1)) THEN\n"
        "        CALL f2_proxy%halo_exchange(depth=1)\n"
        "      END IF \n"
        "      !\n"
        "      IF (m1_proxy%is_dirty(depth=1)) THEN\n"
        "        CALL m1_proxy%halo_exchange(depth=1)\n"
        "      END IF \n"
        "      !\n"
        "      IF (m2_proxy%is_dirty(depth=1)) THEN\n"
        "        CALL m2_proxy%halo_exchange(depth=1)\n"
        "      END IF \n"
        "      !\n"
        "      DO cell=1,mesh%get_last_halo_cell(1)\n"
        "        !\n"
        "        CALL testkern_qr_code(nlayers, f1_proxy%data, f2_proxy%data, "
        "m1_proxy%data, a, m2_proxy%data, istp, ndf_w1, undf_w1, "
        "map_w1(:,cell), basis_w1_qr, ndf_w2, undf_w2, map_w2(:,cell), "
        "diff_basis_w2_qr, ndf_w3, undf_w3, map_w3(:,cell), basis_w3_qr, "
        "diff_basis_w3_qr, nqp_h_qr, nqp_v_qr, wh_qr, wv_qr)\n"
        "      END DO \n"
        "      !\n"
        "      ! Set halos dirty/clean for fields modified in the above loop\n"
        "      !\n"
        "      CALL f1_proxy%set_dirty()\n"
        "      !\n"
        "      !\n"
        "      ! Deallocate basis arrays\n"
        "      !\n"
        "      DEALLOCATE (diff_basis_w2_qr, basis_w1_qr, basis_w3_qr, "
        "diff_basis_w3_qr)\n"
        "      !\n"
        "    END SUBROUTINE invoke_0_testkern_qr_type"
    )
    assert output in generated_code


def test_field_qr_deref():
    ''' Tests that a call, with a set of fields requiring
    quadrature, produces correct code when the quadrature is supplied as the
    component of a derived type. '''
    _, invoke_info = parse(os.path.join(BASE_PATH,
                                        "1.1.1_single_invoke_qr_deref.f90"),
                           api="dynamo0.3")
    for dist_mem in [True, False]:
        psy = PSyFactory("dynamo0.3",
                         distributed_memory=dist_mem).create(invoke_info)
        gen = str(psy.gen)
        print gen
        assert (
            "    SUBROUTINE invoke_0_testkern_qr_type(f1, f2, m1, a, m2, istp,"
            " qr_data)\n" in gen)
        assert "TYPE(quadrature_type), intent(in) :: qr_data" in gen


=======
>>>>>>> 9aee7600
def test_real_scalar():
    ''' tests that we generate correct code when a kernel takes a single,
    real scalar argument (plus fields)'''
    _, invoke_info = parse(os.path.join(BASE_PATH,
                                        "1_single_invoke.f90"),
                           api="dynamo0.3")
    psy = PSyFactory("dynamo0.3").create(invoke_info)
    generated_code = str(psy.gen)
    print generated_code
    expected = (
        "    SUBROUTINE invoke_0_testkern_type(a, f1, f2, m1, m2)\n"
        "      USE testkern, ONLY: testkern_code\n"
        "      USE mesh_mod, ONLY: mesh_type\n"
        "      REAL(KIND=r_def), intent(in) :: a\n"
        "      TYPE(field_type), intent(inout) :: f1\n"
        "      TYPE(field_type), intent(in) :: f2, m1, m2\n"
        "      INTEGER cell\n"
        "      INTEGER ndf_w1, undf_w1, ndf_w2, undf_w2, ndf_w3, undf_w3\n"
        "      TYPE(mesh_type), pointer :: mesh => null()\n"
        "      INTEGER nlayers\n"
        "      TYPE(field_proxy_type) f1_proxy, f2_proxy, m1_proxy, m2_proxy\n"
        "      INTEGER, pointer :: map_w2(:,:) => null(), "
        "map_w3(:,:) => null(), map_w1(:,:) => null()\n"
        "      !\n"
        "      ! Initialise field and/or operator proxies\n"
        "      !\n"
        "      f1_proxy = f1%get_proxy()\n"
        "      f2_proxy = f2%get_proxy()\n"
        "      m1_proxy = m1%get_proxy()\n"
        "      m2_proxy = m2%get_proxy()\n"
        "      !\n"
        "      ! Initialise number of layers\n"
        "      !\n"
        "      nlayers = f1_proxy%vspace%get_nlayers()\n"
        "      !\n"
        "      ! Create a mesh object\n"
        "      !\n"
        "      mesh => f1%get_mesh()\n"
        "      !\n"
        "      ! Look-up dofmaps for each function space\n"
        "      !\n"
        "      map_w2 => f2_proxy%vspace%get_whole_dofmap()\n"
        "      map_w3 => m2_proxy%vspace%get_whole_dofmap()\n"
        "      map_w1 => f1_proxy%vspace%get_whole_dofmap()\n"
        "      !\n"
        "      ! Initialise number of DoFs for w1\n"
        "      !\n"
        "      ndf_w1 = f1_proxy%vspace%get_ndf()\n"
        "      undf_w1 = f1_proxy%vspace%get_undf()\n"
        "      !\n"
        "      ! Initialise number of DoFs for w2\n"
        "      !\n"
        "      ndf_w2 = f2_proxy%vspace%get_ndf()\n"
        "      undf_w2 = f2_proxy%vspace%get_undf()\n"
        "      !\n"
        "      ! Initialise number of DoFs for w3\n"
        "      !\n"
        "      ndf_w3 = m2_proxy%vspace%get_ndf()\n"
        "      undf_w3 = m2_proxy%vspace%get_undf()\n"
        "      !\n"
        "      ! Call kernels and communication routines\n"
        "      !\n"
        "      IF (f2_proxy%is_dirty(depth=1)) THEN\n"
        "        CALL f2_proxy%halo_exchange(depth=1)\n"
        "      END IF \n"
        "      !\n"
        "      IF (m1_proxy%is_dirty(depth=1)) THEN\n"
        "        CALL m1_proxy%halo_exchange(depth=1)\n"
        "      END IF \n"
        "      !\n"
        "      IF (m2_proxy%is_dirty(depth=1)) THEN\n"
        "        CALL m2_proxy%halo_exchange(depth=1)\n"
        "      END IF \n"
        "      !\n"
        "      DO cell=1,mesh%get_last_halo_cell(1)\n"
        "        !\n"
        "        CALL testkern_code(nlayers, a, f1_proxy%data, f2_proxy%data,"
        " m1_proxy%data, m2_proxy%data, ndf_w1, undf_w1, map_w1(:,cell), "
        "ndf_w2, undf_w2, map_w2(:,cell), ndf_w3, undf_w3, map_w3(:,cell))\n")
    assert expected in generated_code


def test_int_scalar():
    ''' tests that we generate correct code when a kernel takes a single,
    integer scalar argument (plus fields) '''
    _, invoke_info = parse(
        os.path.join(BASE_PATH,
                     "1.6.1_single_invoke_1_int_scalar.f90"),
        api="dynamo0.3")
    psy = PSyFactory("dynamo0.3").create(invoke_info)
    generated_code = str(psy.gen)
    print generated_code
    expected = (
        "    SUBROUTINE invoke_0_testkern_type(f1, iflag, f2, m1, m2)\n"
        "      USE testkern_one_int_scalar, ONLY: testkern_code\n"
        "      USE mesh_mod, ONLY: mesh_type\n"
        "      INTEGER, intent(in) :: iflag\n"
        "      TYPE(field_type), intent(inout) :: f1\n"
        "      TYPE(field_type), intent(in) :: f2, m1, m2\n"
        "      INTEGER cell\n"
        "      INTEGER ndf_w1, undf_w1, ndf_w2, undf_w2, ndf_w3, undf_w3\n"
        "      TYPE(mesh_type), pointer :: mesh => null()\n"
        "      INTEGER nlayers\n"
        "      TYPE(field_proxy_type) f1_proxy, f2_proxy, m1_proxy, m2_proxy\n"
        "      INTEGER, pointer :: map_w2(:,:) => null(), "
        "map_w3(:,:) => null(), map_w1(:,:) => null()\n"
        "      !\n"
        "      ! Initialise field and/or operator proxies\n"
        "      !\n"
        "      f1_proxy = f1%get_proxy()\n"
        "      f2_proxy = f2%get_proxy()\n"
        "      m1_proxy = m1%get_proxy()\n"
        "      m2_proxy = m2%get_proxy()\n"
        "      !\n"
        "      ! Initialise number of layers\n"
        "      !\n"
        "      nlayers = f1_proxy%vspace%get_nlayers()\n"
        "      !\n"
        "      ! Create a mesh object\n"
        "      !\n"
        "      mesh => f1%get_mesh()\n"
        "      !\n"
        "      ! Look-up dofmaps for each function space\n"
        "      !\n"
        "      map_w2 => f2_proxy%vspace%get_whole_dofmap()\n"
        "      map_w3 => m2_proxy%vspace%get_whole_dofmap()\n"
        "      map_w1 => f1_proxy%vspace%get_whole_dofmap()\n"
        "      !\n"
        "      ! Initialise number of DoFs for w1\n"
        "      !\n"
        "      ndf_w1 = f1_proxy%vspace%get_ndf()\n"
        "      undf_w1 = f1_proxy%vspace%get_undf()\n"
        "      !\n"
        "      ! Initialise number of DoFs for w2\n"
        "      !\n"
        "      ndf_w2 = f2_proxy%vspace%get_ndf()\n"
        "      undf_w2 = f2_proxy%vspace%get_undf()\n"
        "      !\n"
        "      ! Initialise number of DoFs for w3\n"
        "      !\n"
        "      ndf_w3 = m2_proxy%vspace%get_ndf()\n"
        "      undf_w3 = m2_proxy%vspace%get_undf()\n"
        "      !\n"
        "      ! Call kernels and communication routines\n"
        "      !\n"
        "      IF (f2_proxy%is_dirty(depth=1)) THEN\n"
        "        CALL f2_proxy%halo_exchange(depth=1)\n"
        "      END IF \n"
        "      !\n"
        "      IF (m1_proxy%is_dirty(depth=1)) THEN\n"
        "        CALL m1_proxy%halo_exchange(depth=1)\n"
        "      END IF \n"
        "      !\n"
        "      IF (m2_proxy%is_dirty(depth=1)) THEN\n"
        "        CALL m2_proxy%halo_exchange(depth=1)\n"
        "      END IF \n"
        "      !\n"
        "      DO cell=1,mesh%get_last_halo_cell(1)\n"
        "        !\n"
        "        CALL testkern_code(nlayers, f1_proxy%data, iflag, "
        "f2_proxy%data, m1_proxy%data, m2_proxy%data, ndf_w1, undf_w1, "
        "map_w1(:,cell), ndf_w2, undf_w2, map_w2(:,cell), ndf_w3, undf_w3, "
        "map_w3(:,cell))\n")
    assert expected in generated_code


def test_two_real_scalars():
    ''' tests that we generate correct code when a kernel has two real,
    scalar arguments '''
    _, invoke_info = parse(
        os.path.join(BASE_PATH,
                     "1.9_single_invoke_2_real_scalars.f90"),
        api="dynamo0.3")
    psy = PSyFactory("dynamo0.3").create(invoke_info)
    generated_code = str(psy.gen)
    print generated_code
    expected = (
        "    SUBROUTINE invoke_0_testkern_type(a, f1, f2, m1, m2, b)\n"
        "      USE testkern_two_real_scalars, ONLY: testkern_code\n"
        "      USE mesh_mod, ONLY: mesh_type\n"
        "      REAL(KIND=r_def), intent(in) :: a, b\n"
        "      TYPE(field_type), intent(inout) :: f1\n"
        "      TYPE(field_type), intent(in) :: f2, m1, m2\n"
        "      INTEGER cell\n"
        "      INTEGER ndf_w1, undf_w1, ndf_w2, undf_w2, ndf_w3, undf_w3\n"
        "      TYPE(mesh_type), pointer :: mesh => null()\n"
        "      INTEGER nlayers\n"
        "      TYPE(field_proxy_type) f1_proxy, f2_proxy, m1_proxy, m2_proxy\n"
        "      INTEGER, pointer :: map_w2(:,:) => null(), "
        "map_w3(:,:) => null(), map_w1(:,:) => null()\n"
        "      !\n"
        "      ! Initialise field and/or operator proxies\n"
        "      !\n"
        "      f1_proxy = f1%get_proxy()\n"
        "      f2_proxy = f2%get_proxy()\n"
        "      m1_proxy = m1%get_proxy()\n"
        "      m2_proxy = m2%get_proxy()\n"
        "      !\n"
        "      ! Initialise number of layers\n"
        "      !\n"
        "      nlayers = f1_proxy%vspace%get_nlayers()\n"
        "      !\n"
        "      ! Create a mesh object\n"
        "      !\n"
        "      mesh => f1%get_mesh()\n"
        "      !\n"
        "      ! Look-up dofmaps for each function space\n"
        "      !\n"
        "      map_w2 => f2_proxy%vspace%get_whole_dofmap()\n"
        "      map_w3 => m2_proxy%vspace%get_whole_dofmap()\n"
        "      map_w1 => f1_proxy%vspace%get_whole_dofmap()\n"
        "      !\n"
        "      ! Initialise number of DoFs for w1\n"
        "      !\n"
        "      ndf_w1 = f1_proxy%vspace%get_ndf()\n"
        "      undf_w1 = f1_proxy%vspace%get_undf()\n"
        "      !\n"
        "      ! Initialise number of DoFs for w2\n"
        "      !\n"
        "      ndf_w2 = f2_proxy%vspace%get_ndf()\n"
        "      undf_w2 = f2_proxy%vspace%get_undf()\n"
        "      !\n"
        "      ! Initialise number of DoFs for w3\n"
        "      !\n"
        "      ndf_w3 = m2_proxy%vspace%get_ndf()\n"
        "      undf_w3 = m2_proxy%vspace%get_undf()\n"
        "      !\n"
        "      ! Call kernels and communication routines\n"
        "      !\n"
        "      IF (f2_proxy%is_dirty(depth=1)) THEN\n"
        "        CALL f2_proxy%halo_exchange(depth=1)\n"
        "      END IF \n"
        "      !\n"
        "      IF (m1_proxy%is_dirty(depth=1)) THEN\n"
        "        CALL m1_proxy%halo_exchange(depth=1)\n"
        "      END IF \n"
        "      !\n"
        "      IF (m2_proxy%is_dirty(depth=1)) THEN\n"
        "        CALL m2_proxy%halo_exchange(depth=1)\n"
        "      END IF \n"
        "      !\n"
        "      DO cell=1,mesh%get_last_halo_cell(1)\n"
        "        !\n"
        "        CALL testkern_code(nlayers, a, f1_proxy%data, "
        "f2_proxy%data, m1_proxy%data, m2_proxy%data, b, ndf_w1, "
        "undf_w1, map_w1(:,cell), ndf_w2, undf_w2, map_w2(:,cell), "
        "ndf_w3, undf_w3, map_w3(:,cell))\n")
    assert expected in generated_code


def test_two_int_scalars():
    ''' tests that we generate correct code when a kernel has two integer,
    scalar arguments '''
    _, invoke_info = parse(os.path.join(BASE_PATH,
                                        "1.6_single_invoke_2_int_scalars.f90"),
                           api="dynamo0.3")
    psy = PSyFactory("dynamo0.3").create(invoke_info)
    generated_code = str(psy.gen)
    print generated_code
    expected = (
        "    SUBROUTINE invoke_0(iflag, f1, f2, m1, m2, istep)\n"
        "      USE testkern_two_int_scalars, ONLY: testkern_code\n"
        "      USE mesh_mod, ONLY: mesh_type\n"
        "      INTEGER, intent(in) :: iflag, istep\n"
        "      TYPE(field_type), intent(inout) :: f1\n"
        "      TYPE(field_type), intent(in) :: f2, m1, m2\n"
        "      INTEGER cell\n"
        "      INTEGER ndf_w1, undf_w1, ndf_w2, undf_w2, ndf_w3, undf_w3\n"
        "      TYPE(mesh_type), pointer :: mesh => null()\n"
        "      INTEGER nlayers\n"
        "      TYPE(field_proxy_type) f1_proxy, f2_proxy, m1_proxy, m2_proxy\n"
        "      INTEGER, pointer :: map_w2(:,:) => null(), "
        "map_w3(:,:) => null(), map_w1(:,:) => null()\n"
        "      !\n"
        "      ! Initialise field and/or operator proxies\n"
        "      !\n"
        "      f1_proxy = f1%get_proxy()\n"
        "      f2_proxy = f2%get_proxy()\n"
        "      m1_proxy = m1%get_proxy()\n"
        "      m2_proxy = m2%get_proxy()\n"
        "      !\n"
        "      ! Initialise number of layers\n"
        "      !\n"
        "      nlayers = f1_proxy%vspace%get_nlayers()\n"
        "      !\n"
        "      ! Create a mesh object\n"
        "      !\n"
        "      mesh => f1%get_mesh()\n"
        "      !\n"
        "      ! Look-up dofmaps for each function space\n"
        "      !\n"
        "      map_w2 => f2_proxy%vspace%get_whole_dofmap()\n"
        "      map_w3 => m2_proxy%vspace%get_whole_dofmap()\n"
        "      map_w1 => f1_proxy%vspace%get_whole_dofmap()\n"
        "      !\n"
        "      ! Initialise number of DoFs for w1\n"
        "      !\n"
        "      ndf_w1 = f1_proxy%vspace%get_ndf()\n"
        "      undf_w1 = f1_proxy%vspace%get_undf()\n"
        "      !\n"
        "      ! Initialise number of DoFs for w2\n"
        "      !\n"
        "      ndf_w2 = f2_proxy%vspace%get_ndf()\n"
        "      undf_w2 = f2_proxy%vspace%get_undf()\n"
        "      !\n"
        "      ! Initialise number of DoFs for w3\n"
        "      !\n"
        "      ndf_w3 = m2_proxy%vspace%get_ndf()\n"
        "      undf_w3 = m2_proxy%vspace%get_undf()\n"
        "      !\n"
        "      ! Call kernels and communication routines\n"
        "      !\n"
        "      IF (f2_proxy%is_dirty(depth=1)) THEN\n"
        "        CALL f2_proxy%halo_exchange(depth=1)\n"
        "      END IF \n"
        "      !\n"
        "      IF (m1_proxy%is_dirty(depth=1)) THEN\n"
        "        CALL m1_proxy%halo_exchange(depth=1)\n"
        "      END IF \n"
        "      !\n"
        "      IF (m2_proxy%is_dirty(depth=1)) THEN\n"
        "        CALL m2_proxy%halo_exchange(depth=1)\n"
        "      END IF \n"
        "      !\n"
        "      DO cell=1,mesh%get_last_halo_cell(1)\n"
        "        !\n"
        "        CALL testkern_code(nlayers, iflag, f1_proxy%data, "
        "f2_proxy%data, m1_proxy%data, m2_proxy%data, istep, ndf_w1, "
        "undf_w1, map_w1(:,cell), ndf_w2, undf_w2, map_w2(:,cell), ndf_w3, "
        "undf_w3, map_w3(:,cell))\n")
    assert expected in generated_code
    # Check that we pass iflag by value in the second kernel call
    expected = (
        "        CALL testkern_code(nlayers, 1_i_def, f1_proxy%data, "
        "f2_proxy%data, m1_proxy%data, m2_proxy%data, istep, ndf_w1, "
        "undf_w1, map_w1(:,cell), ndf_w2, undf_w2, map_w2(:,cell), ndf_w3, "
        "undf_w3, map_w3(:,cell))\n")
    assert expected in generated_code


def test_two_scalars():
    ''' tests that we generate correct code when a kernel has two scalar
    arguments, one real and one integer '''
    _, invoke_info = parse(os.path.join(BASE_PATH,
                                        "1.7_single_invoke_2scalar.f90"),
                           api="dynamo0.3")
    psy = PSyFactory("dynamo0.3").create(invoke_info)
    generated_code = str(psy.gen)
    print generated_code
    expected = (
        "    SUBROUTINE invoke_0_testkern_type(a, f1, f2, m1, m2, istep)\n"
        "      USE testkern_two_scalars, ONLY: testkern_code\n"
        "      USE mesh_mod, ONLY: mesh_type\n"
        "      REAL(KIND=r_def), intent(in) :: a\n"
        "      INTEGER, intent(in) :: istep\n"
        "      TYPE(field_type), intent(inout) :: f1\n"
        "      TYPE(field_type), intent(in) :: f2, m1, m2\n"
        "      INTEGER cell\n"
        "      INTEGER ndf_w1, undf_w1, ndf_w2, undf_w2, ndf_w3, undf_w3\n"
        "      TYPE(mesh_type), pointer :: mesh => null()\n"
        "      INTEGER nlayers\n"
        "      TYPE(field_proxy_type) f1_proxy, f2_proxy, m1_proxy, m2_proxy\n"
        "      INTEGER, pointer :: map_w2(:,:) => null(), "
        "map_w3(:,:) => null(), map_w1(:,:) => null()\n"
        "      !\n"
        "      ! Initialise field and/or operator proxies\n"
        "      !\n"
        "      f1_proxy = f1%get_proxy()\n"
        "      f2_proxy = f2%get_proxy()\n"
        "      m1_proxy = m1%get_proxy()\n"
        "      m2_proxy = m2%get_proxy()\n"
        "      !\n"
        "      ! Initialise number of layers\n"
        "      !\n"
        "      nlayers = f1_proxy%vspace%get_nlayers()\n"
        "      !\n"
        "      ! Create a mesh object\n"
        "      !\n"
        "      mesh => f1%get_mesh()\n"
        "      !\n"
        "      ! Look-up dofmaps for each function space\n"
        "      !\n"
        "      map_w2 => f2_proxy%vspace%get_whole_dofmap()\n"
        "      map_w3 => m2_proxy%vspace%get_whole_dofmap()\n"
        "      map_w1 => f1_proxy%vspace%get_whole_dofmap()\n"
        "      !\n"
        "      ! Initialise number of DoFs for w1\n"
        "      !\n"
        "      ndf_w1 = f1_proxy%vspace%get_ndf()\n"
        "      undf_w1 = f1_proxy%vspace%get_undf()\n"
        "      !\n"
        "      ! Initialise number of DoFs for w2\n"
        "      !\n"
        "      ndf_w2 = f2_proxy%vspace%get_ndf()\n"
        "      undf_w2 = f2_proxy%vspace%get_undf()\n"
        "      !\n"
        "      ! Initialise number of DoFs for w3\n"
        "      !\n"
        "      ndf_w3 = m2_proxy%vspace%get_ndf()\n"
        "      undf_w3 = m2_proxy%vspace%get_undf()\n"
        "      !\n"
        "      ! Call kernels and communication routines\n"
        "      !\n"
        "      IF (f2_proxy%is_dirty(depth=1)) THEN\n"
        "        CALL f2_proxy%halo_exchange(depth=1)\n"
        "      END IF \n"
        "      !\n"
        "      IF (m1_proxy%is_dirty(depth=1)) THEN\n"
        "        CALL m1_proxy%halo_exchange(depth=1)\n"
        "      END IF \n"
        "      !\n"
        "      IF (m2_proxy%is_dirty(depth=1)) THEN\n"
        "        CALL m2_proxy%halo_exchange(depth=1)\n"
        "      END IF \n"
        "      !\n"
        "      DO cell=1,mesh%get_last_halo_cell(1)\n"
        "        !\n"
        "        CALL testkern_code(nlayers, a, f1_proxy%data, f2_proxy%data,"
        " m1_proxy%data, m2_proxy%data, istep, ndf_w1, undf_w1, "
        "map_w1(:,cell), ndf_w2, undf_w2, map_w2(:,cell), ndf_w3, undf_w3, "
        "map_w3(:,cell))\n")
    assert expected in generated_code


def test_no_vector_scalar():
    ''' Tests that we raise an error when kernel meta-data erroneously
    specifies a vector scalar '''
    fparser.logging.disable('CRITICAL')
    code = CODE.replace("arg_type(gh_real, gh_read)",
                        "arg_type(gh_real*3, gh_read)", 1)
    ast = fpapi.parse(code, ignore_comments=False)
    name = "testkern_qr_type"
    with pytest.raises(ParseError) as excinfo:
        _ = DynKernMetadata(ast, name=name)
    assert 'vector notation is not supported for scalar arguments' in \
        str(excinfo.value)


def test_vector_field():
    ''' tests that a vector field is declared correctly in the PSy
    layer '''
    _, invoke_info = parse(os.path.join(BASE_PATH, "8_vector_field.f90"),
                           api="dynamo0.3")
    psy = PSyFactory("dynamo0.3").create(invoke_info)
    generated_code = psy.gen
    print str(generated_code)
    assert str(generated_code).find("SUBROUTINE invoke_0_testkern_chi_"
                                    "type(f1, chi, f2)") != -1
    assert str(generated_code).find("TYPE(field_type), intent(inout)"
                                    " :: f1, chi(3)") != -1
    assert "TYPE(field_type), intent(in) :: f2" in str(generated_code)


def test_vector_field_2():
    ''' Tests that a vector field is indexed correctly in the PSy layer. '''
    _, invoke_info = parse(os.path.join(BASE_PATH, "8_vector_field_2.f90"),
                           api="dynamo0.3")
    psy = PSyFactory("dynamo0.3").create(invoke_info)
    generated_code = psy.gen
    print generated_code
    # all references to chi_proxy should be chi_proxy(1)
    assert str(generated_code).find("chi_proxy%") == -1
    assert str(generated_code).count("chi_proxy(1)%vspace") == 4
    # use each chi field individually in the kernel
    assert str(generated_code).find("chi_proxy(1)%data, chi_proxy(2)%data,"
                                    " chi_proxy(3)%data") != -1


def test_vector_field_deref():
    ''' tests that a vector field is declared correctly in the PSy
    layer when it is obtained by de-referencing a derived type in the
    Algorithm layer '''
    _, invoke_info = parse(os.path.join(BASE_PATH,
                                        "8.1_vector_field_deref.f90"),
                           api="dynamo0.3")
    for dist_mem in [True, False]:
        psy = PSyFactory("dynamo0.3",
                         distributed_memory=dist_mem).create(invoke_info)
        generated_code = psy.gen
        assert str(generated_code).find("SUBROUTINE invoke_0_testkern_chi_"
                                        "type(f1, box_chi, f2)") != -1
        assert str(generated_code).find("TYPE(field_type), intent(inout)"
                                        " :: f1, box_chi(3)") != -1
        assert "TYPE(field_type), intent(in) :: f2" in str(generated_code)


def test_orientation():
    ''' tests that orientation information is created correctly in
    the PSy '''
    _, invoke_info = parse(os.path.join(BASE_PATH, "9_orientation.f90"),
                           api="dynamo0.3")
    psy = PSyFactory("dynamo0.3").create(invoke_info)
    generated_code = psy.gen
    print str(generated_code)
    assert str(generated_code).find("INTEGER, pointer :: orientation_w2(:)"
                                    " => null()") != -1
    assert str(generated_code).find("orientation_w2 => f2_proxy%vspace%"
                                    "get_cell_orientation(cell)") != -1


def test_operator():
    ''' tests that an operator is implemented correctly in the PSy
    layer '''
    _, invoke_info = parse(os.path.join(BASE_PATH, "10_operator.f90"),
                           api="dynamo0.3")
    psy = PSyFactory("dynamo0.3").create(invoke_info)
    generated_code = str(psy.gen)
    print generated_code
    assert generated_code.find("SUBROUTINE invoke_0_testkern_operator"
                               "_type(mm_w0, chi, a, qr)") != -1
    assert generated_code.find("TYPE(operator_type), intent(inout) ::"
                               " mm_w0") != -1
    assert generated_code.find("TYPE(operator_proxy_type) mm_w0_"
                               "proxy") != -1
    assert generated_code.find("mm_w0_proxy = mm_w0%get_proxy()") != -1
    assert ("CALL testkern_operator_code(cell, nlayers, mm_w0_proxy%ncell_3d, "
            "mm_w0_proxy%local_stencil, chi_proxy(1)%data, chi_proxy(2)%data, "
            "chi_proxy(3)%data, a, ndf_w0, undf_w0, map_w0(:,cell), "
            "basis_w0_qr, diff_basis_w0_qr, np_xy_qr, np_z_qr, weights_xy_qr, "
            "weights_z_qr)") in generated_code


def test_operator_different_spaces(tmpdir, f90, f90flags):
    '''tests that an operator with different to and from spaces is
    implemented correctly in the PSy layer'''
    _, invoke_info = parse(os.path.join(BASE_PATH,
                                        "10.3_operator_different_spaces.f90"),
                           api="dynamo0.3")
    psy = PSyFactory("dynamo0.3").create(invoke_info)
    generated_code = str(psy.gen)
    print generated_code

    if utils.TEST_COMPILE:
        # If compilation testing has been enabled (--compile flag to py.test)
        assert utils.code_compiles("dynamo0.3", psy, tmpdir, f90, f90flags)

    decl_output = (
        "    SUBROUTINE invoke_0_assemble_weak_derivative_w3_w2_kernel_type"
        "(mapping, chi, qr)\n"
        "      USE assemble_weak_derivative_w3_w2_kernel_mod, ONLY: "
        "assemble_weak_derivative_w3_w2_kernel_code\n"
        "      USE quadrature_xyoz_mod, ONLY: quadrature_xyoz_type, "
        "quadrature_xyoz_proxy_type\n"
        "      USE function_space_mod, ONLY: BASIS, DIFF_BASIS\n"
        "      USE mesh_mod, ONLY: mesh_type\n"
        "      TYPE(field_type), intent(in) :: chi(3)\n"
        "      TYPE(operator_type), intent(inout) :: mapping\n"
        "      TYPE(quadrature_xyoz_type), intent(in) :: qr\n"
        "      INTEGER, pointer :: orientation_w2(:) => null()\n"
        "      INTEGER cell\n"
        "      REAL(KIND=r_def), allocatable :: basis_w3_qr(:,:,:,:), "
        "diff_basis_w0_qr(:,:,:,:), diff_basis_w2_qr(:,:,:,:)\n"
        "      INTEGER dim_w3, diff_dim_w0, diff_dim_w2\n"
        "      REAL(KIND=r_def), pointer :: weights_xy_qr(:) => null(), "
        "weights_z_qr(:) => null()\n"
        "      INTEGER np_xy_qr, np_z_qr\n"
        "      INTEGER ndf_w3, ndf_w2, ndf_w0, undf_w0\n"
        "      TYPE(mesh_type), pointer :: mesh => null()\n"
        "      INTEGER nlayers\n"
        "      TYPE(operator_proxy_type) mapping_proxy\n"
        "      TYPE(field_proxy_type) chi_proxy(3)\n"
        "      TYPE(quadrature_xyoz_proxy_type) qr_proxy\n"
        "      INTEGER, pointer :: map_w0(:,:) => null()\n")
    assert decl_output in generated_code
    output = (
        "      !\n"
        "      ! Initialise field and/or operator proxies\n"
        "      !\n"
        "      mapping_proxy = mapping%get_proxy()\n"
        "      chi_proxy(1) = chi(1)%get_proxy()\n"
        "      chi_proxy(2) = chi(2)%get_proxy()\n"
        "      chi_proxy(3) = chi(3)%get_proxy()\n"
        "      !\n"
        "      ! Initialise number of layers\n"
        "      !\n"
        "      nlayers = mapping_proxy%fs_from%get_nlayers()\n"
        "      !\n"
        "      ! Create a mesh object\n"
        "      !\n"
        "      mesh => mapping%get_mesh()\n"
        "      !\n"
        "      ! Look-up dofmaps for each function space\n"
        "      !\n"
        "      map_w0 => chi_proxy(1)%vspace%get_whole_dofmap()\n"
        "      !\n"
        "      ! Initialise number of DoFs for w3\n"
        "      !\n"
        "      ndf_w3 = mapping_proxy%fs_to%get_ndf()\n"
        "      !\n"
        "      ! Initialise number of DoFs for w2\n"
        "      !\n"
        "      ndf_w2 = mapping_proxy%fs_from%get_ndf()\n"
        "      !\n"
        "      ! Initialise number of DoFs for w0\n"
        "      !\n"
        "      ndf_w0 = chi_proxy(1)%vspace%get_ndf()\n"
        "      undf_w0 = chi_proxy(1)%vspace%get_undf()\n"
        "      !\n"
        "      ! Look-up quadrature variables\n"
        "      !\n"
        "      qr_proxy = qr%get_quadrature_proxy()\n"
        "      np_xy_qr = qr_proxy%np_xy\n"
        "      np_z_qr = qr_proxy%np_z\n"
        "      weights_xy_qr => qr_proxy%weights_xy\n"
        "      weights_z_qr => qr_proxy%weights_z\n"
        "      !\n"
        "      ! Allocate basis arrays\n"
        "      !\n"
        "      dim_w3 = mapping_proxy%fs_to%get_dim_space()\n"
        "      ALLOCATE (basis_w3_qr(dim_w3, ndf_w3, np_xy_qr, np_z_qr))\n"
        "      !\n"
        "      ! Allocate differential basis arrays\n"
        "      !\n"
        "      diff_dim_w0 = chi_proxy(1)%vspace%get_dim_space_diff()\n"
        "      ALLOCATE (diff_basis_w0_qr(diff_dim_w0, ndf_w0, np_xy_qr, "
        "np_z_qr))\n"
        "      diff_dim_w2 = mapping_proxy%fs_from%get_dim_space_diff()\n"
        "      ALLOCATE (diff_basis_w2_qr(diff_dim_w2, ndf_w2, np_xy_qr, "
        "np_z_qr))\n"
        "      !\n"
        "      ! Compute basis arrays\n"
        "      !\n"
        "      CALL qr%compute_function(BASIS, mapping_proxy%fs_to, "
        "dim_w3, ndf_w3, basis_w3_qr)\n"
        "      !\n"
        "      ! Compute differential basis arrays\n"
        "      !\n"
        "      CALL qr%compute_function(DIFF_BASIS, chi_proxy(1)%vspace, "
        "diff_dim_w0, ndf_w0, diff_basis_w0_qr)\n"
        "      CALL qr%compute_function(DIFF_BASIS, mapping_proxy%fs_from, "
        "diff_dim_w2, ndf_w2, diff_basis_w2_qr)\n"
        "      !\n"
        "      ! Call kernels and communication routines\n"
        "      !\n"
        "      IF (chi_proxy(1)%is_dirty(depth=1)) THEN\n"
        "        CALL chi_proxy(1)%halo_exchange(depth=1)\n"
        "      END IF \n"
        "      !\n"
        "      IF (chi_proxy(2)%is_dirty(depth=1)) THEN\n"
        "        CALL chi_proxy(2)%halo_exchange(depth=1)\n"
        "      END IF \n"
        "      !\n"
        "      IF (chi_proxy(3)%is_dirty(depth=1)) THEN\n"
        "        CALL chi_proxy(3)%halo_exchange(depth=1)\n"
        "      END IF \n"
        "      !\n"
        "      DO cell=1,mesh%get_last_halo_cell(1)\n"
        "        !\n"
        "        orientation_w2 => mapping_proxy%fs_from%get_cell_orientation("
        "cell)\n"
        "        !\n"
        "        CALL assemble_weak_derivative_w3_w2_kernel_code(cell, "
        "nlayers, mapping_proxy%ncell_3d, mapping_proxy%local_stencil, "
        "chi_proxy(1)%data, chi_proxy(2)%data, chi_proxy(3)%data, ndf_w3, "
        "basis_w3_qr, ndf_w2, diff_basis_w2_qr, orientation_w2, "
        "ndf_w0, undf_w0, map_w0(:,cell), diff_basis_w0_qr, "
        "np_xy_qr, np_z_qr, weights_xy_qr, weights_z_qr)\n"
        "      END DO \n"
        "      !\n"
        "      ! Deallocate basis arrays\n"
        "      !\n"
        "      DEALLOCATE (diff_basis_w2_qr, diff_basis_w0_qr, basis_w3_qr)\n"
        "      !\n"
        "    END SUBROUTINE invoke_0_assemble_weak_derivative_w3_w2_kernel_"
        "type")
    assert output in generated_code


def test_operator_nofield(tmpdir, f90, f90flags):
    ''' tests that an operator with no field on the same space is
    implemented correctly in the PSy layer '''
    _, invoke_info = parse(os.path.join(BASE_PATH,
                                        "10.1_operator_nofield.f90"),
                           api="dynamo0.3")
    psy = PSyFactory("dynamo0.3").create(invoke_info)
    gen_code_str = str(psy.gen)
    print gen_code_str

    if utils.TEST_COMPILE:
        # If compilation testing has been enabled (--compile flag to py.test)
        assert utils.code_compiles("dynamo0.3", psy, tmpdir, f90, f90flags)

    assert gen_code_str.find("SUBROUTINE invoke_0_testkern_operator_"
                             "nofield_type(mm_w2, chi, qr)") != -1
    assert gen_code_str.find("TYPE(operator_type), intent(inout) :: "
                             "mm_w2") != -1
    assert gen_code_str.find("TYPE(operator_proxy_type) mm_w2_proxy") != -1
    assert gen_code_str.find("mm_w2_proxy = mm_w2%get_proxy()") != -1
    assert gen_code_str.find("undf_w2") == -1
    assert gen_code_str.find("map_w2") == -1
    assert ("CALL testkern_operator_nofield_code(cell, nlayers, "
            "mm_w2_proxy%ncell_3d, mm_w2_proxy%local_stencil, "
            "chi_proxy(1)%data, chi_proxy(2)%data, chi_proxy(3)%data, "
            "ndf_w2, basis_w2_qr, ndf_w0, undf_w0, "
            "map_w0(:,cell), diff_basis_w0_qr, np_xy_qr, np_z_qr, "
            "weights_xy_qr, weights_z_qr)" in gen_code_str)


def test_operator_nofield_different_space(  # pylint: disable=invalid-name
        tmpdir, f90, f90flags):
    ''' tests that an operator with no field on different spaces is
    implemented correctly in the PSy layer '''
    _, invoke_info = parse(os.path.join(BASE_PATH,
                                        "10.5_operator_no_field_different_"
                                        "space.f90"),
                           api="dynamo0.3")
    psy = PSyFactory("dynamo0.3").create(invoke_info)
    gen = str(psy.gen)
    print gen

    if utils.TEST_COMPILE:
        # If compilation testing has been enabled (--compile flag to py.test)
        assert utils.code_compiles("dynamo0.3", psy, tmpdir, f90, f90flags)

    assert "mesh => my_mapping%get_mesh()" in gen
    assert "nlayers = my_mapping_proxy%fs_from%get_nlayers()" in gen
    assert "ndf_w3 = my_mapping_proxy%fs_from%get_ndf()" in gen
    assert "ndf_w2 = my_mapping_proxy%fs_to%get_ndf()" in gen
    # We compute operators redundantly (out to the L1 halo)
    assert "DO cell=1,mesh%get_last_halo_cell(1)" in gen
    assert ("(cell, nlayers, my_mapping_proxy%ncell_3d, my_mapping_proxy%"
            "local_stencil, ndf_w2, ndf_w3)" in gen)


def test_operator_nofield_scalar():
    ''' tests that an operator with no field and a
    scalar argument is implemented correctly in the PSy layer '''
    _, invoke_info = parse(os.path.join(BASE_PATH,
                                        "10.6_operator_no_field_scalar.f90"),
                           api="dynamo0.3")
    psy = PSyFactory("dynamo0.3").create(invoke_info)
    gen = str(psy.gen)
    print gen
    assert "mesh => my_mapping%get_mesh()" in gen
    assert "nlayers = my_mapping_proxy%fs_from%get_nlayers()" in gen
    assert "ndf_w2 = my_mapping_proxy%fs_from%get_ndf()" in gen
    assert "DO cell=1,mesh%get_last_halo_cell(1)" in gen
    assert ("(cell, nlayers, my_mapping_proxy%ncell_3d, my_mapping_proxy%"
            "local_stencil, b, ndf_w2, basis_w2_qr, np_xy_qr, np_z_qr, "
            "weights_xy_qr, weights_z_qr)" in gen)


def test_operator_nofield_scalar_deref(  # pylint: disable=invalid-name
        tmpdir, f90, f90flags):
    ''' Tests that an operator with no field and a
    scalar argument is implemented correctly in the PSy layer when both
    are obtained by dereferencing derived type objects '''
    _, invoke_info = parse(
        os.path.join(BASE_PATH,
                     "10.6.1_operator_no_field_scalar_deref.f90"),
        api="dynamo0.3")
    for dist_mem in [True, False]:
        psy = PSyFactory("dynamo0.3",
                         distributed_memory=dist_mem).create(invoke_info)
        gen = str(psy.gen)
        print gen

        if utils.TEST_COMPILE:
            assert utils.code_compiles("dynamo0.3", psy, tmpdir, f90, f90flags)

        if dist_mem:
            assert "mesh => opbox_my_mapping%get_mesh()" in gen
        assert "nlayers = opbox_my_mapping_proxy%fs_from%get_nlayers()" in gen
        assert "ndf_w2 = opbox_my_mapping_proxy%fs_from%get_ndf()" in gen
        assert ("qr_get_instance%compute_function(BASIS, "
                "opbox_my_mapping_proxy%fs_from, "
                "dim_w2, ndf_w2, basis_w2_qr_get_instance)" in gen)
        if dist_mem:
            assert "DO cell=1,mesh%get_last_halo_cell(1)" in gen
        else:
            assert (
                "DO cell=1,opbox_my_mapping_proxy%fs_from%get_ncell()" in gen)
        assert (
            "(cell, nlayers, opbox_my_mapping_proxy%ncell_3d, "
            "opbox_my_mapping_proxy%local_stencil, box_b, ndf_w2, "
            "basis_w2_qr_get_instance, np_xy_qr_get_instance, "
            "np_z_qr_get_instance, weights_xy_qr_get_instance,"
            " weights_z_qr_get_instance)" in gen)


def test_operator_orientation(tmpdir, f90, f90flags):
    ''' tests that an operator requiring orientation information is
    implemented correctly in the PSy layer '''
    _, invoke_info = parse(os.path.join(BASE_PATH,
                                        "10.2_operator_orient.f90"),
                           api="dynamo0.3")
    psy = PSyFactory("dynamo0.3").create(invoke_info)
    gen_str = str(psy.gen)
    print gen_str

    if utils.TEST_COMPILE:
        assert utils.code_compiles("dynamo0.3", psy, tmpdir, f90, f90flags)

    assert gen_str.find("SUBROUTINE invoke_0_testkern_operator"
                        "_orient_type(mm_w1, chi, qr)") != -1
    assert gen_str.find("TYPE(operator_type), intent(inout) ::"
                        " mm_w1") != -1
    assert gen_str.find("TYPE(operator_proxy_type) mm_w1_"
                        "proxy") != -1
    assert gen_str.find("mm_w1_proxy = mm_w1%get_proxy()") != -1
    assert gen_str.find(
        "orientation_w1 => mm_w1_proxy%fs_from%get_cell_orientation"
        "(cell)") != -1
    assert ("CALL testkern_operator_orient_code(cell, nlayers, "
            "mm_w1_proxy%ncell_3d, mm_w1_proxy%local_stencil, "
            "chi_proxy(1)%data, chi_proxy(2)%data, chi_proxy(3)%data, ndf_w1, "
            "basis_w1_qr, orientation_w1, ndf_w0, undf_w0, map_w0(:,cell), "
            "diff_basis_w0_qr, np_xy_qr, np_z_qr, weights_xy_qr, "
            "weights_z_qr)" in gen_str)


def test_op_orient_different_space(  # pylint: disable=invalid-name
        tmpdir, f90, f90flags):
    '''tests that an operator on different spaces requiring orientation
    information is implemented correctly in the PSy layer. '''
    _, invoke_info = parse(os.path.join(BASE_PATH,
                                        "10.4_operator_orient_different_"
                                        "space.f90"),
                           api="dynamo0.3")
    psy = PSyFactory("dynamo0.3").create(invoke_info)
    gen_str = str(psy.gen)
    print gen_str

    if utils.TEST_COMPILE:
        assert utils.code_compiles("dynamo0.3", psy, tmpdir, f90, f90flags)

    assert (
        "INTEGER, pointer :: orientation_w1(:) => null(), orientation_w2(:)"
        " => null()" in gen_str)
    assert "ndf_w2 = my_mapping_proxy%fs_from%get_ndf()" in gen_str
    assert "ndf_w1 = my_mapping_proxy%fs_to%get_ndf()" in gen_str
    assert "dim_w1 = my_mapping_proxy%fs_to%get_dim_space()" in gen_str
    assert ("CALL qr%compute_function(BASIS, my_mapping_proxy%fs_to, "
            "dim_w1, ndf_w1, basis_w1_qr)" in gen_str)
    assert (
        "orientation_w2 => my_mapping_proxy%fs_from%get_cell_orientation("
        "cell)" in gen_str)
    assert (
        "orientation_w1 => my_mapping_proxy%fs_to%get_cell_orientation(cell)"
        in gen_str)
    assert ("(cell, nlayers, my_mapping_proxy%ncell_3d, "
            "my_mapping_proxy%local_stencil, chi_proxy(1)%data, "
            "chi_proxy(2)%data, chi_proxy(3)%data, ndf_w1, basis_w1_qr, "
            "orientation_w1, ndf_w2, orientation_w2, ndf_w0, undf_w0, "
            "map_w0(:,cell), diff_basis_w0_qr, np_xy_qr, np_z_qr, "
            "weights_xy_qr, weights_z_qr)" in gen_str)


def test_operator_deref(tmpdir, f90, f90flags):
    ''' Tests that we generate correct names for an operator in the PSy
    layer when obtained by de-referencing a derived type in the Algorithm
    layer '''
    _, invoke_info = parse(os.path.join(BASE_PATH, "10.8_operator_deref.f90"),
                           api="dynamo0.3")
    for dist_mem in [True, False]:
        psy = PSyFactory("dynamo0.3",
                         distributed_memory=dist_mem).create(invoke_info)
        generated_code = str(psy.gen)
        print generated_code
        if utils.TEST_COMPILE:
            assert utils.code_compiles("dynamo0.3", psy, tmpdir, f90, f90flags)

        assert generated_code.find("SUBROUTINE invoke_0_testkern_operator"
                                   "_type(mm_w0_op, chi, a, qr)") != -1
        assert generated_code.find("TYPE(operator_type), intent(inout) ::"
                                   " mm_w0_op") != -1
        assert generated_code.find("TYPE(operator_proxy_type) mm_w0_op_"
                                   "proxy") != -1
        assert (
            generated_code.find("mm_w0_op_proxy = mm_w0_op%get_proxy()") != -1)
        assert generated_code.find(
            "CALL testkern_operator_code(cell, nlayers, "
            "mm_w0_op_proxy%ncell_3d, mm_w0_op_proxy%local_stencil, "
            "chi_proxy(1)%data, chi_proxy(2)%data, chi_proxy(3)%data, a, "
            "ndf_w0, undf_w0, map_w0(:,cell), basis_w0_qr, "
            "diff_basis_w0_qr, np_xy_qr, np_z_qr, weights_xy_qr, "
            "weights_z_qr)") != -1


def test_operator_no_dofmap_lookup():
    ''' Check that we use a field rather than an operator to look-up
    a dofmap, even when the operator precedes the field in the argument
    list. '''
    _, invoke_info = parse(os.path.join(BASE_PATH,
                                        "10.9_operator_first.f90"),
                           api="dynamo0.3")
    psy = PSyFactory("dynamo0.3").create(invoke_info)
    gen_code = str(psy.gen)
    print gen_code
    # Check that we use the field and not the operator to look-up the dofmap
    assert "theta_proxy%vspace%get_whole_dofmap()" in gen_code
    assert gen_code.count("get_whole_dofmap") == 1


def test_operator_read_level1_halo():
    ''' Check that we raise an error if a kernel attempts to read from an
    operator beyond the level-1 halo '''
    _, invoke_info = parse(os.path.join(BASE_PATH,
                                        "10.7_operator_read.f90"),
                           api="dynamo0.3")
    psy = PSyFactory("dynamo0.3").create(invoke_info)
    schedule = psy.invokes.invoke_list[0].schedule
    loop = schedule.children[0]
    # Modify the loop bound so that we attempt to read from the L2 halo
    # (of the operator)
    loop.set_upper_bound("cell_halo", index=2)
    # Attempt to generate the code
    with pytest.raises(GenerationError) as excinfo:
        _ = psy.gen
    assert ("Kernel 'testkern_operator_code' reads from an operator and "
            "therefore cannot be used for cells beyond the level 1 halo. "
            "However the containing loop goes out to level 2" in str(excinfo))


def test_any_space_1(tmpdir, f90, f90flags):
    ''' tests that any_space is implemented correctly in the PSy
    layer. Includes more than one type of any_space declaration
    and func_type basis functions on any_space. '''
    _, invoke_info = parse(os.path.join(BASE_PATH, "11_any_space.f90"),
                           api="dynamo0.3")
    psy = PSyFactory("dynamo0.3").create(invoke_info)
    generated_code = str(psy.gen)
    print generated_code
    if utils.TEST_COMPILE:
        # If compilation testing has been enabled (--compile flag to py.test)
        assert utils.code_compiles("dynamo0.3", psy, tmpdir, f90, f90flags)

    assert ("INTEGER, pointer :: map_w0(:,:) => null(), "
            "map_any_space_2_b(:,:) => null(), "
            "map_any_space_1_a(:,:) => null()\n" in generated_code)
    assert generated_code.find(
        "REAL(KIND=r_def), allocatable :: basis_any_space_1_a_qr(:,:,:,:), "
        "basis_any_space_2_b_qr(:,:,:,:)") != -1
    assert generated_code.find(
        "ALLOCATE (basis_any_space_1_a_qr(dim_any_space_1_a, "
        "ndf_any_space_1_a, np_xy_qr, np_z_qr))") != -1
    assert generated_code.find(
        "ALLOCATE (basis_any_space_2_b_qr(dim_any_space_2_b, "
        "ndf_any_space_2_b, np_xy_qr, np_z_qr))") != -1
    assert generated_code.find(
        "map_any_space_1_a => a_proxy%vspace%get_whole_dofmap()") != -1
    assert generated_code.find(
        "map_any_space_2_b => b_proxy%vspace%get_whole_dofmap()") != -1
    assert ("CALL testkern_any_space_1_code(nlayers, a_proxy%data, rdt, "
            "b_proxy%data, c_proxy(1)%data, c_proxy(2)%data, c_proxy(3)%data, "
            "ndf_any_space_1_a, undf_any_space_1_a, map_any_space_1_a(:,cell),"
            " basis_any_space_1_a_qr, ndf_any_space_2_b, undf_any_space_2_b, "
            "map_any_space_2_b(:,cell), basis_any_space_2_b_qr, ndf_w0, "
            "undf_w0, map_w0(:,cell), diff_basis_w0_qr, np_xy_qr, np_z_qr, "
            "weights_xy_qr, weights_z_qr)" in generated_code)
    assert ("DEALLOCATE (basis_any_space_2_b_qr, diff_basis_w0_qr, "
            "basis_any_space_1_a_qr)" in generated_code)


def test_any_space_2():
    ''' tests that any_space is implemented correctly in the PSy
    layer. Includes multiple declarations of the same space, no
    func_type declarations and any_space used with an
    operator. '''
    _, invoke_info = parse(os.path.join(BASE_PATH, "11.1_any_space.f90"),
                           api="dynamo0.3")
    psy = PSyFactory("dynamo0.3").create(invoke_info)
    generated_code = str(psy.gen)
    print generated_code
    assert "INTEGER, intent(in) :: istp" in generated_code
    assert generated_code.find(
        "INTEGER, pointer :: map_any_space_1_a(:,:) => null()") != -1
    assert generated_code.find(
        "INTEGER ndf_any_space_1_a, undf_any_space_1_a") != -1
    assert generated_code.find(
        "ndf_any_space_1_a = a_proxy%vspace%get_ndf()") != -1
    assert generated_code.find(
        "undf_any_space_1_a = a_proxy%vspace%get_undf()") != -1
    assert generated_code.find(
        "map_any_space_1_a => a_proxy%vspace%get_whole_dofmap()") != -1
    assert generated_code.find(
        "CALL testkern_any_space_2_code(cell, nlayers, a_proxy%data, b_pro"
        "xy%data, c_proxy%ncell_3d, c_proxy%local_stencil, istp, ndf_any_sp"
        "ace_1_a, undf_any_space_1_a, map_any_space_1_a(:,cell))") != -1


def test_op_any_space_different_space_1():  # pylint: disable=invalid-name
    ''' tests that any_space is implemented correctly in the PSy
    layer. Includes different spaces for an operator and no other
    fields.'''
    _, invoke_info = parse(os.path.join(BASE_PATH, "11.2_any_space.f90"),
                           api="dynamo0.3")
    psy = PSyFactory("dynamo0.3").create(invoke_info)
    generated_code = str(psy.gen)
    print generated_code
    assert generated_code.find(
        "ndf_any_space_2_a = a_proxy%fs_from%get_ndf()") != -1
    assert generated_code.find(
        "ndf_any_space_1_a = a_proxy%fs_to%get_ndf()") != -1


def test_op_any_space_different_space_2(  # pylint: disable=invalid-name
        tmpdir, f90, f90flags):
    ''' tests that any_space is implemented correctly in the PSy
    layer in a more complicated example. '''
    _, invoke_info = parse(os.path.join(BASE_PATH, "11.3_any_space.f90"),
                           api="dynamo0.3")
    psy = PSyFactory("dynamo0.3").create(invoke_info)
    generated_code = str(psy.gen)
    print generated_code

    if utils.TEST_COMPILE:
        # If compilation testing has been enabled (--compile flag to py.test)
        assert utils.code_compiles("dynamo0.3", psy, tmpdir, f90, f90flags)
    assert "ndf_any_space_1_b = b_proxy%fs_to%get_ndf()" in generated_code
    assert "dim_any_space_1_b = b_proxy%fs_to%get_dim_space()" in \
        generated_code
    assert "ndf_any_space_2_b = b_proxy%fs_from%get_ndf()" in generated_code
    assert "ndf_any_space_3_c = c_proxy%fs_to%get_ndf()" in generated_code
    assert "ndf_any_space_4_d = d_proxy%fs_from%get_ndf()" in generated_code
    assert "undf_any_space_4_d = d_proxy%fs_from%get_undf()" in generated_code
    assert "dim_any_space_4_d = d_proxy%fs_from%get_dim_space()" in \
        generated_code
    assert "ndf_any_space_5_a = a_proxy%vspace%get_ndf()" in generated_code
    assert "undf_any_space_5_a = a_proxy%vspace%get_undf()" in generated_code
    assert "CALL qr%compute_function(BASIS, b_proxy%fs_to, " in generated_code
    assert "CALL qr%compute_function(BASIS, d_proxy%fs_from, " in \
        generated_code
    assert "CALL qr%compute_function(DIFF_BASIS, d_proxy%fs_from, " in \
        generated_code
    assert "map_any_space_5_a => a_proxy%vspace%get_whole_dofmap()" in \
        generated_code
    assert "map_any_space_4_d => f_proxy%vspace%get_whole_dofmap()" in \
        generated_code


def test_invoke_uniq_declns():
    ''' tests that we raise an error when Invoke.unique_declarations() is
    called for an invalid type '''
    _, invoke_info = parse(os.path.join(BASE_PATH,
                                        "1.7_single_invoke_2scalar.f90"),
                           api="dynamo0.3")
    psy = PSyFactory("dynamo0.3").create(invoke_info)
    with pytest.raises(GenerationError) as excinfo:
        psy.invokes.invoke_list[0].unique_declarations("not_a_type")
    assert 'unique_declarations called with an invalid datatype' \
        in str(excinfo.value)


def test_invoke_uniq_declns_invalid_access():  # pylint: disable=invalid-name
    ''' tests that we raise an error when Invoke.unique_declarations() is
    called for an invalid access type '''
    _, invoke_info = parse(os.path.join(BASE_PATH,
                                        "1.7_single_invoke_2scalar.f90"),
                           api="dynamo0.3")
    psy = PSyFactory("dynamo0.3").create(invoke_info)
    with pytest.raises(GenerationError) as excinfo:
        psy.invokes.invoke_list[0].unique_declarations("gh_field",
                                                       access="invalid_acc")
    assert 'unique_declarations called with an invalid access type' \
        in str(excinfo.value)


def test_invoke_uniq_proxy_declns():
    ''' tests that we raise an error when DynInvoke.unique_proxy_declarations()
    is called for an invalid type '''
    _, invoke_info = parse(os.path.join(BASE_PATH,
                                        "1.7_single_invoke_2scalar.f90"),
                           api="dynamo0.3")
    psy = PSyFactory("dynamo0.3").create(invoke_info)
    with pytest.raises(GenerationError) as excinfo:
        psy.invokes.invoke_list[0].unique_proxy_declarations("not_a_type")
    assert 'unique_proxy_declarations called with an invalid datatype' \
        in str(excinfo.value)


def test_uniq_proxy_declns_invalid_access():  # pylint: disable=invalid-name
    ''' tests that we raise an error when DynInvoke.unique_proxy_declarations()
    is called for an invalid access type '''
    _, invoke_info = parse(os.path.join(BASE_PATH,
                                        "1.7_single_invoke_2scalar.f90"),
                           api="dynamo0.3")
    psy = PSyFactory("dynamo0.3").create(invoke_info)
    with pytest.raises(GenerationError) as excinfo:
        psy.invokes.invoke_list[0].unique_proxy_declarations(
            "gh_field",
            access="invalid_acc")
    assert 'unique_proxy_declarations called with an invalid access type' \
        in str(excinfo.value)


def test_dyninvoke_first_access():
    ''' tests that we raise an error if DynInvoke.first_access(name) is
    called for an argument name that doesn't exist '''
    _, invoke_info = parse(os.path.join(BASE_PATH,
                                        "1.7_single_invoke_2scalar.f90"),
                           api="dynamo0.3")
    psy = PSyFactory("dynamo0.3").create(invoke_info)
    with pytest.raises(GenerationError) as excinfo:
        psy.invokes.invoke_list[0].first_access("not_an_arg")
    assert 'Failed to find any kernel argument with name' \
        in str(excinfo.value)


def test_dyninvoke_uniq_declns_inv_type():  # pylint: disable=invalid-name
    ''' tests that we raise an error when DynInvoke.unique_declns_by_intent()
    is called for an invalid argument type '''
    _, invoke_info = parse(os.path.join(BASE_PATH,
                                        "1.7_single_invoke_2scalar.f90"),
                           api="dynamo0.3")
    psy = PSyFactory("dynamo0.3").create(invoke_info)
    with pytest.raises(GenerationError) as excinfo:
        psy.invokes.invoke_list[0].unique_declns_by_intent("gh_invalid")
    assert 'unique_declns_by_intent called with an invalid datatype' \
        in str(excinfo.value)


def test_dyninvoke_uniq_declns_intent_fields():  # pylint: disable=invalid-name
    ''' tests that DynInvoke.unique_declns_by_intent() returns the correct
    list of arguments for gh_fields '''
    _, invoke_info = parse(os.path.join(BASE_PATH,
                                        "1.7_single_invoke_2scalar.f90"),
                           api="dynamo0.3")
    psy = PSyFactory("dynamo0.3").create(invoke_info)
    args = psy.invokes.invoke_list[0].unique_declns_by_intent("gh_field")
    assert args['inout'] == []
    assert args['out'] == ['f1']
    assert args['in'] == ['f2', 'm1', 'm2']


def test_dyninvoke_uniq_declns_intent_real():  # pylint: disable=invalid-name
    ''' tests that DynInvoke.unique_declns_by_intent() returns the correct
    list of arguments for gh_real '''
    _, invoke_info = parse(os.path.join(BASE_PATH,
                                        "1.7_single_invoke_2scalar.f90"),
                           api="dynamo0.3")
    psy = PSyFactory("dynamo0.3").create(invoke_info)
    args = psy.invokes.invoke_list[0].unique_declns_by_intent("gh_real")
    assert args['inout'] == []
    assert args['out'] == []
    assert args['in'] == ['a']


def test_dyninvoke_uniq_declns_intent_int():  # pylint: disable=invalid-name
    ''' tests that DynInvoke.unique_declns_by_intent() returns the correct
    list of arguments for gh_integer '''
    _, invoke_info = parse(os.path.join(BASE_PATH,
                                        "1.7_single_invoke_2scalar.f90"),
                           api="dynamo0.3")
    psy = PSyFactory("dynamo0.3").create(invoke_info)
    args = psy.invokes.invoke_list[0].unique_declns_by_intent("gh_integer")
    assert args['inout'] == []
    assert args['out'] == []
    assert args['in'] == ['istep']


def test_dyninvoke_uniq_declns_intent_ops():  # pylint: disable=invalid-name
    ''' tests that DynInvoke.unique_declns_by_intent() returns the correct
    list of arguments for operator arguments '''
    _, invoke_info = parse(os.path.join(BASE_PATH,
                                        "4.4_multikernel_invokes.f90"),
                           api="dynamo0.3")
    psy = PSyFactory("dynamo0.3").create(invoke_info)
    args = psy.invokes.invoke_list[0].unique_declns_by_intent("gh_operator")
    assert args['inout'] == []
    assert args['out'] == ['op']
    assert args['in'] == []


def test_dyninvoke_arg_for_fs():
    ''' tests that we raise an error when DynInvoke.arg_for_funcspace() is
    called for an un-used space '''
    _, invoke_info = parse(os.path.join(BASE_PATH,
                                        "1.7_single_invoke_2scalar.f90"),
                           api="dynamo0.3")
    psy = PSyFactory("dynamo0.3").create(invoke_info)
    with pytest.raises(GenerationError) as excinfo:
        psy.invokes.invoke_list[0].arg_for_funcspace(FunctionSpace("wtheta",
                                                                   None))
    assert "No argument found on 'wtheta' space" \
        in str(excinfo.value)


def test_kernel_specific():
    ''' Test that a call to enforce boundary conditions is *not* added
    following a call to the matrix_vector_kernel_type kernel. Boundary
    conditions are now explicity specified in the Algorithm as required. '''
    _, invoke_info = parse(os.path.join(BASE_PATH, "12_kernel_specific.f90"),
                           api="dynamo0.3")
    psy = PSyFactory("dynamo0.3").create(invoke_info)
    generated_code = str(psy.gen)
    print generated_code
    output0 = "USE enforce_bc_kernel_mod, ONLY: enforce_bc_code"
    assert output0 not in generated_code
    output1 = "USE function_space_mod, ONLY: w1, w2, w2h, w2v\n"
    assert output1 not in generated_code
    output2 = "INTEGER fs"
    assert output2 not in generated_code
    output3 = "INTEGER, pointer :: boundary_dofs(:,:) => null()"
    assert output3 not in generated_code
    output4 = "fs = f1%which_function_space()"
    assert output4 not in generated_code
    # We only call enforce_bc if the field is on a vector space
    output5 = (
        "IF (fs == w1 .or. fs == w2 .or. fs == w2h .or. fs == w2v .or. "
        "fs == any_w2) THEN\n"
        "        boundary_dofs => f1_proxy%vspace%get_boundary_dofs()\n"
        "      END IF")
    assert output5 not in generated_code
    output6 = (
        "IF (fs == w1 .or. fs == w2 .or. fs == w2h .or. fs == w2v .or. "
        "fs == any_w2) THEN\n"
        "          CALL enforce_bc_code(nlayers, f1_proxy%data, "
        "ndf_any_space_1_f1, undf_any_space_1_f1, map_any_space_1_f1(:,cell), "
        "boundary_dofs)")
    assert output6 not in generated_code


def test_multi_kernel_specific():
    '''Test that a call to enforce boundary conditions is *not* added following
    multiple calls to the matrix_vector_kernel_type kernel. Boundary conditions
    must now be explicitly specified as part of the Algorithm. '''
    _, invoke_info = parse(os.path.join(BASE_PATH,
                                        "12.3_multi_kernel_specific.f90"),
                           api="dynamo0.3")
    psy = PSyFactory("dynamo0.3").create(invoke_info)
    generated_code = str(psy.gen)
    print generated_code

    # Output must not contain any bc-related code
    output0 = "USE enforce_bc_kernel_mod, ONLY: enforce_bc_code"
    assert generated_code.count(output0) == 0
    output1 = "USE function_space_mod, ONLY: w1, w2, w2h, w2v, any_w2\n"
    assert generated_code.count(output1) == 0

    # first loop
    output1 = "INTEGER fs\n"
    assert output1 not in generated_code
    output2 = "INTEGER, pointer :: boundary_dofs(:,:) => null()"
    assert output2 not in generated_code
    output3 = "fs = f1%which_function_space()"
    assert output3 not in generated_code
    # We only call enforce_bc if the field is on a vector space
    output4 = (
        "IF (fs == w1 .or. fs == w2 .or. fs == w2h .or. fs == w2v .or. "
        "fs == any_w2) THEN\n"
        "        boundary_dofs => f1_proxy%vspace%get_boundary_dofs()\n"
        "      END IF")
    assert output4 not in generated_code
    output5 = (
        "IF (fs == w1 .or. fs == w2 .or. fs == w2h .or. fs == w2v .or. "
        "fs == any_w2) THEN\n"
        "          CALL enforce_bc_code(nlayers, f1_proxy%data, "
        "ndf_any_space_1_f1, undf_any_space_1_f1, map_any_space_1_f1(:,cell), "
        "boundary_dofs)")
    assert output5 not in generated_code

    # second loop
    output6 = "INTEGER fs_1\n"
    assert output6 not in generated_code
    output7 = "INTEGER, pointer :: boundary_dofs_1(:,:) => null()"
    assert output7 not in generated_code
    output8 = "fs_1 = f1%which_function_space()"
    assert output8 not in generated_code
    output9 = (
        "IF (fs_1 == w1 .or. fs_1 == w2 .or. fs_1 == w2h .or. fs_1 == w2v "
        ".or. fs_1 == any_w2) "
        "THEN\n"
        "        boundary_dofs_1 => f1_proxy%vspace%get_boundary_dofs()\n"
        "      END IF")
    assert output9 not in generated_code
    output10 = (
        "IF (fs_1 == w1 .or. fs_1 == w2 .or. fs_1 == w2h .or. fs_1 == w2v "
        ".or. fs_1 == any_w2) THEN\n"
        "          CALL enforce_bc_code(nlayers, f1_proxy%data, "
        "ndf_any_space_1_f1, undf_any_space_1_f1, map_any_space_1_f1(:,cell), "
        "boundary_dofs_1)")
    assert output10 not in generated_code


def test_field_bc_kernel():
    '''tests that a kernel with a particular name is recognised as a
    boundary condition kernel and that appopriate code is added to
    support this. This code is required as the dynamo0.3 api does not
    know about boundary conditions but this kernel requires them. This
    "hack" is only supported to get PSyclone to generate correct code
    for the current implementation of dynamo. Future API's will not
    support any hacks. '''
    _, invoke_info = parse(os.path.join(BASE_PATH,
                                        "12.2_enforce_bc_kernel.f90"),
                           api="dynamo0.3")
    psy = PSyFactory("dynamo0.3").create(invoke_info)
    generated_code = psy.gen
    output1 = "INTEGER, pointer :: boundary_dofs(:,:) => null()"
    assert str(generated_code).find(output1) != -1
    output2 = "boundary_dofs => a_proxy%vspace%get_boundary_dofs()"
    assert str(generated_code).find(output2) != -1
    output3 = (
        "CALL enforce_bc_code(nlayers, a_proxy%data, ndf_any_space_1_a, "
        "undf_any_space_1_a, map_any_space_1_a(:,cell), boundary_dofs)")
    assert str(generated_code).find(output3) != -1


def test_bc_kernel_field_only(monkeypatch):
    '''tests that the recognised boundary-condition kernel is rejected
    if it has an operator as argument instead of a field.'''
    _, invoke_info = parse(os.path.join(BASE_PATH,
                                        "12.2_enforce_bc_kernel.f90"),
                           api="dynamo0.3")
    for dist_mem in [False, True]:
        if dist_mem:
            idx = 1
        else:
            idx = 0
        psy = PSyFactory("dynamo0.3",
                         distributed_memory=dist_mem).create(invoke_info)
        schedule = psy.invokes.invoke_list[0].schedule
        loop = schedule.children[idx]
        call = loop.children[0]
        arg = call.arguments.args[0]
        # Monkeypatch the argument object so that it thinks it is an
        # operator rather than a field
        monkeypatch.setattr(arg, "_type", value="gh_operator")
        # We have to monkey-patch the arg.ref_name() function too as
        # otherwise the first monkey-patch causes it to break. Since
        # it is a function we have to patch it with a temporary
        # function which we create using lambda.
        monkeypatch.setattr(arg, "ref_name",
                            lambda function_space=None: "vspace")
        with pytest.raises(GenerationError) as excinfo:
            _ = psy.gen
        assert ("Expected a gh_field from which to look-up boundary dofs "
                "for kernel enforce_bc_code but got gh_operator"
                in str(excinfo))


def test_operator_bc_kernel():
    ''' Tests that a kernel with a particular name is recognised as a
    kernel that applies boundary conditions to operators and that
    appropriate code is added to support this. '''
    _, invoke_info = parse(os.path.join(BASE_PATH,
                                        "12.4_enforce_op_bc_kernel.f90"),
                           api="dynamo0.3")
    psy = PSyFactory("dynamo0.3").create(invoke_info)
    generated_code = str(psy.gen)
    print generated_code
    output1 = "INTEGER, pointer :: boundary_dofs(:,:) => null()"
    assert output1 in generated_code
    output2 = "boundary_dofs => op_a_proxy%fs_to%get_boundary_dofs()"
    assert output2 in generated_code
    output3 = (
        "CALL enforce_operator_bc_code(cell, nlayers, op_a_proxy%ncell_3d, "
        "op_a_proxy%local_stencil, ndf_any_space_1_op_a, "
        "ndf_any_space_2_op_a, boundary_dofs)")
    assert output3 in generated_code


def test_operator_bc_kernel_fld_err(monkeypatch):
    ''' test that we reject the recognised operator boundary conditions
    kernel if its argument is not an operator '''
    _, invoke_info = parse(os.path.join(BASE_PATH,
                                        "12.4_enforce_op_bc_kernel.f90"),
                           api="dynamo0.3")
    for dist_mem in [False, True]:
        psy = PSyFactory("dynamo0.3",
                         distributed_memory=dist_mem).create(invoke_info)
        schedule = psy.invokes.invoke_list[0].schedule
        loop = schedule.children[0]
        call = loop.children[0]
        arg = call.arguments.args[0]
        # Monkeypatch the argument object so that it thinks it is a
        # field rather than an operator
        monkeypatch.setattr(arg, "_type", value="gh_field")
        with pytest.raises(GenerationError) as excinfo:
            _ = psy.gen
        assert ("Expected a LMA operator from which to look-up boundary dofs "
                "but kernel enforce_operator_bc_code has argument gh_field") \
            in str(excinfo)


def test_operator_bc_kernel_multi_args_err():  # pylint: disable=invalid-name
    ''' test that we reject the recognised operator boundary conditions
    kernel if it has more than one argument '''
    import copy
    _, invoke_info = parse(os.path.join(BASE_PATH,
                                        "12.4_enforce_op_bc_kernel.f90"),
                           api="dynamo0.3")
    for dist_mem in [False, True]:
        psy = PSyFactory("dynamo0.3",
                         distributed_memory=dist_mem).create(invoke_info)
        schedule = psy.invokes.invoke_list[0].schedule
        loop = schedule.children[0]
        call = loop.children[0]
        arg = call.arguments.args[0]
        # Make the list of arguments invalid by duplicating (a copy of)
        # this argument. We take a copy because otherwise, when we change
        # the type of arg 1 below, we change it for both.
        call.arguments.args.append(copy.copy(arg))
        with pytest.raises(GenerationError) as excinfo:
            _ = psy.gen
        assert ("Kernel enforce_operator_bc_code has 2 arguments when it "
                "should only have 1 (an LMA operator)") in str(excinfo)
        # And again but make the second argument a field this time
        call.arguments.args[1]._type = "gh_field"
        with pytest.raises(GenerationError) as excinfo:
            _ = psy.gen
        assert ("Kernel enforce_operator_bc_code has 2 arguments when it "
                "should only have 1 (an LMA operator)") in str(excinfo)


def test_operator_bc_kernel_wrong_access_err():  # pylint: disable=invalid-name
    ''' test that we reject the recognised operator boundary conditions
    kernel if its operator argument has the wrong access type '''
    _, invoke_info = parse(os.path.join(BASE_PATH,
                                        "12.4_enforce_op_bc_kernel.f90"),
                           api="dynamo0.3")
    for dist_mem in [False, True]:
        psy = PSyFactory("dynamo0.3",
                         distributed_memory=dist_mem).create(invoke_info)
        schedule = psy.invokes.invoke_list[0].schedule
        loop = schedule.children[0]
        call = loop.children[0]
        arg = call.arguments.args[0]
        print dir(arg)
        print type(arg)
        arg._access = "gh_read"
        with pytest.raises(GenerationError) as excinfo:
            _ = psy.gen
        assert (
            "applies boundary conditions to an operator. However its operator "
            "argument has access gh_read rather than gh_inc") in str(excinfo)


def test_multikernel_invoke_1():
    ''' Test that correct code is produced when there are multiple
    kernels within an invoke. We test the parts of the code that
    are incorrect at the time of writing '''
    _, invoke_info = parse(os.path.join(BASE_PATH,
                                        "4_multikernel_invokes.f90"),
                           api="dynamo0.3")
    psy = PSyFactory("dynamo0.3").create(invoke_info)
    generated_code = str(psy.gen)
    print generated_code
    # check that argument names are not replicated
    output1 = "SUBROUTINE invoke_0(a, f1, f2, m1, m2)"
    assert generated_code.find(output1) != -1
    # check that only one proxy initialisation is produced
    output2 = "f1_proxy = f1%get_proxy()"
    assert generated_code.count(output2) == 1
    # check that we only initialise dofmaps once
    output3 = "map_w2 => f2_proxy%vspace%get_whole_dofmap()"
    assert generated_code.count(output3) == 1


def test_multikernel_invoke_qr():
    ''' Test that correct code is produced when there are multiple
    kernels with (the same) QR within an invoke. '''
    _, invoke_info = parse(os.path.join(BASE_PATH,
                                        "4.1_multikernel_invokes.f90"),
                           api="dynamo0.3")
    psy = PSyFactory("dynamo0.3").create(invoke_info)
    generated_code = psy.gen
    # simple check that two kernel calls exist
    assert str(generated_code).count("CALL testkern_qr_code") == 2


def test_mkern_invoke_vec_fields():
    ''' Test that correct code is produced when there are multiple
    kernels within an invoke with vector fields '''
    _, invoke_info = parse(os.path.join(BASE_PATH,
                                        "4.2_multikernel_invokes.f90"),
                           api="dynamo0.3")
    psy = PSyFactory("dynamo0.3").create(invoke_info)
    generated_code = psy.gen
    # 1st test for duplication of name vector-field declaration
    output1 = "TYPE(field_type), intent(inout) :: f1, chi(3), chi(3)"
    assert str(generated_code).find(output1) == -1
    # 2nd test for duplication of name vector-field declaration
    output2 = "TYPE(field_proxy_type) f1_proxy, chi_proxy(3), chi_proxy(3)"
    assert str(generated_code).find(output2) == -1


def test_multikern_invoke_orient():
    ''' Test that correct code is produced when there are multiple
    kernels within an invoke with orientation '''
    _, invoke_info = parse(os.path.join(BASE_PATH,
                                        "4.3_multikernel_invokes.f90"),
                           api="dynamo0.3")
    psy = PSyFactory("dynamo0.3").create(invoke_info)
    generated_code = psy.gen
    # 1st test for duplication of name vector-field declaration
    output1 = "TYPE(field_type), intent(in) :: f2, f3(3), f3(3)"
    assert str(generated_code).find(output1) == -1
    # 2nd test for duplication of name vector-field declaration
    output2 = (
        "TYPE(field_proxy_type) f1_proxy, f2_proxy, f3_proxy(3), f3_proxy(3)")
    assert str(generated_code).find(output2) == -1


def test_multikern_invoke_oper():
    ''' Test that correct code is produced when there are multiple
    kernels within an invoke with operators '''
    _, invoke_info = parse(os.path.join(BASE_PATH,
                                        "4.4_multikernel_invokes.f90"),
                           api="dynamo0.3")
    psy = PSyFactory("dynamo0.3").create(invoke_info)
    generated_code = psy.gen
    # 1st test for duplication of name vector-field declaration
    output1 = "TYPE(field_type), intent(in) :: f1(3), f1(3)"
    assert str(generated_code).find(output1) == -1
    # 2nd test for duplication of name vector-field declaration
    output2 = "TYPE(field_proxy_type) f1_proxy(3), f1_proxy(3)"
    assert str(generated_code).find(output2) == -1


def test_2kern_invoke_any_space():
    ''' Test correct code is generated when there are just two
    kernels within an invoke with kernel fields declared as
    any_space. '''
    _, invoke_info = parse(os.path.join(BASE_PATH,
                                        "4.5.1_multikernel_invokes.f90"),
                           api="dynamo0.3")
    psy = PSyFactory("dynamo0.3").create(invoke_info)
    gen = str(psy.gen)
    print gen
    assert ("INTEGER, pointer :: map_any_space_1_f1(:,:) => null(), "
            "map_any_space_1_f2(:,:) => null()\n"
            in gen)
    assert "map_any_space_1_f1 => f1_proxy%vspace%get_whole_dofmap()\n" in gen
    assert "map_any_space_1_f2 => f2_proxy%vspace%get_whole_dofmap()\n" in gen
    assert (
        "        CALL testkern_any_space_2_code(cell, nlayers, f1_proxy%data,"
        " f2_proxy%data, op_proxy%ncell_3d, op_proxy%local_stencil, scalar, "
        "ndf_any_space_1_f1, undf_any_space_1_f1, "
        "map_any_space_1_f1(:,cell))\n" in gen)
    assert "map_any_space_1_f2 => f2_proxy%vspace%get_whole_dofmap()\n"
    assert (
        "        CALL testkern_any_space_2_code(cell, nlayers, f2_proxy%data,"
        " f1_proxy%data, op_proxy%ncell_3d, op_proxy%local_stencil, scalar, "
        "ndf_any_space_1_f2, undf_any_space_1_f2, "
        "map_any_space_1_f2(:,cell))\n"
        in gen)


def test_multikern_invoke_any_space(tmpdir, f90, f90flags):
    ''' Test that we generate correct code when there are multiple
    kernels within an invoke with kernel fields declared as
    any_space.  '''
    _, invoke_info = parse(os.path.join(BASE_PATH,
                                        "4.5_multikernel_invokes.f90"),
                           api="dynamo0.3")
    psy = PSyFactory("dynamo0.3").create(invoke_info)
    gen = str(psy.gen)
    print gen
    if utils.TEST_COMPILE:
        # If compilation testing has been enabled (--compile flag to py.test)
        assert utils.code_compiles("dynamo0.3", psy, tmpdir, f90, f90flags)
    assert ("INTEGER, pointer :: map_any_space_1_f1(:,:) => null(), "
            "map_any_space_2_f1(:,:) => null(), "
            "map_any_space_2_f2(:,:) => null(), "
            "map_any_space_1_f2(:,:) => null(), map_w0(:,:) => null()" in gen)
    assert (
        "REAL(KIND=r_def), allocatable :: basis_any_space_1_f1_qr(:,:,:,:), "
        "basis_any_space_2_f2_qr(:,:,:,:), basis_any_space_1_f2_qr(:,:,:,:), "
        "basis_any_space_2_f1_qr(:,:,:,:), diff_basis_w0_qr(:,:,:,:)"in gen)
    assert "ndf_any_space_1_f1 = f1_proxy%vspace%get_ndf()" in gen
    assert "ndf_any_space_2_f2 = f2_proxy%vspace%get_ndf()" in gen
    assert "ndf_w0 = f3_proxy(1)%vspace%get_ndf()" in gen
    assert "ndf_any_space_1_f2 = f2_proxy%vspace%get_ndf()" in gen
    assert ("CALL qr%compute_function(BASIS, f2_proxy%vspace, "
            "dim_any_space_1_f2, ndf_any_space_1_f2, "
            "basis_any_space_1_f2_qr)" in gen)
    assert (
        "      map_any_space_1_f1 => f1_proxy%vspace%get_whole_dofmap()\n"
        "      map_any_space_2_f1 => f1_proxy%vspace%get_whole_dofmap()\n"
        "      map_any_space_2_f2 => f2_proxy%vspace%get_whole_dofmap()\n"
        "      map_any_space_1_f2 => f2_proxy%vspace%get_whole_dofmap()\n"
        "      map_w0 => f3_proxy(1)%vspace%get_whole_dofmap()" in gen)
    assert ("CALL testkern_any_space_1_code(nlayers, f1_proxy%data, rdt, "
            "f2_proxy%data, f3_proxy(1)%data, f3_proxy(2)%data, "
            "f3_proxy(3)%data, ndf_any_space_1_f1, undf_any_space_1_f1, "
            "map_any_space_1_f1(:,cell), basis_any_space_1_f1_qr, "
            "ndf_any_space_2_f2, undf_any_space_2_f2, "
            "map_any_space_2_f2(:,cell), basis_any_space_2_f2_qr, ndf_w0, "
            "undf_w0, map_w0(:,cell), diff_basis_w0_qr, np_xy_qr, np_z_qr, "
            "weights_xy_qr, weights_z_qr" in gen)


<<<<<<< HEAD
def test_mkern_invoke_multiple_any_spaces():  # pylint: disable=invalid-name
=======
def test_mkern_invoke_multiple_any_spaces(  # pylint: disable=invalid-name
        tmpdir, f90, f90flags):
>>>>>>> 9aee7600
    ''' Test that we generate correct code when there are multiple
    kernels within an invoke with kernel fields declared as
    any_space.  '''
    _, invoke_info = parse(os.path.join(BASE_PATH,
                                        "4.5.2_multikernel_invokes.f90"),
                           api="dynamo0.3")
    psy = PSyFactory("dynamo0.3").create(invoke_info)
    gen = str(psy.gen)
    print gen
    if utils.TEST_COMPILE:
        # If compilation testing has been enabled (--compile flag to py.test)
        assert utils.code_compiles("dynamo0.3", psy, tmpdir, f90, f90flags)
    assert "ndf_any_space_1_f1 = f1_proxy%vspace%get_ndf()" in gen
    assert ("CALL qr%compute_function(BASIS, f1_proxy%vspace, "
            "dim_any_space_1_f1, ndf_any_space_1_f1, "
            "basis_any_space_1_f1_qr)" in gen)
    assert "ndf_any_space_2_f2 = f2_proxy%vspace%get_ndf()" in gen
    assert ("CALL qr%compute_function(BASIS, f2_proxy%vspace, "
            "dim_any_space_2_f2, ndf_any_space_2_f2, "
            "basis_any_space_2_f2_qr)" in gen)
    assert "ndf_any_space_1_f2 = f2_proxy%vspace%get_ndf()" in gen
    assert "ndf_any_space_1_op = op_proxy%fs_to%get_ndf()" in gen
    assert "ndf_any_space_5_f2 = f2_proxy%vspace%get_ndf()" in gen
    assert "ndf_any_space_1_op2 = op2_proxy%fs_to%get_ndf()" in gen
    assert "ndf_any_space_3_op3 = op3_proxy%fs_to%get_ndf()" in gen
    assert gen.count("ndf_any_space_4_op4 = op4_proxy%fs_from%get_ndf()") == 1
    assert "ndf_any_space_3_op5" not in gen
    assert "ndf_any_space_4_f1" not in gen
    # testkern_any_space_1_type requires GH_BASIS on ANY_SPACE_1 and 2 and
    # DIFF_BASIS on w0
    # f1 is on ANY_SPACE_1 and f2 is on ANY_SPACE_2. f3 is on W0.
    assert ("CALL qr%compute_function(BASIS, f1_proxy%vspace, "
            "dim_any_space_1_f1, ndf_any_space_1_f1, "
            "basis_any_space_1_f1_qr)" in gen)
    assert ("CALL qr%compute_function(BASIS, f2_proxy%vspace, "
            "dim_any_space_2_f2, ndf_any_space_2_f2, "
            "basis_any_space_2_f2_qr)" in gen)
    # testkern_any_space_4_type needs GH_BASIS on ANY_SPACE_1 which is the
    # to-space of op2
    assert ("CALL qr%compute_function(BASIS, op2_proxy%fs_to, "
            "dim_any_space_1_op2, ndf_any_space_1_op2, "
            "basis_any_space_1_op2_qr)" in gen)
    # Need GH_BASIS and DIFF_BASIS on ANY_SPACE_4 which is to/from-space
    # of op4
    assert ("CALL qr%compute_function(BASIS, op4_proxy%fs_from, "
            "dim_any_space_4_op4, ndf_any_space_4_op4, "
            "basis_any_space_4_op4_qr)" in gen)
    assert ("CALL qr%compute_function(DIFF_BASIS, op4_proxy%fs_from, "
            "diff_dim_any_space_4_op4, ndf_any_space_4_op4, "
            "diff_basis_any_space_4_op4_qr)" in gen)


@pytest.mark.xfail(reason="bug : loop fuse replicates maps in loops")
def test_loopfuse():
    ''' Tests whether loop fuse actually fuses and whether
    multiple maps are produced or not. Multiple maps are not an
    error but it would be nicer if there were only one '''
    _, invoke_info = parse(os.path.join(BASE_PATH,
                                        "4_multikernel_invokes.f90"),
                           api="dynamo0.3")
    psy = PSyFactory("dynamo0.3").create(invoke_info)
    invoke = psy.invokes.get("invoke_0")
    schedule = invoke.schedule
    loop1 = schedule.children[0]
    loop2 = schedule.children[1]
    trans = LoopFuseTrans()
    schedule, _ = trans.apply(loop1, loop2)
    invoke.schedule = schedule
    generated_code = psy.gen
    # only one loop
    assert str(generated_code).count("DO cell") == 1
# only one map for each space
    assert str(generated_code).count("map_w1 =>") == 1
    assert str(generated_code).count("map_w2 =>") == 1
    assert str(generated_code).count("map_w3 =>") == 1
    # kernel call tests
    kern_idxs = []
    for idx, line in enumerate(str(generated_code).split('\n')):
        if line.find("DO cell") != -1:
            do_idx = idx
        if line.find("CALL testkern_code(") != -1:
            kern_idxs.append(idx)
        if line.find("END DO") != -1:
            enddo_idx = idx
    # two kernel calls
    assert len(kern_idxs) == 2
    # both kernel calls are within the loop
    for kern_id in kern_idxs:
        assert kern_id > do_idx and kern_id < enddo_idx


def test_named_psy_routine():
    ''' Check that we generate a subroutine with the expected name
    if an invoke is named '''
    for distmem in [False, True]:
        _, invoke_info = parse(
            os.path.join(BASE_PATH,
                         "1.0.1_single_named_invoke.f90"),
            api="dynamo0.3")
        psy = PSyFactory("dynamo0.3",
                         distributed_memory=distmem).create(invoke_info)
        gen_code = str(psy.gen)
        # Name should be all lower-case and with spaces replaced by underscores
        assert "SUBROUTINE invoke_important_invoke" in gen_code

# tests for dynamo0.3 stub generator


def test_stub_non_existant_filename():
    ''' fail if the file does not exist '''
    with pytest.raises(IOError) as excinfo:
        generate("non_existant_file.f90", api="dynamo0.3")
    assert "file 'non_existant_file.f90' not found" in str(excinfo.value)


def test_stub_invalid_api():
    ''' fail if the specified api is not supported '''
    with pytest.raises(GenerationError) as excinfo:
        generate(os.path.join(BASE_PATH, "ru_kernel_mod.f90"), api="dynamo0.1")
    assert "Unsupported API 'dynamo0.1' specified" in str(excinfo.value)


def test_stub_file_content_not_fortran():  # pylint: disable=invalid-name
    ''' fail if the kernel file does not contain fortran '''
    with pytest.raises(ParseError) as excinfo:
        generate(os.path.join(os.path.dirname(os.path.abspath(__file__)),
                              "dynamo0p3_test.py"), api="dynamo0.3")
    assert 'the file does not contain a module. Is it a Kernel file?' \
        in str(excinfo.value)


def test_stub_file_fortran_invalid():
    ''' fail if the fortran in the kernel is not valid '''
    with pytest.raises(ParseError) as excinfo:
        generate(os.path.join(BASE_PATH, "testkern_invalid_fortran.F90"),
                 api="dynamo0.3")
    assert 'invalid Fortran' in str(excinfo.value)


def test_file_fortran_not_kernel():
    ''' fail if file is valid fortran but is not a kernel file '''
    with pytest.raises(ParseError) as excinfo:
        generate(os.path.join(BASE_PATH, "1_single_invoke.f90"),
                 api="dynamo0.3")
    assert 'file does not contain a module. Is it a Kernel file?' \
        in str(excinfo.value)


def test_module_name_too_short():
    ''' fail if length of kernel module name is too short '''
    with pytest.raises(ParseError) as excinfo:
        generate(os.path.join(BASE_PATH, "testkern_short_name.F90"),
                 api="dynamo0.3")
    assert "too short to have '_mod' as an extension" in str(excinfo.value)


def test_module_name_convention():
    ''' fail if kernel module name does not have _mod at end '''
    with pytest.raises(ParseError) as excinfo:
        generate(os.path.join(BASE_PATH, "testkern.F90"), api="dynamo0.3")
    assert "does not have '_mod' as an extension" in str(excinfo.value)


def test_kernel_datatype_not_found():
    ''' fail if kernel datatype is not found '''
    with pytest.raises(RuntimeError) as excinfo:
        generate(os.path.join(BASE_PATH, "testkern_no_datatype.F90"),
                 api="dynamo0.3")
    assert 'Kernel type testkern_type does not exist' in str(excinfo.value)

SIMPLE = (
    "  MODULE simple_mod\n"
    "    IMPLICIT NONE\n"
    "    CONTAINS\n"
    "    SUBROUTINE simple_code(nlayers, field_1_w1, ndf_w1, undf_w1,"
    " map_w1)\n"
    "      USE constants_mod, ONLY: r_def\n"
    "      IMPLICIT NONE\n"
    "      INTEGER, intent(in) :: nlayers\n"
    "      INTEGER, intent(in) :: ndf_w1\n"
    "      INTEGER, intent(in) :: undf_w1\n"
    "      REAL(KIND=r_def), intent(out), dimension(undf_w1) ::"
    " field_1_w1\n"
    "      INTEGER, intent(in), dimension(ndf_w1) :: map_w1\n"
    "    END SUBROUTINE simple_code\n"
    "  END MODULE simple_mod")


def test_stub_generate_working():
    ''' check that the stub generate produces the expected output '''
    result = generate(os.path.join(BASE_PATH, "simple.f90"),
                      api="dynamo0.3")
    print SIMPLE
    print result
    assert str(result).find(SIMPLE) != -1


def test_stub_generate_working_noapi():  # pylint: disable=invalid-name
    ''' check that the stub generate produces the expected output when
    we use the default api (which should be dynamo0.3)'''
    result = generate(os.path.join(BASE_PATH, "simple.f90"))
    print result
    assert str(result).find(SIMPLE) != -1

SIMPLE_WITH_SCALARS = (
    "  MODULE simple_with_scalars_mod\n"
    "    IMPLICIT NONE\n"
    "    CONTAINS\n"
    "    SUBROUTINE simple_with_scalars_code(nlayers, rscalar_1, field_2_w1, "
    "iscalar_3, ndf_w1, undf_w1, map_w1)\n"
    "      USE constants_mod, ONLY: r_def\n"
    "      IMPLICIT NONE\n"
    "      INTEGER, intent(in) :: nlayers\n"
    "      REAL(KIND=r_def), intent(in) :: rscalar_1\n"
    "      INTEGER, intent(in) :: ndf_w1\n"
    "      INTEGER, intent(in) :: undf_w1\n"
    "      REAL(KIND=r_def), intent(out), dimension(undf_w1) ::"
    " field_2_w1\n"
    "      INTEGER, intent(in) :: iscalar_3\n"
    "      INTEGER, intent(in), dimension(ndf_w1) :: map_w1\n"
    "    END SUBROUTINE simple_with_scalars_code\n"
    "  END MODULE simple_with_scalars_mod")


def test_stub_generate_with_scalars():
    ''' check that the stub generate produces the expected output when
    the kernel has scalar arguments '''
    result = generate(os.path.join(BASE_PATH, "simple_with_scalars.f90"),
                      api="dynamo0.3")
    print result
    assert str(result).find(SIMPLE_WITH_SCALARS) != -1


SCALAR_SUMS = (
    "  MODULE testkern_multiple_scalar_sums_mod\n"
    "    IMPLICIT NONE\n"
    "    CONTAINS\n"
    "    SUBROUTINE testkern_multiple_scalar_sums_code(nlayers, rscalar_1, "
    "iscalar_2, field_3_w3, rscalar_4, iscalar_5, ndf_w3, undf_w3, map_w3)\n"
    "      USE constants_mod, ONLY: r_def\n"
    "      IMPLICIT NONE\n"
    "      INTEGER, intent(in) :: nlayers\n"
    "      REAL(KIND=r_def), intent(inout) :: rscalar_1\n"
    "      INTEGER, intent(inout) :: iscalar_2\n"
    "      INTEGER, intent(in) :: ndf_w3\n"
    "      INTEGER, intent(in) :: undf_w3\n"
    "      REAL(KIND=r_def), intent(out), dimension(undf_w3) :: field_3_w3\n"
    "      REAL(KIND=r_def), intent(inout) :: rscalar_4\n"
    "      INTEGER, intent(inout) :: iscalar_5\n"
    "      INTEGER, intent(in), dimension(ndf_w3) :: map_w3\n"
    "    END SUBROUTINE testkern_multiple_scalar_sums_code\n"
    "  END MODULE testkern_multiple_scalar_sums_mod")


def test_stub_generate_with_scalar_sums():  # pylint: disable=invalid-name
    '''check that the stub generator raises an exception when a kernel has
    a reduction (since these are not permitted for user-supplied kernels)'''
    with pytest.raises(ParseError) as err:
        _ = generate(
            os.path.join(BASE_PATH, "simple_with_reduction.f90"),
            api="dynamo0.3")
    assert (
        "user-supplied Dynamo 0.3 kernel must not write/update a scalar "
        "argument but kernel simple_with_reduction_type has gh_real with "
        "gh_sum access" in str(err))


# fields : intent
INTENT = '''
module dummy_mod
  type, extends(kernel_type) :: dummy_type
     type(arg_type), meta_args(3) =    &
          (/ arg_type(gh_field,gh_write,w1), &
             arg_type(gh_field,gh_inc, w1), &
             arg_type(gh_field,gh_read, w1)  &
           /)
     integer, parameter :: iterates_over = cells
   contains
     procedure() :: code => dummy_code
  end type dummy_type
contains
  subroutine dummy_code()
  end subroutine dummy_code
end module dummy_mod
'''


def test_load_meta_wrong_type():
    ''' Test that the load_meta function raises an appropriate error
    if the meta-data contains an un-recognised type '''
    fparser.logging.disable('CRITICAL')
    ast = fpapi.parse(INTENT, ignore_comments=False)
    metadata = DynKernMetadata(ast)
    kernel = DynKern()
    # Break the meta-data
    metadata.arg_descriptors[0]._type = "gh_hedge"
    with pytest.raises(GenerationError) as excinfo:
        kernel.load_meta(metadata)
    assert "load_meta expected one of '['gh_field'," in str(excinfo.value)


def test_intent():
    ''' test that field intent is generated correctly for kernel stubs '''
    ast = fpapi.parse(INTENT, ignore_comments=False)
    metadata = DynKernMetadata(ast)
    kernel = DynKern()
    kernel.load_meta(metadata)
    generated_code = kernel.gen_stub
    output = (
        "  MODULE dummy_mod\n"
        "    IMPLICIT NONE\n"
        "    CONTAINS\n"
        "    SUBROUTINE dummy_code(nlayers, field_1_w1, field_2_w1, "
        "field_3_w1, ndf_w1, undf_w1, map_w1)\n"
        "      USE constants_mod, ONLY: r_def\n"
        "      IMPLICIT NONE\n"
        "      INTEGER, intent(in) :: nlayers\n"
        "      INTEGER, intent(in) :: ndf_w1\n"
        "      INTEGER, intent(in) :: undf_w1\n"
        "      REAL(KIND=r_def), intent(out), dimension(undf_w1) :: "
        "field_1_w1\n"
        "      REAL(KIND=r_def), intent(inout), dimension(undf_w1) :: "
        "field_2_w1\n"
        "      REAL(KIND=r_def), intent(in), dimension(undf_w1) :: "
        "field_3_w1\n"
        "      INTEGER, intent(in), dimension(ndf_w1) :: map_w1\n"
        "    END SUBROUTINE dummy_code\n"
        "  END MODULE dummy_mod")
    print output
    print str(generated_code)
    assert str(generated_code).find(output) != -1

# fields : spaces
SPACES = '''
module dummy_mod
  type, extends(kernel_type) :: dummy_type
     type(arg_type), meta_args(7) =               &
          (/ arg_type(gh_field,gh_write, w0),     &
             arg_type(gh_field,gh_write, w1),     &
             arg_type(gh_field,gh_write, w2),     &
             arg_type(gh_field,gh_write, w3),     &
             arg_type(gh_field,gh_write, wtheta), &
             arg_type(gh_field,gh_write, w2h),    &
             arg_type(gh_field,gh_write, w2v)     &
           /)
     integer, parameter :: iterates_over = cells
   contains
     procedure() :: code => dummy_code
  end type dummy_type
contains
  subroutine dummy_code()
  end subroutine dummy_code
end module dummy_mod
'''


def test_spaces():
    ''' test that field spaces are handled correctly for kernel stubs '''
    ast = fpapi.parse(SPACES, ignore_comments=False)
    metadata = DynKernMetadata(ast)
    kernel = DynKern()
    kernel.load_meta(metadata)
    generated_code = kernel.gen_stub
    output = (
        "  MODULE dummy_mod\n"
        "    IMPLICIT NONE\n"
        "    CONTAINS\n"
        "    SUBROUTINE dummy_code(nlayers, field_1_w0, field_2_w1, "
        "field_3_w2, field_4_w3, field_5_wtheta, field_6_w2h, field_7_w2v, "
        "ndf_w0, undf_w0, map_w0, ndf_w1, undf_w1, map_w1, ndf_w2, undf_w2, "
        "map_w2, ndf_w3, undf_w3, map_w3, ndf_wtheta, undf_wtheta, "
        "map_wtheta, ndf_w2h, undf_w2h, map_w2h, ndf_w2v, undf_w2v, "
        "map_w2v)\n"
        "      USE constants_mod, ONLY: r_def\n"
        "      IMPLICIT NONE\n"
        "      INTEGER, intent(in) :: nlayers\n"
        "      INTEGER, intent(in) :: ndf_w0\n"
        "      INTEGER, intent(in) :: undf_w0\n"
        "      INTEGER, intent(in) :: ndf_w1\n"
        "      INTEGER, intent(in) :: undf_w1\n"
        "      INTEGER, intent(in) :: ndf_w2\n"
        "      INTEGER, intent(in) :: undf_w2\n"
        "      INTEGER, intent(in) :: ndf_w3\n"
        "      INTEGER, intent(in) :: undf_w3\n"
        "      INTEGER, intent(in) :: ndf_wtheta\n"
        "      INTEGER, intent(in) :: undf_wtheta\n"
        "      INTEGER, intent(in) :: ndf_w2h\n"
        "      INTEGER, intent(in) :: undf_w2h\n"
        "      INTEGER, intent(in) :: ndf_w2v\n"
        "      INTEGER, intent(in) :: undf_w2v\n"
        "      REAL(KIND=r_def), intent(out), dimension(undf_w0) :: "
        "field_1_w0\n"
        "      REAL(KIND=r_def), intent(out), dimension(undf_w1) :: "
        "field_2_w1\n"
        "      REAL(KIND=r_def), intent(out), dimension(undf_w2) :: "
        "field_3_w2\n"
        "      REAL(KIND=r_def), intent(out), dimension(undf_w3) :: "
        "field_4_w3\n"
        "      REAL(KIND=r_def), intent(out), dimension(undf_wtheta) :: "
        "field_5_wtheta\n"
        "      REAL(KIND=r_def), intent(out), dimension(undf_w2h) :: "
        "field_6_w2h\n"
        "      REAL(KIND=r_def), intent(out), dimension(undf_w2v) :: "
        "field_7_w2v\n"
        "      INTEGER, intent(in), dimension(ndf_w0) :: map_w0\n"
        "      INTEGER, intent(in), dimension(ndf_w1) :: map_w1\n"
        "      INTEGER, intent(in), dimension(ndf_w2) :: map_w2\n"
        "      INTEGER, intent(in), dimension(ndf_w3) :: map_w3\n"
        "      INTEGER, intent(in), dimension(ndf_wtheta) :: map_wtheta\n"
        "      INTEGER, intent(in), dimension(ndf_w2h) :: map_w2h\n"
        "      INTEGER, intent(in), dimension(ndf_w2v) :: map_w2v\n"
        "    END SUBROUTINE dummy_code\n"
        "  END MODULE dummy_mod")
    print output
    print str(generated_code)
    assert str(generated_code).find(output) != -1

# fields : vectors
VECTORS = '''
module dummy_mod
  type, extends(kernel_type) :: dummy_type
     type(arg_type), meta_args(1) =    &
          (/ arg_type(gh_field*3,gh_write, w0) &
           /)
     integer, parameter :: iterates_over = cells
   contains
     procedure() :: code => dummy_code
  end type dummy_type
contains
  subroutine dummy_code()
  end subroutine dummy_code
end module dummy_mod
'''


def test_vectors():
    ''' test that field vectors are handled correctly for kernel stubs '''
    ast = fpapi.parse(VECTORS, ignore_comments=False)
    metadata = DynKernMetadata(ast)
    kernel = DynKern()
    kernel.load_meta(metadata)
    generated_code = kernel.gen_stub
    output = (
        "  MODULE dummy_mod\n"
        "    IMPLICIT NONE\n"
        "    CONTAINS\n"
        "    SUBROUTINE dummy_code(nlayers, field_1_w0_v1, "
        "field_1_w0_v2, field_1_w0_v3, ndf_w0, undf_w0, map_w0)\n"
        "      USE constants_mod, ONLY: r_def\n"
        "      IMPLICIT NONE\n"
        "      INTEGER, intent(in) :: nlayers\n"
        "      INTEGER, intent(in) :: ndf_w0\n"
        "      INTEGER, intent(in) :: undf_w0\n"
        "      REAL(KIND=r_def), intent(out), dimension(undf_w0) :: "
        "field_1_w0_v1\n"
        "      REAL(KIND=r_def), intent(out), dimension(undf_w0) :: "
        "field_1_w0_v2\n"
        "      REAL(KIND=r_def), intent(out), dimension(undf_w0) :: "
        "field_1_w0_v3\n"
        "      INTEGER, intent(in), dimension(ndf_w0) :: map_w0\n"
        "    END SUBROUTINE dummy_code\n"
        "  END MODULE dummy_mod")
    print output
    print str(generated_code)
    assert str(generated_code).find(output) != -1


def test_arg_descriptor_vec_str():
    ''' Tests that the string method for DynArgDescriptor03 works as
    expected when we have a vector quantity '''
    fparser.logging.disable('CRITICAL')
    ast = fpapi.parse(VECTORS, ignore_comments=False)
    metadata = DynKernMetadata(ast)
    field_descriptor = metadata.arg_descriptors[0]
    result = str(field_descriptor)
    expected_output = (
        "DynArgDescriptor03 object\n"
        "  argument_type[0]='gh_field'*3\n"
        "  access_descriptor[1]='gh_write'\n"
        "  function_space[2]='w0'")
    print result
    assert expected_output in result


# operators : spaces and intent
OPERATORS = '''
module dummy_mod
  type, extends(kernel_type) :: dummy_type
     type(arg_type), meta_args(5) =    &
          (/ arg_type(gh_operator,gh_write, w0, w0), &
             arg_type(gh_operator,gh_inc,   w1, w1), &
             arg_type(gh_operator,gh_read,  w2, w2), &
             arg_type(gh_operator,gh_write, w3, w3), &
             arg_type(gh_operator,gh_read, any_space_1, any_space_1)  &
           /)
     integer, parameter :: iterates_over = cells
   contains
     procedure() :: code => dummy_code
  end type dummy_type
contains
  subroutine dummy_code()
  end subroutine dummy_code
end module dummy_mod
'''


def test_operators():
    ''' test that operators are handled correctly for kernel stubs '''
    ast = fpapi.parse(OPERATORS, ignore_comments=False)
    metadata = DynKernMetadata(ast)
    kernel = DynKern()
    kernel.load_meta(metadata)
    generated_code = kernel.gen_stub
    output = (
        "  MODULE dummy_mod\n"
        "    IMPLICIT NONE\n"
        "    CONTAINS\n"
        "    SUBROUTINE dummy_code(cell, nlayers, op_1_ncell_3d, op_1, "
        "op_2_ncell_3d, op_2, op_3_ncell_3d, op_3, op_4_ncell_3d, op_4, "
        "op_5_ncell_3d, op_5, ndf_w0, ndf_w1, ndf_w2, ndf_w3, "
        "ndf_any_space_1_op_5)\n"
        "      USE constants_mod, ONLY: r_def\n"
        "      IMPLICIT NONE\n"
        "      INTEGER, intent(in) :: cell\n"
        "      INTEGER, intent(in) :: nlayers\n"
        "      INTEGER, intent(in) :: ndf_w0\n"
        "      INTEGER, intent(in) :: ndf_w1\n"
        "      INTEGER, intent(in) :: ndf_w2\n"
        "      INTEGER, intent(in) :: ndf_w3\n"
        "      INTEGER, intent(in) :: ndf_any_space_1_op_5\n"
        "      INTEGER, intent(in) :: op_1_ncell_3d\n"
        "      REAL(KIND=r_def), intent(out), dimension(ndf_w0,ndf_w0,"
        "op_1_ncell_3d) :: op_1\n"
        "      INTEGER, intent(in) :: op_2_ncell_3d\n"
        "      REAL(KIND=r_def), intent(inout), dimension(ndf_w1,ndf_w1,"
        "op_2_ncell_3d) :: op_2\n"
        "      INTEGER, intent(in) :: op_3_ncell_3d\n"
        "      REAL(KIND=r_def), intent(in), dimension(ndf_w2,ndf_w2,"
        "op_3_ncell_3d) :: op_3\n"
        "      INTEGER, intent(in) :: op_4_ncell_3d\n"
        "      REAL(KIND=r_def), intent(out), dimension(ndf_w3,ndf_w3,"
        "op_4_ncell_3d) :: op_4\n"
        "      INTEGER, intent(in) :: op_5_ncell_3d\n"
        "      REAL(KIND=r_def), intent(in), dimension(ndf_any_space_1_op_5,"
        "ndf_any_space_1_op_5,op_5_ncell_3d) :: op_5\n"
        "    END SUBROUTINE dummy_code\n"
        "  END MODULE dummy_mod")
    print output
    print str(generated_code)
    assert str(generated_code).find(output) != -1


def test_arg_descriptor_op_str():
    ''' Tests that the string method for DynArgDescriptor03 works as
    expected when we have an operator '''
    fparser.logging.disable('CRITICAL')
    ast = fpapi.parse(OPERATORS, ignore_comments=False)
    metadata = DynKernMetadata(ast)
    field_descriptor = metadata.arg_descriptors[0]
    result = str(field_descriptor)
    expected_output = (
        "DynArgDescriptor03 object\n"
        "  argument_type[0]='gh_operator'\n"
        "  access_descriptor[1]='gh_write'\n"
        "  function_space_to[2]='w0'\n"
        "  function_space_from[3]='w0'\n")
    print result
    assert expected_output in result


OPERATOR_DIFFERENT_SPACES = '''
module dummy_mod
  type, extends(kernel_type) :: dummy_type
     type(arg_type), meta_args(1) =    &
          (/ arg_type(gh_operator,gh_write, w0, w1) &
           /)
     integer, parameter :: iterates_over = cells
   contains
     procedure() :: code => dummy_code
  end type dummy_type
contains
  subroutine dummy_code()
  end subroutine dummy_code
end module dummy_mod
'''


def test_stub_operator_different_spaces():  # pylint: disable=invalid-name
    ''' test that the correct function spaces are provided in the
    correct order when generating a kernel stub with an operator on
    different spaces '''
    ast = fpapi.parse(OPERATOR_DIFFERENT_SPACES, ignore_comments=False)
    metadata = DynKernMetadata(ast)
    kernel = DynKern()
    kernel.load_meta(metadata)
    result = str(kernel.gen_stub)
    assert "(cell, nlayers, op_1_ncell_3d, op_1, ndf_w0, ndf_w1)" in result
    assert "dimension(ndf_w0,ndf_w1,op_1_ncell_3d)" in result

# orientation : spaces

ORIENTATION_OUTPUT = (
    "    SUBROUTINE dummy_orientation_code(cell, nlayers, field_1_w0, "
    "op_2_ncell_3d, op_2, field_3_w2, op_4_ncell_3d, op_4, ndf_w0, "
    "undf_w0, map_w0, orientation_w0, ndf_w1, orientation_w1, ndf_w2, "
    "undf_w2, map_w2, orientation_w2, ndf_w3, orientation_w3)\n"
    "      USE constants_mod, ONLY: r_def\n"
    "      IMPLICIT NONE\n"
    "      INTEGER, intent(in) :: cell\n"
    "      INTEGER, intent(in) :: nlayers\n"
    "      INTEGER, intent(in) :: ndf_w0\n"
    "      INTEGER, intent(in) :: undf_w0\n"
    "      INTEGER, intent(in) :: ndf_w1\n"
    "      INTEGER, intent(in) :: ndf_w2\n"
    "      INTEGER, intent(in) :: undf_w2\n"
    "      INTEGER, intent(in) :: ndf_w3\n"
    "      REAL(KIND=r_def), intent(out), dimension(undf_w0) :: "
    "field_1_w0\n"
    "      INTEGER, intent(in) :: op_2_ncell_3d\n"
    "      REAL(KIND=r_def), intent(inout), dimension(ndf_w1,ndf_w1,"
    "op_2_ncell_3d) :: op_2\n"
    "      REAL(KIND=r_def), intent(in), dimension(undf_w2) :: "
    "field_3_w2\n"
    "      INTEGER, intent(in) :: op_4_ncell_3d\n"
    "      REAL(KIND=r_def), intent(out), dimension(ndf_w3,ndf_w3,"
    "op_4_ncell_3d) :: op_4\n"
    "      INTEGER, intent(in), dimension(ndf_w0) :: map_w0\n"
    "      INTEGER, intent(in), dimension(ndf_w0) :: orientation_w0\n"
    "      INTEGER, intent(in), dimension(ndf_w1) :: orientation_w1\n"
    "      INTEGER, intent(in), dimension(ndf_w2) :: map_w2\n"
    "      INTEGER, intent(in), dimension(ndf_w2) :: orientation_w2\n"
    "      INTEGER, intent(in), dimension(ndf_w3) :: orientation_w3\n"
    "    END SUBROUTINE dummy_orientation_code\n"
    "  END MODULE dummy_orientation_mod")


def test_orientation_stubs():
    ''' Test that orientation is handled correctly for kernel
    stubs '''
    # Read-in the meta-data from file (it's in a file because it's also
    # used when testing the genkernelstub script from the command
    # line).
    with open(os.path.join(BASE_PATH, "dummy_orientation_mod.f90"),
              "r") as myfile:
        orientation = myfile.read()

    ast = fpapi.parse(orientation, ignore_comments=False)
    metadata = DynKernMetadata(ast)
    kernel = DynKern()
    kernel.load_meta(metadata)
    generated_code = kernel.gen_stub
    print str(generated_code)
    assert str(generated_code).find(ORIENTATION_OUTPUT) != -1


def test_enforce_bc_kernel_stub_gen():  # pylint: disable=invalid-name
    ''' Test that the enforce_bc_kernel boundary layer argument modification
    is handled correctly for kernel stubs'''
    ast = fpapi.parse(os.path.join(BASE_PATH, "enforce_bc_kernel_mod.f90"),
                      ignore_comments=False)
    metadata = DynKernMetadata(ast)
    kernel = DynKern()
    kernel.load_meta(metadata)
    generated_code = kernel.gen_stub
    output = (
        "  MODULE enforce_bc_mod\n"
        "    IMPLICIT NONE\n"
        "    CONTAINS\n"
        "    SUBROUTINE enforce_bc_code(nlayers, field_1_any_space_1_field_1, "
        "ndf_any_space_1_field_1, undf_any_space_1_field_1, "
        "map_any_space_1_field_1, boundary_dofs)\n"
        "      USE constants_mod, ONLY: r_def\n"
        "      IMPLICIT NONE\n"
        "      INTEGER, intent(in) :: nlayers\n"
        "      INTEGER, intent(in) :: ndf_any_space_1_field_1\n"
        "      INTEGER, intent(in) :: undf_any_space_1_field_1\n"
        "      REAL(KIND=r_def), intent(inout), "
        "dimension(undf_any_space_1_field_1)"
        " :: field_1_any_space_1_field_1\n"
        "      INTEGER, intent(in), dimension(ndf_any_space_1_field_1) :: "
        "map_any_space_1_field_1\n"
        "      INTEGER, intent(in), dimension(ndf_any_space_1_field_1,2) :: "
        "boundary_dofs\n"
        "    END SUBROUTINE enforce_bc_code\n"
        "  END MODULE enforce_bc_mod")
    print str(generated_code)
    assert str(generated_code).find(output) != -1


def test_enforce_op_bc_kernel_stub_gen():  # pylint: disable=invalid-name
    ''' Test that the enforce_operator_bc_kernel boundary dofs argument
    modification is handled correctly for kernel stubs'''
    ast = fpapi.parse(os.path.join(BASE_PATH,
                                   "enforce_operator_bc_kernel_mod.F90"),
                      ignore_comments=False)
    metadata = DynKernMetadata(ast)
    kernel = DynKern()
    kernel.load_meta(metadata)
    generated_code = str(kernel.gen_stub)
    output = (
        "  MODULE enforce_operator_bc_mod\n"
        "    IMPLICIT NONE\n"
        "    CONTAINS\n"
        "    SUBROUTINE enforce_operator_bc_code(cell, nlayers, op_1_ncell_3d,"
        " op_1, ndf_any_space_1_op_1, ndf_any_space_2_op_1, boundary_dofs)\n"
        "      USE constants_mod, ONLY: r_def\n"
        "      IMPLICIT NONE\n"
        "      INTEGER, intent(in) :: cell\n"
        "      INTEGER, intent(in) :: nlayers\n"
        "      INTEGER, intent(in) :: ndf_any_space_1_op_1\n"
        "      INTEGER, intent(in) :: ndf_any_space_2_op_1\n"
        "      INTEGER, intent(in) :: op_1_ncell_3d\n"
        "      REAL(KIND=r_def), intent(inout), dimension("
        "ndf_any_space_1_op_1,ndf_any_space_2_op_1,op_1_ncell_3d) :: op_1\n"
        "      INTEGER, intent(in), dimension(ndf_any_space_1_op_1,2) :: "
        "boundary_dofs\n"
        "    END SUBROUTINE enforce_operator_bc_code\n"
        "  END MODULE enforce_operator_bc_mod")
    print generated_code
    assert output in generated_code

# note, we do not need a separate test for qr as it is implicitly
# tested for in the above examples.
# fields : intent

SUB_NAME = '''
module dummy_mod
  type, extends(kernel_type) :: dummy_type
     type(arg_type), meta_args(1) =    &
          (/ arg_type(gh_field,gh_write,w1) &
           /)
     integer, parameter :: iterates_over = cells
   contains
     procedure() :: code => dummy
  end type dummy_type
contains
  subroutine dummy()
  end subroutine dummy
end module dummy_mod
'''


def test_sub_name():
    ''' test for expected behaviour when the kernel subroutine does
    not conform to the convention of having "_code" at the end of its
    name. In this case we append "_code to the name and _mod to the
    kernel name.'''
    ast = fpapi.parse(SUB_NAME, ignore_comments=False)
    metadata = DynKernMetadata(ast)
    kernel = DynKern()
    kernel.load_meta(metadata)
    generated_code = kernel.gen_stub
    output = (
        "  MODULE dummy_mod\n"
        "    IMPLICIT NONE\n"
        "    CONTAINS\n"
        "    SUBROUTINE dummy_code(nlayers, field_1_w1, "
        "ndf_w1, undf_w1, map_w1)\n"
        "      USE constants_mod, ONLY: r_def\n"
        "      IMPLICIT NONE\n"
        "      INTEGER, intent(in) :: nlayers\n"
        "      INTEGER, intent(in) :: ndf_w1\n"
        "      INTEGER, intent(in) :: undf_w1\n"
        "      REAL(KIND=r_def), intent(out), dimension(undf_w1) :: "
        "field_1_w1\n"
        "      INTEGER, intent(in), dimension(ndf_w1) :: map_w1\n"
        "    END SUBROUTINE dummy_code\n"
        "  END MODULE dummy_mod")
    print output
    print str(generated_code)
    assert str(generated_code).find(output) != -1


def test_kernel_stub_usage():
    ''' Check that the kernel-stub generator prints a usage message
    if no arguments are supplied '''
    from subprocess import Popen, STDOUT, PIPE

    usage_msg = (
        "usage: genkernelstub [-h] [-o OUTFILE] [-api API] [-l] filename\n"
        "genkernelstub: error: too few arguments")

    # We use the Popen constructor here rather than check_output because
    # the latter is only available in Python 2.7 onwards.
    out = Popen(['genkernelstub'],
                stdout=PIPE,
                stderr=STDOUT).communicate()[0]
    assert usage_msg in out


def test_kernel_stub_gen_cmd_line():
    ''' Check that we can call the kernel-stub generator from the
    command line '''
    from subprocess import Popen, PIPE
    # We use the Popen constructor here rather than check_output because
    # the latter is only available in Python 2.7 onwards.
    out = Popen(["genkernelstub",
                 os.path.join(BASE_PATH, "dummy_orientation_mod.f90")],
                stdout=PIPE).communicate()[0]

    print "Output was: ", out
    assert ORIENTATION_OUTPUT in out


def test_stub_stencil_extent():
    ''' Check that correct stub code is produced when there is a stencil
    access '''
    ast = fpapi.parse(os.path.join(BASE_PATH, "testkern_stencil_mod.f90"),
                      ignore_comments=False)
    metadata = DynKernMetadata(ast)
    kernel = DynKern()
    kernel.load_meta(metadata)
    generated_code = str(kernel.gen_stub)
    print generated_code
    result1 = (
        "    SUBROUTINE testkern_stencil_code(nlayers, field_1_w1, "
        "field_2_w2, field_2_stencil_size, field_2_stencil_map, field_3_w2, "
        "field_4_w3, ndf_w1, undf_w1, map_w1, ndf_w2, undf_w2, map_w2, "
        "ndf_w3, undf_w3, map_w3)")
    assert result1 in generated_code
    result2 = "INTEGER, intent(in) :: field_2_stencil_size"
    assert result2 in generated_code
    assert (
        "INTEGER, intent(in), dimension(ndf_w2,field_2_stencil_size) "
        ":: field_2_stencil_map" in generated_code)


def test_stub_stencil_direction():
    '''Check that correct stub code is produced when there is a stencil
    access which requires a direction argument '''
    ast = fpapi.parse(os.path.join(BASE_PATH,
                                   "testkern_stencil_xory1d_mod.f90"),
                      ignore_comments=False)
    metadata = DynKernMetadata(ast)
    kernel = DynKern()
    kernel.load_meta(metadata)
    generated_code = str(kernel.gen_stub)
    print generated_code
    result1 = (
        "    SUBROUTINE testkern_stencil_xory1d_code(nlayers, field_1_w1, "
        "field_2_w2, field_2_stencil_size, field_2_direction, "
        "field_2_stencil_map, field_3_w2, field_4_w3, ndf_w1, undf_w1, "
        "map_w1, ndf_w2, undf_w2, map_w2, ndf_w3, undf_w3, map_w3)")
    assert result1 in generated_code
    result2 = (
        "      INTEGER, intent(in) :: field_2_stencil_size\n"
        "      INTEGER, intent(in) :: field_2_direction\n"
        "      INTEGER, intent(in), dimension(ndf_w2,field_2_stencil_size) :: "
        "field_2_stencil_map")
    assert result2 in generated_code


def test_stub_stencil_vector():
    '''Check that correct stub code is produced when there is a stencil
    access which is a vector '''
    ast = fpapi.parse(os.path.join(BASE_PATH,
                                   "testkern_stencil_vector_mod.f90"),
                      ignore_comments=False)
    metadata = DynKernMetadata(ast)
    kernel = DynKern()
    kernel.load_meta(metadata)
    generated_code = str(kernel.gen_stub)
    print generated_code
    result1 = (
        "    SUBROUTINE testkern_stencil_vector_code(nlayers, field_1_w0_v1, "
        "field_1_w0_v2, field_1_w0_v3, field_2_w3_v1, field_2_w3_v2, "
        "field_2_w3_v3, field_2_w3_v4, field_2_stencil_size, "
        "field_2_stencil_map, ndf_w0, undf_w0, map_w0, ndf_w3, undf_w3, "
        "map_w3)")
    assert result1 in generated_code
    result2 = (
        "      INTEGER, intent(in) :: field_2_stencil_size\n"
        "      INTEGER, intent(in), dimension(ndf_w3,field_2_stencil_size) "
        ":: field_2_stencil_map")
    assert result2 in generated_code


def test_stub_stencil_multi():
    '''Check that correct stub code is produced when there are multiple
    stencils'''
    ast = fpapi.parse(os.path.join(BASE_PATH,
                                   "testkern_stencil_multi_mod.f90"),
                      ignore_comments=False)
    metadata = DynKernMetadata(ast)
    kernel = DynKern()
    kernel.load_meta(metadata)
    generated_code = str(kernel.gen_stub)
    print generated_code
    result1 = (
        "    SUBROUTINE testkern_stencil_multi_code(nlayers, field_1_w1, "
        "field_2_w2, field_2_stencil_size, field_2_stencil_map, field_3_w2, "
        "field_3_stencil_size, field_3_direction, field_3_stencil_map, "
        "field_4_w3, field_4_stencil_size, field_4_stencil_map, ndf_w1, "
        "undf_w1, map_w1, ndf_w2, undf_w2, map_w2, ndf_w3, undf_w3, map_w3)")
    assert result1 in generated_code
    result2 = (
        "      INTEGER, intent(in) :: field_2_stencil_size\n"
        "      INTEGER, intent(in), dimension(ndf_w2,field_2_stencil_size) :: "
        "field_2_stencil_map\n"
        "      REAL(KIND=r_def), intent(in), dimension(undf_w2) :: "
        "field_3_w2\n"
        "      INTEGER, intent(in) :: field_3_stencil_size\n"
        "      INTEGER, intent(in) :: field_3_direction\n"
        "      INTEGER, intent(in), dimension(ndf_w2,field_3_stencil_size) :: "
        "field_3_stencil_map\n"
        "      REAL(KIND=r_def), intent(in), dimension(undf_w3) :: "
        "field_4_w3\n"
        "      INTEGER, intent(in) :: field_4_stencil_size\n"
        "      INTEGER, intent(in), dimension(ndf_w3,field_4_stencil_size) :: "
        "field_4_stencil_map")

    assert result2 in generated_code

STENCIL_CODE = '''
module stencil_mod
  type, extends(kernel_type) :: stencil_type
     type(arg_type), meta_args(2) =          &
          (/ arg_type(gh_field,gh_write,w1), &
             arg_type(gh_field,gh_read, w2, stencil(cross)) &
           /)
     integer, parameter :: iterates_over = cells
   contains
     procedure() :: code => stencil_code
  end type stencil_type
contains
  subroutine stencil_code()
  end subroutine stencil_code
end module stencil_mod
'''


def test_stencil_metadata():
    ''' Check that we can parse Kernels with stencil metadata '''
    ast = fpapi.parse(STENCIL_CODE, ignore_comments=False)
    metadata = DynKernMetadata(ast)
    stencil_descriptor_0 = metadata.arg_descriptors[0]
    assert stencil_descriptor_0.stencil is None
    stencil_descriptor_1 = metadata.arg_descriptors[1]
    assert stencil_descriptor_1.stencil['type'] == 'cross'
    # stencil extent is not provided in the above metadata
    assert stencil_descriptor_1.stencil['extent'] is None


def test_field_metadata_too_many_arguments():  # pylint: disable=invalid-name
    '''Check that we raise an exception if more than 4 arguments are
    provided in the metadata for a gh_field arg_type.'''
    result = STENCIL_CODE.replace(
        "gh_field,gh_read, w2, stencil(cross)",
        "gh_field,gh_read, w2, stencil(cross), w1", 1)
    ast = fpapi.parse(result, ignore_comments=False)
    with pytest.raises(ParseError) as excinfo:
        _ = DynKernMetadata(ast)
    assert "each meta_arg entry must have at most 4 arguments" \
        in str(excinfo.value)


def test_invalid_stencil_form_1():
    '''Check that we raise an exception if the stencil does not obey the
    stencil(<type>[,<extent>]) format by being a literal integer or
    just "stencil" '''
    result = STENCIL_CODE.replace("stencil(cross)", "1", 1)
    ast = fpapi.parse(result, ignore_comments=False)
    with pytest.raises(ParseError) as excinfo:
        _ = DynKernMetadata(ast)
    assert "entry must be either a valid stencil specification" \
        in str(excinfo.value)
    assert "Unrecognised meta-data entry" in str(excinfo.value)
    result = STENCIL_CODE.replace("stencil(cross)", "stencil", 1)
    ast = fpapi.parse(result, ignore_comments=False)
    with pytest.raises(ParseError) as excinfo:
        _ = DynKernMetadata(ast)
    assert "entry must be either a valid stencil specification" \
        in str(excinfo.value)
    assert "Expecting format stencil(<type>[,<extent>]) but found stencil" \
        in str(excinfo.value)


def test_invalid_stencil_form_2():
    '''Check that we raise an exception if the stencil does not obey the
    stencil(<type>[,<extent>]) format by having an invalid name'''
    result = STENCIL_CODE.replace("stencil(cross)", "stenci(cross)", 1)
    ast = fpapi.parse(result, ignore_comments=False)
    with pytest.raises(ParseError) as excinfo:
        _ = DynKernMetadata(ast)
    assert "entry must be either a valid stencil specification" \
        in str(excinfo.value)


def test_invalid_stencil_form_3():
    '''Check that we raise an exception if the stencil does not obey the
    stencil(<type>[,<extent>]) format by not having brackets'''
    result = STENCIL_CODE.replace("stencil(cross)", "stencil", 1)
    ast = fpapi.parse(result, ignore_comments=False)
    with pytest.raises(ParseError) as excinfo:
        _ = DynKernMetadata(ast)
    assert "entry must be either a valid stencil specification" \
        in str(excinfo.value)


def test_invalid_stencil_form_4():
    '''Check that we raise an exception if the stencil does not obey the
    stencil(<type>[,<extent>]) format by containing no values in
    the brackets '''
    result = STENCIL_CODE.replace("stencil(cross)", "stencil()", 1)
    ast = fpapi.parse(result, ignore_comments=False)
    with pytest.raises(ParseError) as excinfo:
        _ = DynKernMetadata(ast)
    assert "but found stencil()" in str(excinfo.value)


def test_invalid_stencil_form_5():
    '''Check that we raise an exception if the stencil does not obey the
    stencil(<type>[,<extent>]) format by containing no values in
    the brackets, with a separator '''
    result = STENCIL_CODE.replace("stencil(cross)", "stencil(,)", 1)
    ast = fpapi.parse(result, ignore_comments=False)
    with pytest.raises(ParseError) as excinfo:
        _ = DynKernMetadata(ast)
    assert "kernel metadata has an invalid format" \
        in str(excinfo.value)


def test_invalid_stencil_form_6():
    '''Check that we raise an exception if the stencil does not obey the
    stencil(<type>[,<extent>]) format by containing more than two
    values in in the brackets '''
    result = STENCIL_CODE.replace("stencil(cross)", "stencil(cross,1,1)", 1)
    ast = fpapi.parse(result, ignore_comments=False)
    with pytest.raises(ParseError) as excinfo:
        _ = DynKernMetadata(ast)
    assert "entry must be either a valid stencil specification" \
        in str(excinfo.value)
    assert "there must be at most two arguments inside the brackets" \
        in str(excinfo.value)


def test_invalid_stencil_first_arg_1():  # pylint: disable=invalid-name
    '''Check that we raise an exception if the value of the stencil type in
    stencil(<type>[,<extent>]) is not valid and is an integer'''
    result = STENCIL_CODE.replace("stencil(cross)", "stencil(1)", 1)
    ast = fpapi.parse(result, ignore_comments=False)
    with pytest.raises(ParseError) as excinfo:
        _ = DynKernMetadata(ast)
    assert "not one of the valid types" in str(excinfo.value)
    assert "is a literal" in str(excinfo.value)


def test_invalid_stencil_first_arg_2():  # pylint: disable=invalid-name
    '''Check that we raise an exception if the value of the stencil type in
    stencil(<type>[,<extent>]) is not valid and is a name'''
    result = STENCIL_CODE.replace("stencil(cross)", "stencil(cros)", 1)
    ast = fpapi.parse(result, ignore_comments=False)
    with pytest.raises(ParseError) as excinfo:
        _ = DynKernMetadata(ast)
    assert "not one of the valid types" in str(excinfo.value)


def test_invalid_stencil_first_arg_3():  # pylint: disable=invalid-name
    '''Check that we raise an exception if the value of the stencil type in
    stencil(<type>[,<extent>]) is not valid and has brackets'''
    result = STENCIL_CODE.replace("stencil(cross)", "stencil(x1d(xx))", 1)
    ast = fpapi.parse(result, ignore_comments=False)
    with pytest.raises(ParseError) as excinfo:
        _ = DynKernMetadata(ast)
    assert "the specified <type>" in str(excinfo.value)
    assert "includes brackets" in str(excinfo.value)


def test_invalid_stencil_second_arg_1():  # pylint: disable=invalid-name
    '''Check that we raise an exception if the value of the stencil extent in
    stencil(<type>[,<extent>]) is not an integer'''
    result = STENCIL_CODE.replace("stencil(cross)", "stencil(x1d,x1d)", 1)
    ast = fpapi.parse(result, ignore_comments=False)
    with pytest.raises(ParseError) as excinfo:
        _ = DynKernMetadata(ast)
    assert "the specified <extent>" in str(excinfo.value)
    assert "is not an integer" in str(excinfo.value)


def test_invalid_stencil_second_arg_2():  # pylint: disable=invalid-name
    '''Check that we raise an exception if the value of the stencil extent in
    stencil(<type>[,<extent>]) is less than 1'''
    result = STENCIL_CODE.replace("stencil(cross)", "stencil(x1d,0)", 1)
    ast = fpapi.parse(result, ignore_comments=False)
    with pytest.raises(ParseError) as excinfo:
        _ = DynKernMetadata(ast)
    assert "the specified <extent>" in str(excinfo.value)
    assert "is less than 1" in str(excinfo.value)


def test_unsupported_second_argument():  # pylint: disable=invalid-name
    '''Check that we raise an exception if stencil extent is specified, as
    we do not currently support it'''
    result = STENCIL_CODE.replace("stencil(cross)", "stencil(x1d,1)", 1)
    ast = fpapi.parse(result, ignore_comments=False)
    with pytest.raises(ParseError) as excinfo:
        _ = DynKernMetadata(ast)
    assert "Kernels with fixed stencil extents are not currently supported" \
        in str(excinfo.value)


def test_valid_stencil_types():
    ''' Check that we successfully parse all valid stencil types '''
    for stencil_type in VALID_STENCIL_TYPES:
        result = STENCIL_CODE.replace("stencil(cross)",
                                      "stencil("+stencil_type+")", 1)
        ast = fpapi.parse(result, ignore_comments=False)
        _ = DynKernMetadata(ast)


def test_arg_descriptor_funcs_method_error():  # pylint: disable=invalid-name
    ''' Tests that an internal error is raised in DynArgDescriptor03
    when function_spaces is called and the internal type is an
    unexpected value. It should not be possible to get to here so we
    need to mess about with internal values to trip this.'''
    fparser.logging.disable('CRITICAL')
    ast = fpapi.parse(CODE, ignore_comments=False)
    metadata = DynKernMetadata(ast, name="testkern_qr_type")
    field_descriptor = metadata.arg_descriptors[0]
    field_descriptor._type = "gh_fire_starter"
    with pytest.raises(RuntimeError) as excinfo:
        _ = field_descriptor.function_spaces
    assert 'Internal error, DynArgDescriptor03:function_spaces(), should ' \
        'not get to here' in str(excinfo.value)


def test_DynKernelArgument_intent_invalid():  # pylint: disable=invalid-name
    '''Tests that an error is raised in DynKernelArgument when an invalid
    intent value is found. Tests with and without distributed memory '''
    _, invoke_info = parse(os.path.join(BASE_PATH, "1_single_invoke.f90"),
                           api="dynamo0.3")
    for dist_mem in [False, True]:
        if dist_mem:
            idx = 3
        else:
            idx = 0
        psy = PSyFactory("dynamo0.3",
                         distributed_memory=dist_mem).create(invoke_info)
        invoke = psy.invokes.invoke_list[0]
        schedule = invoke.schedule
        loop = schedule.children[idx]
        call = loop.children[0]
        arg = call.arguments.args[0]
        arg._access = "invalid"
        with pytest.raises(GenerationError) as excinfo:
            _ = arg.intent
        assert "Expecting argument access to be one of 'gh_read," in \
            str(excinfo.value)


def test_arg_ref_name_method_error1():
    ''' Tests that an internal error is raised in DynKernelArgument
    when ref_name() is called with a function space that is not
    associated with this field'''
    _, invoke_info = parse(os.path.join(BASE_PATH, "1_single_invoke.f90"),
                           api="dynamo0.3")
    psy = PSyFactory("dynamo0.3").create(invoke_info)
    first_invoke = psy.invokes.invoke_list[0]
    first_kernel = first_invoke.schedule.kern_calls()[0]
    first_argument = first_kernel.arguments.args[1]
    with pytest.raises(GenerationError) as excinfo:
        # the argument is a field and is on "w1"
        _ = first_argument.ref_name(FunctionSpace("w3", None))
    assert 'not one of the function spaces associated with this argument' \
        in str(excinfo.value)


def test_arg_ref_name_method_error2():
    ''' Tests that an internal error is raised in DynKernelArgument
    when ref_name() is called when the argument type is not one of
    gh_field or gh_operator'''
    _, invoke_info = parse(os.path.join(BASE_PATH, "1_single_invoke.f90"),
                           api="dynamo0.3")
    psy = PSyFactory("dynamo0.3").create(invoke_info)
    first_invoke = psy.invokes.invoke_list[0]
    first_kernel = first_invoke.schedule.kern_calls()[0]
    first_argument = first_kernel.arguments.args[1]
    first_argument._type = "gh_funky_instigator"
    with pytest.raises(GenerationError) as excinfo:
        _ = first_argument.ref_name()
    assert 'ref_name: Error, unsupported arg type' in str(excinfo)


def test_arg_intent_error():
    ''' Tests that an internal error is raised in DynKernelArgument
    when intent() is called and the argument access property is not one of
    gh_{read,write,inc} '''
    _, invoke_info = parse(os.path.join(BASE_PATH, "1_single_invoke.f90"),
                           api="dynamo0.3")
    psy = PSyFactory("dynamo0.3").create(invoke_info)
    first_invoke = psy.invokes.invoke_list[0]
    first_kernel = first_invoke.schedule.kern_calls()[0]
    first_argument = first_kernel.arguments.args[0]
    # Mess with the internal state of this argument object
    first_argument._access = "gh_not_an_intent"
    with pytest.raises(GenerationError) as excinfo:
        _ = first_argument.intent()
    assert ("Expecting argument access to be one of 'gh_read, gh_write, "
            "gh_inc' or one of ['gh_sum'], but found 'gh_not_an_intent'" in
            str(excinfo))


def test_no_arg_on_space(monkeypatch):
    ''' Tests that DynKernelArguments.get_arg_on_space[,_name] raise
    the appropriate error when there is no kernel argument on the
    supplied space. '''
    from psyclone.psyGen import FieldNotFoundError
    _, invoke_info = parse(os.path.join(BASE_PATH, "1_single_invoke.f90"),
                           api="dynamo0.3")
    psy = PSyFactory("dynamo0.3").create(invoke_info)
    first_invoke = psy.invokes.invoke_list[0]
    first_kernel = first_invoke.schedule.kern_calls()[0]
    kernel_args = first_kernel.arguments
    # Test getting the argument by the meta-data name for the function space
    arg = kernel_args.get_arg_on_space_name("w2")
    assert arg.name == "f2"
    with pytest.raises(FieldNotFoundError) as excinfo:
        _ = kernel_args.get_arg_on_space_name("not_a_space")
    assert ("there is no field or operator with function space not_a_space" in
            str(excinfo))
    # Now test get_arg_on_space - we need a FunctionSpace object for this
    fspace = arg.function_space
    arg = kernel_args.get_arg_on_space(fspace)
    assert arg.name == "f2"
    # Take a deep copy of the function space object so that we get a new
    # one whose state we can monkeypatch
    import copy
    fspace = copy.deepcopy(arg.function_space)
    monkeypatch.setattr(fspace, "_mangled_name", "not_a_space_name")
    with pytest.raises(FieldNotFoundError) as excinfo:
        _ = kernel_args.get_arg_on_space(fspace)
    assert ("there is no field or operator with function space w2 (mangled "
            "name = 'not_a_space_name')" in str(excinfo))


def test_arg_descriptor_func_method_error():  # pylint: disable=invalid-name
    ''' Tests that an internal error is raised in DynArgDescriptor03
    when function_space is called and the internal type is an
    unexpected value. It should not be possible to get to here so we
    need to mess about with internal values to trip this.'''
    fparser.logging.disable('CRITICAL')
    ast = fpapi.parse(CODE, ignore_comments=False)
    metadata = DynKernMetadata(ast, name="testkern_qr_type")
    field_descriptor = metadata.arg_descriptors[0]
    field_descriptor._type = "gh_fire_starter"
    with pytest.raises(RuntimeError) as excinfo:
        _ = field_descriptor.function_space
    assert 'Internal error, DynArgDescriptor03:function_space(), should ' \
        'not get to here' in str(excinfo.value)


def test_arg_descriptor_fld_str():
    ''' Tests that the string method for DynArgDescriptor03 works as
    expected for a field argument'''
    fparser.logging.disable('CRITICAL')
    ast = fpapi.parse(CODE, ignore_comments=False)
    metadata = DynKernMetadata(ast, name="testkern_qr_type")
    field_descriptor = metadata.arg_descriptors[1]
    result = str(field_descriptor)
    print result
    expected_output = (
        "DynArgDescriptor03 object\n"
        "  argument_type[0]='gh_field'\n"
        "  access_descriptor[1]='gh_write'\n"
        "  function_space[2]='w1'")
    assert expected_output in result


def test_arg_descriptor_scalar_str():
    ''' Tests that the string method for DynArgDescriptor03 works as
    expected for a scalar argument'''
    fparser.logging.disable('CRITICAL')
    ast = fpapi.parse(CODE, ignore_comments=False)
    metadata = DynKernMetadata(ast, name="testkern_qr_type")
    field_descriptor = metadata.arg_descriptors[0]
    result = str(field_descriptor)
    print result
    expected_output = (
        "DynArgDescriptor03 object\n"
        "  argument_type[0]='gh_real'\n"
        "  access_descriptor[1]='gh_read'\n")
    assert expected_output in result


def test_arg_descriptor_str_error():
    ''' Tests that an internal error is raised in DynArgDescriptor03
    when __str__ is called and the internal type is an
    unexpected value. It should not be possible to get to here so we
    need to mess about with internal values to trip this.'''
    fparser.logging.disable('CRITICAL')
    ast = fpapi.parse(CODE, ignore_comments=False)
    metadata = DynKernMetadata(ast, name="testkern_qr_type")
    field_descriptor = metadata.arg_descriptors[0]
    field_descriptor._type = "gh_fire_starter"
    with pytest.raises(ParseError) as excinfo:
        _ = str(field_descriptor)
    assert 'Internal error in DynArgDescriptor03.__str__' \
        in str(excinfo.value)


def test_arg_descriptor_repr():
    ''' Tests that the repr method for DynArgDescriptor03 works as
    expected '''
    fparser.logging.disable('CRITICAL')
    ast = fpapi.parse(CODE, ignore_comments=False)
    metadata = DynKernMetadata(ast, name="testkern_qr_type")
    field_descriptor = metadata.arg_descriptors[0]
    result = repr(field_descriptor)
    print result
    assert 'DynArgDescriptor03(arg_type(gh_real, gh_read))' \
        in result


def test_arg_desc_func_space_tofrom_err():  # pylint: disable=invalid-name
    ''' Tests that an internal error is raised in DynArgDescriptor03
    when function_space_to or function_space_from is called and the
    internal type is not gh_operator.'''
    fparser.logging.disable('CRITICAL')
    ast = fpapi.parse(CODE, ignore_comments=False)
    metadata = DynKernMetadata(ast, name="testkern_qr_type")
    field_descriptor = metadata.arg_descriptors[0]
    with pytest.raises(RuntimeError) as excinfo:
        _ = field_descriptor.function_space_to
    assert ("function_space_to only makes sense for one of ['gh_operator', "
            "'gh_columnwise_operator']") in str(excinfo.value)
    with pytest.raises(RuntimeError) as excinfo:
        _ = field_descriptor.function_space_from
    assert ("function_space_from only makes sense for one of ['gh_operator', "
            "'gh_columnwise_operator']") in str(excinfo.value)


def test_mangle_no_space_error():
    ''' Tests that an error is raised in mangle_fs_name()
    when none of the provided kernel arguments are on the
    specified space '''
    from psyclone.dynamo0p3 import mangle_fs_name
    from psyclone.psyGen import FieldNotFoundError
    _, invoke_info = parse(os.path.join(BASE_PATH,
                                        "4.5.2_multikernel_invokes.f90"),
                           api="dynamo0.3")
    psy = PSyFactory("dynamo0.3").create(invoke_info)
    first_invoke = psy.invokes.invoke_list[0]
    first_kernel = first_invoke.schedule.kern_calls()[0]
    with pytest.raises(FieldNotFoundError) as excinfo:
        _ = mangle_fs_name(first_kernel.arguments.args, "any_space_7")
    assert "No kernel argument found for function space 'any_space_7'" \
        in str(excinfo.value)


def test_mangle_function_space():
    ''' Tests that we correctly mangle the function space name '''
    from psyclone.dynamo0p3 import mangle_fs_name
    _, invoke_info = parse(os.path.join(BASE_PATH,
                                        "4.5.2_multikernel_invokes.f90"),
                           api="dynamo0.3")
    psy = PSyFactory("dynamo0.3").create(invoke_info)
    first_invoke = psy.invokes.invoke_list[0]
    first_kernel = first_invoke.schedule.kern_calls()[0]
    name = mangle_fs_name(first_kernel.arguments.args, "any_space_2")
    assert name == "any_space_2_f2"


def test_no_mangle_specified_function_space():  # pylint: disable=invalid-name
    ''' Test that we do not name-mangle a function space that is not
    any_space '''
    from psyclone.dynamo0p3 import mangle_fs_name
    _, invoke_info = parse(os.path.join(BASE_PATH,
                                        "1_single_invoke.f90"),
                           api="dynamo0.3")
    psy = PSyFactory("dynamo0.3").create(invoke_info)
    first_invoke = psy.invokes.invoke_list[0]
    first_kernel = first_invoke.schedule.kern_calls()[0]
    name = mangle_fs_name(first_kernel.arguments.args, "w2")
    assert name == "w2"


def test_fsdescriptors_get_descriptor():  # pylint: disable=invalid-name
    ''' Test that FSDescriptors.get_descriptor() raises the expected error
    when passed a function space for which there is no corresponding kernel
    argument '''
    _, invoke_info = parse(os.path.join(BASE_PATH,
                                        "1_single_invoke.f90"),
                           api="dynamo0.3")
    psy = PSyFactory("dynamo0.3").create(invoke_info)
    first_invoke = psy.invokes.invoke_list[0]
    first_kernel = first_invoke.schedule.kern_calls()[0]
    fspace = FunctionSpace("w0", None)
    with pytest.raises(GenerationError) as excinfo:
        first_kernel.fs_descriptors.get_descriptor(fspace)
    assert "there is no descriptor for function space w0" in str(excinfo.value)


def test_arg_descriptor_init_error():
    ''' Tests that an internal error is raised in DynArgDescriptor03
    when an invalid type is provided. However this error never gets
    tripped due to an earlier test so we need to force the error by
    changing the internal state.'''
    fparser.logging.disable('CRITICAL')
    ast = fpapi.parse(CODE, ignore_comments=False)
    metadata = DynKernMetadata(ast, name="testkern_qr_type")
    field_descriptor = metadata.arg_descriptors[0]
    # extract an arg_type object that we can use to create a
    # DynArgDescriptor03 object
    arg_type = field_descriptor._arg_type
    # Now try to trip the error by making the initial test think
    # that GH_INVALID is actually valid
    from psyclone.dynamo0p3 import VALID_ARG_TYPE_NAMES, DynArgDescriptor03
    keep = []
    keep.extend(VALID_ARG_TYPE_NAMES)
    VALID_ARG_TYPE_NAMES.append("GH_INVALID")
    arg_type.args[0].name = "GH_INVALID"
    with pytest.raises(ParseError) as excinfo:
        _ = DynArgDescriptor03(arg_type)
    assert 'Internal error in DynArgDescriptor03.__init__' \
        in str(excinfo.value)
    VALID_ARG_TYPE_NAMES = keep


def test_func_descriptor_repr():
    ''' Tests the __repr__ output of a func_descriptor '''
    fparser.logging.disable('CRITICAL')
    ast = fpapi.parse(CODE, ignore_comments=False)
    metadata = DynKernMetadata(ast, name="testkern_qr_type")
    func_descriptor = metadata.func_descriptors[0]
    func_str = repr(func_descriptor)
    assert "DynFuncDescriptor03(func_type(w1, gh_basis))" in func_str


def test_func_descriptor_str():
    ''' Tests the __str__ output of a func_descriptor '''
    fparser.logging.disable('CRITICAL')
    ast = fpapi.parse(CODE, ignore_comments=False)
    metadata = DynKernMetadata(ast, name="testkern_qr_type")
    func_descriptor = metadata.func_descriptors[0]
    func_str = str(func_descriptor)
    output = (
        "DynFuncDescriptor03 object\n"
        "  name='func_type'\n"
        "  nargs=2\n"
        "  function_space_name[0] = 'w1'\n"
        "  operator_name[1] = 'gh_basis'")
    assert output in func_str


def test_dynkern_arg_for_fs():
    ''' Test that DynInvoke.arg_for_funcspace() raises an error if
    passed an invalid function space '''
    _, invoke_info = parse(os.path.join(BASE_PATH, "1_single_invoke.f90"),
                           api="dynamo0.3")
    psy = PSyFactory("dynamo0.3").create(invoke_info)
    first_invoke = psy.invokes.invoke_list[0]
    with pytest.raises(GenerationError) as err:
        _ = first_invoke.arg_for_funcspace(FunctionSpace("waah", "waah"))
    assert "No argument found on 'waah' space" in str(err)


def test_dist_memory_true():
    ''' test that the distributed memory flag is on by default '''
    import psyclone.config
    assert psyclone.config.DISTRIBUTED_MEMORY


def test_halo_dirty_1():
    ''' check halo_dirty call is added correctly with a simple example '''
    _, invoke_info = parse(os.path.join(BASE_PATH, "1_single_invoke.f90"),
                           api="dynamo0.3")
    psy = PSyFactory("dynamo0.3").create(invoke_info)
    generated_code = str(psy.gen)
    print generated_code
    expected = (
        "     END DO \n"
        "      !\n"
        "      ! Set halos dirty/clean for fields modified in the above loop\n"
        "      !\n"
        "      CALL f1_proxy%set_dirty()\n")
    assert expected in generated_code


def test_halo_dirty_2():
    ''' check halo_dirty calls only for write and inc (not for read) '''
    _, invoke_info = parse(os.path.join(BASE_PATH, "14.1_halo_writers.f90"),
                           api="dynamo0.3")
    psy = PSyFactory("dynamo0.3").create(invoke_info)
    generated_code = str(psy.gen)
    print generated_code
    expected = (
        "      END DO \n"
        "      !\n"
        "      ! Set halos dirty/clean for fields modified in the above loop\n"
        "      !\n"
        "      CALL f1_proxy%set_dirty()\n"
        "      CALL f3_proxy%set_dirty()\n"
        "      CALL f5_proxy%set_dirty()\n"
        "      CALL f6_proxy%set_dirty()\n"
        "      CALL f7_proxy%set_dirty()\n"
        "      CALL f8_proxy%set_dirty()\n")

    assert expected in generated_code


def test_halo_dirty_3():
    ''' check halo_dirty calls with multiple kernel calls '''
    _, invoke_info = parse(os.path.join(BASE_PATH,
                                        "4_multikernel_invokes.f90"),
                           api="dynamo0.3")
    psy = PSyFactory("dynamo0.3").create(invoke_info)
    generated_code = psy.gen
    print generated_code
    assert str(generated_code).count("CALL f1_proxy%set_dirty()") == 2


def test_halo_dirty_4():
    ''' check halo_dirty calls with field vectors '''
    _, invoke_info = parse(os.path.join(BASE_PATH, "8_vector_field_2.f90"),
                           api="dynamo0.3")
    psy = PSyFactory("dynamo0.3").create(invoke_info)
    generated_code = str(psy.gen)
    print generated_code
    expected = (
        "      END DO \n"
        "      !\n"
        "      ! Set halos dirty/clean for fields modified in the above loop\n"
        "      !\n"
        "      CALL chi_proxy(1)%set_dirty()\n"
        "      CALL chi_proxy(2)%set_dirty()\n"
        "      CALL chi_proxy(3)%set_dirty()\n"
        "      CALL f1_proxy%set_dirty()\n")
    assert expected in generated_code


def test_halo_dirty_5():
    ''' check no halo_dirty calls for operators '''
    _, invoke_info = parse(os.path.join(BASE_PATH,
                                        "10.1_operator_nofield.f90"),
                           api="dynamo0.3")
    psy = PSyFactory("dynamo0.3").create(invoke_info)
    generated_code = str(psy.gen)
    print generated_code
    assert "set_dirty()" not in generated_code
    assert "! Set halos dirty/clean" not in generated_code


def test_no_halo_dirty():
    '''check that no halo_dirty code is produced if distributed_memory is
    set to False'''
    _, invoke_info = parse(os.path.join(BASE_PATH, "1_single_invoke.f90"),
                           api="dynamo0.3")
    psy = PSyFactory("dynamo0.3", distributed_memory=False).create(invoke_info)
    generated_code = str(psy.gen)
    print generated_code
    assert "set_dirty()" not in generated_code
    assert "! Set halos dirty/clean" not in generated_code


def test_halo_exchange():
    ''' test that a halo_exchange call is added for a loop with a
    stencil operation '''
    _, invoke_info = parse(os.path.join(BASE_PATH, "14.2_halo_readers.f90"),
                           api="dynamo0.3")
    psy = PSyFactory("dynamo0.3").create(invoke_info)
    generated_code = str(psy.gen)
    print generated_code
    output1 = (
        "     IF (f2_proxy%is_dirty(depth=f2_extent+1)) THEN\n"
        "        CALL f2_proxy%halo_exchange(depth=f2_extent+1)\n"
        "      END IF \n"
        "      !\n")
    print output1
    assert output1 in generated_code
    output2 = ("      DO cell=1,mesh%get_last_halo_cell(1)\n")
    print output2
    assert output2 in generated_code


def test_halo_exchange_inc():
    '''test that appropriate halo exchange calls are added if we have a
    gh_inc operation and that the loop bounds included computation in
    the l1 halo '''
    _, invoke_info = parse(os.path.join(BASE_PATH,
                                        "4.6_multikernel_invokes.f90"),
                           api="dynamo0.3")
    psy = PSyFactory("dynamo0.3").create(invoke_info)
    result = str(psy.gen)
    print result
    output1 = (
        "      IF (a_proxy%is_dirty(depth=1)) THEN\n"
        "        CALL a_proxy%halo_exchange(depth=1)\n"
        "      END IF \n"
        "      !\n"
        "      IF (b_proxy%is_dirty(depth=1)) THEN\n"
        "        CALL b_proxy%halo_exchange(depth=1)\n"
        "      END IF \n"
        "      !\n"
        "      IF (d_proxy%is_dirty(depth=1)) THEN\n"
        "        CALL d_proxy%halo_exchange(depth=1)\n"
        "      END IF \n"
        "      !\n"
        "      IF (e_proxy(1)%is_dirty(depth=1)) THEN\n"
        "        CALL e_proxy(1)%halo_exchange(depth=1)\n"
        "      END IF \n"
        "      !\n"
        "      IF (e_proxy(2)%is_dirty(depth=1)) THEN\n"
        "        CALL e_proxy(2)%halo_exchange(depth=1)\n"
        "      END IF \n"
        "      !\n"
        "      IF (e_proxy(3)%is_dirty(depth=1)) THEN\n"
        "        CALL e_proxy(3)%halo_exchange(depth=1)\n"
        "      END IF \n"
        "      !\n"
        "      DO cell=1,mesh%get_last_halo_cell(1)\n")
    output2 = (
        "      IF (f_proxy%is_dirty(depth=1)) THEN\n"
        "        CALL f_proxy%halo_exchange(depth=1)\n"
        "      END IF \n"
        "      !\n"
        "      DO cell=1,mesh%get_last_halo_cell(1)\n")
    assert output1 in result
    assert output2 in result
    assert result.count("halo_exchange") == 7


def test_no_halo_exchange_for_operator():  # pylint: disable=invalid-name
    ''' Test that no halo exchange is generated before a kernel that reads
    from an operator '''
    _, invoke_info = parse(os.path.join(BASE_PATH,
                                        "10.7_operator_read.f90"),
                           api="dynamo0.3")
    psy = PSyFactory("dynamo0.3").create(invoke_info)
    result = str(psy.gen)
    print result
    # This kernel reads from an operator and a scalar and these
    # do not require halos to be updated.
    assert "halo_exchange" not in result


def test_no_set_dirty_for_operator():
    ''' Test that we do not call set_dirty for an operator that is written
    by a kernel. '''
    _, invoke_info = parse(os.path.join(BASE_PATH,
                                        "10.6_operator_no_field_scalar.f90"),
                           api="dynamo0.3")
    psy = PSyFactory("dynamo0.3").create(invoke_info)
    result = str(psy.gen)
    print result
    # This kernel only writes to an operator and since operators are
    # cell-local this does not require us to call the is_dirty() method.
    assert "is_dirty" not in result


def test_halo_exchange_different_spaces():  # pylint: disable=invalid-name
    '''test that all of our different function spaces with a stencil
    access result in halo calls including any_space'''
    _, invoke_info = parse(os.path.join(BASE_PATH,
                                        "14.3_halo_readers_all_fs.f90"),
                           api="dynamo0.3")
    psy = PSyFactory("dynamo0.3").create(invoke_info)
    result = str(psy.gen)
    print result
    assert result.count("halo_exchange") == 9


def test_halo_exchange_vectors_1():
    ''' test that halo exchange produces correct code for vector
    fields. Test a field with gh_inc '''
    _, invoke_info = parse(os.path.join(BASE_PATH,
                                        "14.4.1_halo_vector.f90"),
                           api="dynamo0.3")
    psy = PSyFactory("dynamo0.3").create(invoke_info)
    result = str(psy.gen)
    print result
    assert result.count("halo_exchange(") == 3
    for idx in range(1, 4):
        assert "f1_proxy("+str(idx)+")%halo_exchange(depth=1)" in result
    expected = ("      IF (f1_proxy(3)%is_dirty(depth=1)) THEN\n"
                "        CALL f1_proxy(3)%halo_exchange(depth=1)\n"
                "      END IF \n"
                "      !\n"
                "      DO cell=1,mesh%get_last_halo_cell(1)\n")
    assert expected in result


def test_halo_exchange_vectors():
    ''' test that halo exchange produces correct code for vector
    fields. Test both a field with a stencil and a field with gh_inc '''
    _, invoke_info = parse(os.path.join(BASE_PATH,
                                        "14.4_halo_vector.f90"),
                           api="dynamo0.3")
    psy = PSyFactory("dynamo0.3").create(invoke_info)
    result = str(psy.gen)
    print result
    assert result.count("halo_exchange(") == 7
    for idx in range(1, 4):
        assert "f1_proxy("+str(idx)+")%halo_exchange(depth=1)" in result
        assert "f2_proxy("+str(idx)+")%halo_exchange(depth=f2_extent+1)" \
            in result
    expected = ("      IF (f2_proxy(4)%is_dirty(depth=f2_extent+1)) THEN\n"
                "        CALL f2_proxy(4)%halo_exchange(depth=f2_extent+1)\n"
                "      END IF \n"
                "      !\n"
                "      DO cell=1,mesh%get_last_halo_cell(1)\n")
    assert expected in result


def test_halo_exchange_depths():
    ''' test that halo exchange includes the correct halo
    depth with gh_write '''
    _, invoke_info = parse(os.path.join(BASE_PATH,
                                        "14.5_halo_depth.f90"),
                           api="dynamo0.3")
    psy = PSyFactory("dynamo0.3").create(invoke_info)
    result = str(psy.gen)
    print result
    expected = ("      IF (f2_proxy%is_dirty(depth=extent)) THEN\n"
                "        CALL f2_proxy%halo_exchange(depth=extent)\n"
                "      END IF \n"
                "      !\n"
                "      IF (f3_proxy%is_dirty(depth=extent)) THEN\n"
                "        CALL f3_proxy%halo_exchange(depth=extent)\n"
                "      END IF \n"
                "      !\n"
                "      IF (f4_proxy%is_dirty(depth=extent)) THEN\n"
                "        CALL f4_proxy%halo_exchange(depth=extent)\n"
                "      END IF \n"
                "      !\n"
                "      DO cell=1,mesh%get_last_edge_cell()\n")
    assert expected in result


def test_halo_exchange_depths_gh_inc():  # pylint: disable=invalid-name
    ''' test that halo exchange includes the correct halo depth when
    we have a gh_inc as this increases the required depth by 1 (as
    redundant computation is performed in the l1 halo) '''
    _, invoke_info = parse(os.path.join(BASE_PATH,
                                        "14.6_halo_depth_2.f90"),
                           api="dynamo0.3")
    psy = PSyFactory("dynamo0.3").create(invoke_info)
    result = str(psy.gen)
    print result
    expected = ("      IF (f1_proxy%is_dirty(depth=1)) THEN\n"
                "        CALL f1_proxy%halo_exchange(depth=1)\n"
                "      END IF \n"
                "      !\n"
                "      IF (f2_proxy%is_dirty(depth=f2_extent+1)) THEN\n"
                "        CALL f2_proxy%halo_exchange(depth=f2_extent+1)\n"
                "      END IF \n"
                "      !\n"
                "      IF (f3_proxy%is_dirty(depth=f3_extent+1)) THEN\n"
                "        CALL f3_proxy%halo_exchange(depth=f3_extent+1)\n"
                "      END IF \n"
                "      !\n"
                "      IF (f4_proxy%is_dirty(depth=f4_extent+1)) THEN\n"
                "        CALL f4_proxy%halo_exchange(depth=f4_extent+1)\n"
                "      END IF \n"
                "      !\n"
                "      DO cell=1,mesh%get_last_halo_cell(1)\n")
    assert expected in result


def test_stencil_read_only():
    '''test that an error is raised if a field with a stencil is not
    accessed as gh_read'''
    fparser.logging.disable('CRITICAL')
    code = STENCIL_CODE.replace("gh_read, w2, stencil(cross)",
                                "gh_write, w2, stencil(cross)", 1)
    ast = fpapi.parse(code, ignore_comments=False)
    with pytest.raises(ParseError) as excinfo:
        _ = DynKernMetadata(ast, name="stencil_type")
    assert "a stencil must be read only" in str(excinfo.value)


def test_w3_and_inc_error():
    '''test that an error is raised if w3 and gh_inc are provided for the
    same field in the metadata '''
    fparser.logging.disable('CRITICAL')
    code = CODE.replace("arg_type(gh_field,gh_read, w3)",
                        "arg_type(gh_field,gh_inc, w3)", 1)
    ast = fpapi.parse(code, ignore_comments=False)
    with pytest.raises(ParseError) as excinfo:
        _ = DynKernMetadata(ast, name="testkern_qr_type")
    assert (
        "It does not make sense for a quantity on a discontinuous space "
        "(w3) to have a 'gh_inc' access" in str(excinfo.value))


def test_halo_exchange_view(capsys):
    ''' test that the halo exchange view method returns what we expect '''
    from psyclone.psyGen import colored, SCHEDULE_COLOUR_MAP
    _, invoke_info = parse(os.path.join(BASE_PATH, "14.2_halo_readers.f90"),
                           api="dynamo0.3")
    psy = PSyFactory("dynamo0.3").create(invoke_info)
    schedule = psy.invokes.get('invoke_0_testkern_stencil_type').schedule
    schedule.view()
    result, _ = capsys.readouterr()

    # Ensure we test for text containing the correct (colour) control codes
    sched = colored("Schedule", SCHEDULE_COLOUR_MAP["Schedule"])
    loop = colored("Loop", SCHEDULE_COLOUR_MAP["Loop"])
    call = colored("KernCall", SCHEDULE_COLOUR_MAP["KernCall"])
    exch = colored("HaloExchange", SCHEDULE_COLOUR_MAP["HaloExchange"])

    expected = (
        sched + "[invoke='invoke_0_testkern_stencil_type' dm=True]\n"
        "    " + exch + "[field='f2', type='region', depth=f2_extent+1, "
        "check_dirty=True]\n"
        "    " + exch + "[field='f3', type='region', depth=1, "
        "check_dirty=True]\n"
        "    " + exch + "[field='f4', type='region', depth=1, "
        "check_dirty=True]\n"
        "    " + loop + "[type='',field_space='w1',it_space='cells', "
        "upper_bound='cell_halo(1)']\n"
        "        " + call + " testkern_stencil_code(f1,f2,f3,f4) "
        "[module_inline=False]")
    print expected
    print result
    assert expected in result


def test_no_mesh_mod():
    '''test that we do not add a mesh module to the PSy layer if one is
    not required. '''
    _, invoke_info = parse(os.path.join(BASE_PATH,
                                        "4.6_multikernel_invokes.f90"),
                           api="dynamo0.3")
    psy = PSyFactory("dynamo0.3", distributed_memory=False).create(invoke_info)
    result = str(psy.gen)
    print result
    assert "USE mesh_mod, ONLY: mesh_type" not in result
    assert "TYPE(mesh_type), pointer :: mesh => null()" not in result
    assert "mesh => a%get_mesh()" not in result


def test_mesh_mod():
    '''test that a mesh module is added to the PSy layer and a mesh object
    is created when required. One is required when we determine loop
    bounds for distributed memory '''
    _, invoke_info = parse(os.path.join(BASE_PATH,
                                        "4.6_multikernel_invokes.f90"),
                           api="dynamo0.3")
    psy = PSyFactory("dynamo0.3").create(invoke_info)
    result = str(psy.gen)
    print result
    assert "USE mesh_mod, ONLY: mesh_type" in result
    assert "TYPE(mesh_type), pointer :: mesh => null()" in result
    output = ("      !\n"
              "      ! Create a mesh object\n"
              "      !\n"
              "      mesh => a%get_mesh()\n")
    assert output in result

# when we add build tests we should test that we can we get the mesh
# object from an operator


def test_set_lower_bound_functions():
    '''test that we raise appropriate exceptions when the lower bound of
    a loop is set to invalid values '''
    my_loop = DynLoop()
    with pytest.raises(GenerationError) as excinfo:
        my_loop.set_lower_bound("invalid_loop_bounds_name")
    assert "lower bound loop name is invalid" in str(excinfo.value)
    with pytest.raises(GenerationError) as excinfo:
        my_loop.set_lower_bound("inner", index=0)
    assert "specified index" in str(excinfo.value)
    assert "lower loop bound is invalid" in str(excinfo.value)


def test_set_upper_bound_functions():
    '''test that we raise appropriate exceptions when the upper bound of
    a loop is set to invalid values '''
    my_loop = DynLoop()
    with pytest.raises(GenerationError) as excinfo:
        my_loop.set_upper_bound("invalid_loop_bounds_name")
    assert "upper loop bound name is invalid" in str(excinfo.value)
    with pytest.raises(GenerationError) as excinfo:
        my_loop.set_upper_bound("start")
    assert "'start' is not a valid upper bound" in str(excinfo.value)
    with pytest.raises(GenerationError) as excinfo:
        my_loop.set_upper_bound("inner", index=0)
    assert "specified index" in str(excinfo.value)
    assert "upper loop bound is invalid" in str(excinfo.value)


def test_lower_bound_fortran_1():
    '''tests we raise an exception in the DynLoop:_lower_bound_fortran()
    method - first GenerationError'''
    _, invoke_info = parse(os.path.join(BASE_PATH, "1_single_invoke.f90"),
                           api="dynamo0.3")
    psy = PSyFactory("dynamo0.3", distributed_memory=False).create(invoke_info)
    my_loop = psy.invokes.invoke_list[0].schedule.children[0]
    my_loop.set_lower_bound("inner", index=1)
    with pytest.raises(GenerationError) as excinfo:
        _ = my_loop._lower_bound_fortran()
    assert ("lower bound must be 'start' if we are sequential" in
            str(excinfo.value))


def test_lower_bound_fortran_2(monkeypatch):
    '''tests we raise an exception in the DynLoop:_lower_bound_fortran()
    method - second GenerationError'''
    _, invoke_info = parse(os.path.join(BASE_PATH, "1_single_invoke.f90"),
                           api="dynamo0.3")
    psy = PSyFactory("dynamo0.3").create(invoke_info)
    my_loop = psy.invokes.invoke_list[0].schedule.children[3]
    # we can not use the standard set_lower_bound function as that
    # checks for valid input
    monkeypatch.setattr(my_loop, "_lower_bound_name", value="invalid")
    with pytest.raises(GenerationError) as excinfo:
        _ = my_loop._lower_bound_fortran()
    assert ("Unsupported lower bound name 'invalid' found" in
            str(excinfo.value))


def test_upper_bound_fortran_1():
    '''tests we raise an exception in the DynLoop:_upper_bound_fortran()
    method when 'cell_halo', 'dof_halo' or 'inner' are used'''
    _, invoke_info = parse(os.path.join(BASE_PATH, "1_single_invoke.f90"),
                           api="dynamo0.3")
    psy = PSyFactory("dynamo0.3", distributed_memory=False).create(invoke_info)
    my_loop = psy.invokes.invoke_list[0].schedule.children[0]
    for option in ["cell_halo", "dof_halo", "inner"]:
        my_loop.set_upper_bound(option, index=1)
        with pytest.raises(GenerationError) as excinfo:
            _ = my_loop._upper_bound_fortran()
            assert (
                "'{0}' is not a valid loop upper bound for sequential/"
                "shared-memory code".format(option) in
                str(excinfo.value))


def test_upper_bound_fortran_2(monkeypatch):
    '''tests we raise an exception in the DynLoop:_upper_bound_fortran()
    method if an invalid value is provided'''
    _, invoke_info = parse(os.path.join(BASE_PATH, "1_single_invoke.f90"),
                           api="dynamo0.3")
    psy = PSyFactory("dynamo0.3", distributed_memory=False).create(invoke_info)
    my_loop = psy.invokes.invoke_list[0].schedule.children[0]
    monkeypatch.setattr(my_loop, "_upper_bound_name", value="invalid")
    with pytest.raises(GenerationError) as excinfo:
        _ = my_loop._upper_bound_fortran()
    assert (
        "Unsupported upper bound name 'invalid' found" in str(excinfo.value))


def test_intent_multi_kern():
    ''' Test that we correctly generate argument declarations when the
    same fields are passed to different kernels with different intents '''
    _, invoke_info = parse(os.path.join(BASE_PATH,
                                        "4.8_multikernel_invokes.f90"),
                           api="dynamo0.3")
    for dist_mem in [False, True]:
        psy = PSyFactory("dynamo0.3",
                         distributed_memory=dist_mem).create(invoke_info)
        output = str(psy.gen)
        print output
        assert "TYPE(field_type), intent(inout) :: g, f\n" in output
        assert "TYPE(field_type), intent(inout) :: b, h\n" in output
        assert "TYPE(field_type), intent(in) :: c, d, a, e(3)\n" in output
        assert "TYPE(quadrature_xyoz_type), intent(in) :: qr\n" in output


def test_field_gh_sum_invalid():
    ''' Tests that an error is raised when a field is specified with
    access type gh_sum '''
    fparser.logging.disable('CRITICAL')
    code = CODE.replace("arg_type(gh_field,gh_read, w2)",
                        "arg_type(gh_field, gh_sum, w2)", 1)
    ast = fpapi.parse(code, ignore_comments=False)
    name = "testkern_qr_type"
    with pytest.raises(ParseError) as excinfo:
        _ = DynKernMetadata(ast, name=name)
    assert "reduction access 'gh_sum' is only valid with a scalar argument" \
        in str(excinfo.value)
    assert "but 'gh_field' was found" in str(excinfo.value)


def test_operator_gh_sum_invalid():
    ''' Tests that an error is raised when an operator is specified with
    access type gh_sum '''
    fparser.logging.disable('CRITICAL')
    code = CODE.replace("arg_type(gh_operator,gh_read, w2, w2)",
                        "arg_type(gh_operator, gh_sum, w2, w2)", 1)
    ast = fpapi.parse(code, ignore_comments=False)
    name = "testkern_qr_type"
    with pytest.raises(ParseError) as excinfo:
        _ = DynKernMetadata(ast, name=name)
    assert "reduction access 'gh_sum' is only valid with a scalar argument" \
        in str(excinfo.value)
    assert "but 'gh_operator' was found" in str(excinfo.value)


def test_derived_type_arg():
    ''' Test that we generate a suitable name for a dummy variable
    in the PSy layer when its value in the algorithm layer is
    obtained from the component of a derived type or from a type-bound
    procedure call. '''
    for dist_mem in [True, False]:
        _, invoke_info = parse(
            os.path.join(BASE_PATH,
                         "1.6.2_single_invoke_1_int_from_derived_type.f90"),
            api="dynamo0.3", distributed_memory=dist_mem)
        psy = PSyFactory("dynamo0.3",
                         distributed_memory=dist_mem).create(invoke_info)
        gen = str(psy.gen)
        print gen
        # Check the four integer variables are named and declared correctly
        expected = (
            "    SUBROUTINE invoke_0(f1, my_obj_iflag, f2, m1, m2, "
            "my_obj_get_flag, my_obj_get_flag_1, my_obj_get_flag_2)\n")
        assert expected in gen
        expected = (
            "      INTEGER, intent(in) :: my_obj_iflag, my_obj_get_flag, "
            "my_obj_get_flag_1, my_obj_get_flag_2\n")
        assert expected in gen
        # Check that they are still named correctly when passed to the
        # kernels
        assert (
            "CALL testkern_code(nlayers, f1_proxy%data, my_obj_iflag, "
            "f2_proxy%data, m1_proxy%data, m2_proxy%data, ndf_w1, undf_w1, "
            "map_w1(:,cell), ndf_w2, undf_w2, map_w2(:,cell), ndf_w3, "
            "undf_w3, map_w3(:,cell))" in gen)
        assert (
            "CALL testkern_code(nlayers, f1_proxy%data, my_obj_get_flag, "
            "f2_proxy%data, m1_proxy%data, m2_proxy%data, ndf_w1, undf_w1, "
            "map_w1(:,cell), ndf_w2, undf_w2, map_w2(:,cell), ndf_w3, "
            "undf_w3, map_w3(:,cell))" in gen)
        assert (
            "CALL testkern_code(nlayers, f1_proxy%data, my_obj_get_flag_1, "
            "f2_proxy%data, m1_proxy%data, m2_proxy%data, ndf_w1, undf_w1, "
            "map_w1(:,cell), ndf_w2, undf_w2, map_w2(:,cell), ndf_w3, "
            "undf_w3, map_w3(:,cell))" in gen)
        assert (
            "CALL testkern_code(nlayers, f1_proxy%data, my_obj_get_flag_2, "
            "f2_proxy%data, m1_proxy%data, m2_proxy%data, ndf_w1, undf_w1, "
            "map_w1(:,cell), ndf_w2, undf_w2, map_w2(:,cell), ndf_w3, "
            "undf_w3, map_w3(:,cell))" in gen)


def test_multiple_derived_type_args():
    ''' Test that we generate correct code when kernel arguments are
    supplied from the algorithm layer as different components of the
    same derived type object '''
    for dist_mem in [True, False]:
        _, invoke_info = parse(
            os.path.join(BASE_PATH,
                         "1.6.3_single_invoke_multiple_derived_types.f90"),
            api="dynamo0.3", distributed_memory=dist_mem)
        psy = PSyFactory("dynamo0.3",
                         distributed_memory=dist_mem).create(invoke_info)
        gen = str(psy.gen)
        print gen
        # Check the four integer variables are named and declared correctly
        expected = (
            "    SUBROUTINE invoke_0(f1, obj_a_iflag, f2, m1, m2, "
            "obj_b_iflag, obj_a_obj_b, obj_b_obj_a)\n")
        assert expected in gen
        expected = (
            "      INTEGER, intent(in) :: obj_a_iflag, obj_b_iflag, "
            "obj_a_obj_b, obj_b_obj_a\n")
        assert expected in gen
        # Check that they are still named correctly when passed to the
        # kernels
        assert (
            "CALL testkern_code(nlayers, f1_proxy%data, obj_a_iflag, "
            "f2_proxy%data, m1_proxy%data, m2_proxy%data, ndf_w1, undf_w1, "
            "map_w1(:,cell), ndf_w2, undf_w2, map_w2(:,cell), ndf_w3, "
            "undf_w3, map_w3(:,cell))" in gen)
        assert (
            "CALL testkern_code(nlayers, f1_proxy%data, obj_b_iflag, "
            "f2_proxy%data, m1_proxy%data, m2_proxy%data, ndf_w1, undf_w1, "
            "map_w1(:,cell), ndf_w2, undf_w2, map_w2(:,cell), ndf_w3, "
            "undf_w3, map_w3(:,cell))" in gen)
        assert (
            "CALL testkern_code(nlayers, f1_proxy%data, obj_a_obj_b, "
            "f2_proxy%data, m1_proxy%data, m2_proxy%data, ndf_w1, undf_w1, "
            "map_w1(:,cell), ndf_w2, undf_w2, map_w2(:,cell), ndf_w3, "
            "undf_w3, map_w3(:,cell))" in gen)
        assert (
            "CALL testkern_code(nlayers, f1_proxy%data, obj_b_obj_a, "
            "f2_proxy%data, m1_proxy%data, m2_proxy%data, ndf_w1, undf_w1, "
            "map_w1(:,cell), ndf_w2, undf_w2, map_w2(:,cell), ndf_w3, "
            "undf_w3, map_w3(:,cell))" in gen)


def test_single_stencil_extent():
    '''test a single stencil access with an extent value passed from the
    algorithm layer is treated correctly in the PSy layer. Test both
    sequential and distributed memory '''
    for dist_mem in [False, True]:
        _, invoke_info = parse(
            os.path.join(BASE_PATH, "19.1_single_stencil.f90"),
            api="dynamo0.3", distributed_memory=dist_mem)
        psy = PSyFactory("dynamo0.3",
                         distributed_memory=dist_mem).create(invoke_info)
        result = str(psy.gen)
        print result
        output1 = (
            "SUBROUTINE invoke_0_testkern_stencil_type(f1, f2, f3, f4, "
            "f2_extent)")
        assert output1 in result
        output2 = (
            "      USE stencil_dofmap_mod, ONLY: STENCIL_CROSS\n"
            "      USE stencil_dofmap_mod, ONLY: stencil_dofmap_type\n")
        assert output2 in result
        output3 = ("      INTEGER, intent(in) :: f2_extent\n")
        assert output3 in result
        output4 = (
            "      INTEGER f2_stencil_size\n"
            "      INTEGER, pointer :: f2_stencil_dofmap(:,:,:) => null()\n"
            "      TYPE(stencil_dofmap_type), pointer :: f2_stencil_map => "
            "null()\n")
        assert output4 in result
        output5 = (
            "      !\n"
            "      ! Initialise stencil dofmaps\n"
            "      !\n"
            "      f2_stencil_map => f2_proxy%vspace%get_stencil_dofmap("
            "STENCIL_CROSS,f2_extent)\n"
            "      f2_stencil_dofmap => f2_stencil_map%get_whole_dofmap()\n"
            "      f2_stencil_size = f2_stencil_map%get_size()\n"
            "      !\n")
        assert output5 in result
        output6 = (
            "        CALL testkern_stencil_code(nlayers, f1_proxy%data,"
            " f2_proxy%data, f2_stencil_size, f2_stencil_dofmap(:,:,cell),"
            " f3_proxy%data, f4_proxy%data, ndf_w1, undf_w1, map_w1(:,cell), "
            "ndf_w2, undf_w2, map_w2(:,cell), ndf_w3, undf_w3, "
            "map_w3(:,cell))")
        assert output6 in result


def test_single_stencil_xory1d():
    '''test a single stencil access with an extent and direction value
    passed from the algorithm layer is treated correctly in the PSy
    layer. Test both sequential and distributed memory '''
    for dist_mem in [False, True]:
        _, invoke_info = parse(
            os.path.join(BASE_PATH, "19.3_single_stencil_xory1d.f90"),
            api="dynamo0.3", distributed_memory=dist_mem)
        psy = PSyFactory("dynamo0.3",
                         distributed_memory=dist_mem).create(invoke_info)
        result = str(psy.gen)
        print result
        output1 = (
            "    SUBROUTINE invoke_0_testkern_stencil_xory1d_type(f1, f2, f3, "
            "f4, f2_extent, f2_direction)")
        assert output1 in result
        output2 = (
            "      USE stencil_dofmap_mod, ONLY: STENCIL_1DX, STENCIL_1DY\n"
            "      USE flux_direction_mod, ONLY: x_direction, y_direction\n"
            "      USE stencil_dofmap_mod, ONLY: stencil_dofmap_type\n")
        assert output2 in result
        output3 = (
            "      INTEGER, intent(in) :: f2_extent\n"
            "      INTEGER, intent(in) :: f2_direction\n")
        assert output3 in result
        output4 = (
            "      INTEGER f2_stencil_size\n"
            "      INTEGER, pointer :: f2_stencil_dofmap(:,:,:) => null()\n"
            "      TYPE(stencil_dofmap_type), pointer :: f2_stencil_map => "
            "null()\n")
        assert output4 in result
        output5 = (
            "      !\n"
            "      ! Initialise stencil dofmaps\n"
            "      !\n"
            "      IF (f2_direction .eq. x_direction) THEN\n"
            "        f2_stencil_map => f2_proxy%vspace%get_stencil_dofmap("
            "STENCIL_1DX,f2_extent)\n"
            "      END IF \n"
            "      IF (f2_direction .eq. y_direction) THEN\n"
            "        f2_stencil_map => f2_proxy%vspace%get_stencil_dofmap("
            "STENCIL_1DY,f2_extent)\n"
            "      END IF \n"
            "      f2_stencil_dofmap => f2_stencil_map%get_whole_dofmap()\n"
            "      f2_stencil_size = f2_stencil_map%get_size()\n"
            "      !\n")
        assert output5 in result
        output6 = (
            "        CALL testkern_stencil_xory1d_code(nlayers, "
            "f1_proxy%data, f2_proxy%data, f2_stencil_size, f2_direction, "
            "f2_stencil_dofmap(:,:,cell), f3_proxy%data, f4_proxy%data, "
            "ndf_w1, undf_w1, map_w1(:,cell), ndf_w2, undf_w2, "
            "map_w2(:,cell), ndf_w3, undf_w3, map_w3(:,cell))")
        assert output6 in result


def test_single_stencil_literal():
    '''test extent value is used correctly from the algorithm layer when
    it is a literal value so is not passed by argument'''
    for dist_mem in [False, True]:
        _, invoke_info = parse(
            os.path.join(BASE_PATH, "19.4_single_stencil_literal.f90"),
            api="dynamo0.3", distributed_memory=dist_mem)
        psy = PSyFactory("dynamo0.3",
                         distributed_memory=dist_mem).create(invoke_info)
        result = str(psy.gen)
        print result
        output1 = ("    SUBROUTINE invoke_0_testkern_stencil_type(f1, f2, "
                   "f3, f4)")
        assert output1 in result
        output2 = (
            "      USE stencil_dofmap_mod, ONLY: STENCIL_CROSS\n"
            "      USE stencil_dofmap_mod, ONLY: stencil_dofmap_type\n")
        assert output2 in result
        output3 = (
            "      INTEGER f2_stencil_size\n"
            "      INTEGER, pointer :: f2_stencil_dofmap(:,:,:) => null()\n"
            "      TYPE(stencil_dofmap_type), pointer :: f2_stencil_map => "
            "null()\n")
        assert output3 in result
        output4 = (
            "      !\n"
            "      ! Initialise stencil dofmaps\n"
            "      !\n"
            "      f2_stencil_map => f2_proxy%vspace%get_stencil_dofmap("
            "STENCIL_CROSS,1)\n"
            "      f2_stencil_dofmap => f2_stencil_map%get_whole_dofmap()\n"
            "      f2_stencil_size = f2_stencil_map%get_size()\n"
            "      !\n")
        assert output4 in result
        if dist_mem:
            output5 = (
                "      IF (f2_proxy%is_dirty(depth=2)) THEN\n"
                "        CALL f2_proxy%halo_exchange(depth=2)\n"
                "      END IF \n")
            assert output5 in result
        output6 = (
            "        CALL testkern_stencil_code(nlayers, f1_proxy%data, "
            "f2_proxy%data, f2_stencil_size, f2_stencil_dofmap(:,:,cell), "
            "f3_proxy%data, f4_proxy%data, ndf_w1, undf_w1, map_w1(:,cell), "
            "ndf_w2, undf_w2, map_w2(:,cell), ndf_w3, undf_w3, "
            "map_w3(:,cell))")
        assert output6 in result


def test_stencil_region_unsupported():
    '''Check that we raise an exception if the value of the stencil type
    in stencil(<type>[,<extent>]) is region. This is not a parse error
    as region is a valid value, it is just that the LFRic
    infrastructure does not yet support it. '''
    for dist_mem in [False, True]:
        _, invoke_info = parse(
            os.path.join(BASE_PATH, "19.12_single_stencil_region.f90"),
            api="dynamo0.3", distributed_memory=dist_mem)
        psy = PSyFactory("dynamo0.3",
                         distributed_memory=dist_mem).create(invoke_info)
        with pytest.raises(GenerationError) as excinfo:
            _ = str(psy.gen)
        assert "Unsupported stencil type 'region' supplied" in \
            str(excinfo.value)


def test_single_stencil_xory1d_literal():  # pylint: disable=invalid-name
    '''test extent value is used correctly from the algorithm layer when
    it is a literal value so is not passed by argument'''
    for dist_mem in [False, True]:
        _, invoke_info = parse(
            os.path.join(BASE_PATH, "19.5_single_stencil_xory1d_literal.f90"),
            api="dynamo0.3", distributed_memory=dist_mem)
        psy = PSyFactory("dynamo0.3",
                         distributed_memory=dist_mem).create(invoke_info)
        result = str(psy.gen)
        print result
        output1 = ("    SUBROUTINE invoke_0_testkern_stencil_xory1d_type("
                   "f1, f2, f3, f4)")
        assert output1 in result
        output2 = (
            "      USE stencil_dofmap_mod, ONLY: STENCIL_1DX, STENCIL_1DY\n"
            "      USE flux_direction_mod, ONLY: x_direction, y_direction\n"
            "      USE stencil_dofmap_mod, ONLY: stencil_dofmap_type\n")
        assert output2 in result
        output3 = (
            "      INTEGER f2_stencil_size\n"
            "      INTEGER, pointer :: f2_stencil_dofmap(:,:,:) => null()\n"
            "      TYPE(stencil_dofmap_type), pointer :: f2_stencil_map => "
            "null()\n")
        assert output3 in result
        output4 = (
            "      ! Initialise stencil dofmaps\n"
            "      !\n"
            "      IF (x_direction .eq. x_direction) THEN\n"
            "        f2_stencil_map => f2_proxy%vspace%get_stencil_dofmap("
            "STENCIL_1DX,2)\n"
            "      END IF \n"
            "      IF (x_direction .eq. y_direction) THEN\n"
            "        f2_stencil_map => f2_proxy%vspace%get_stencil_dofmap("
            "STENCIL_1DY,2)\n"
            "      END IF \n"
            "      f2_stencil_dofmap => f2_stencil_map%get_whole_dofmap()\n"
            "      f2_stencil_size = f2_stencil_map%get_size()\n"
            "      !\n")
        assert output4 in result
        if dist_mem:
            output5 = (
                "      IF (f2_proxy%is_dirty(depth=3)) THEN\n"
                "        CALL f2_proxy%halo_exchange(depth=3)\n"
                "      END IF \n")
            assert output5 in result
        output6 = (
            "        CALL testkern_stencil_xory1d_code(nlayers, "
            "f1_proxy%data, f2_proxy%data, f2_stencil_size, x_direction, "
            "f2_stencil_dofmap(:,:,cell), f3_proxy%data, f4_proxy%data, "
            "ndf_w1, undf_w1, map_w1(:,cell), ndf_w2, undf_w2, "
            "map_w2(:,cell), ndf_w3, undf_w3, map_w3(:,cell))")
        assert output6 in result


def test_single_stencil_xory1d_literal_mixed():  # pylint: disable=invalid-name
    '''test extent value is used correctly from the algorithm layer when
    it is a literal value so is not passed by argument and the case of the
    literal is specified in mixed case'''
    for dist_mem in [False, True]:
        _, invoke_info = parse(
            os.path.join(BASE_PATH,
                         "19.5.1_single_stencil_xory1d_literal.f90"),
            api="dynamo0.3", distributed_memory=dist_mem)
        psy = PSyFactory("dynamo0.3",
                         distributed_memory=dist_mem).create(invoke_info)
        result = str(psy.gen)
        print result
        output1 = ("    SUBROUTINE invoke_0_testkern_stencil_xory1d_type("
                   "f1, f2, f3, f4)")
        assert output1 in result
        output2 = (
            "      USE stencil_dofmap_mod, ONLY: STENCIL_1DX, STENCIL_1DY\n"
            "      USE flux_direction_mod, ONLY: x_direction, y_direction\n"
            "      USE stencil_dofmap_mod, ONLY: stencil_dofmap_type\n")
        assert output2 in result
        output3 = (
            "      INTEGER f2_stencil_size\n"
            "      INTEGER, pointer :: f2_stencil_dofmap(:,:,:) => null()\n"
            "      TYPE(stencil_dofmap_type), pointer :: f2_stencil_map => "
            "null()\n")
        assert output3 in result
        output4 = (
            "      ! Initialise stencil dofmaps\n"
            "      !\n"
            "      IF (x_direction .eq. x_direction) THEN\n"
            "        f2_stencil_map => f2_proxy%vspace%get_stencil_dofmap("
            "STENCIL_1DX,2)\n"
            "      END IF \n"
            "      IF (x_direction .eq. y_direction) THEN\n"
            "        f2_stencil_map => f2_proxy%vspace%get_stencil_dofmap("
            "STENCIL_1DY,2)\n"
            "      END IF \n"
            "      f2_stencil_dofmap => f2_stencil_map%get_whole_dofmap()\n"
            "      f2_stencil_size = f2_stencil_map%get_size()\n"
            "      !\n")
        assert output4 in result
        if dist_mem:
            output5 = (
                "      IF (f2_proxy%is_dirty(depth=3)) THEN\n"
                "        CALL f2_proxy%halo_exchange(depth=3)\n"
                "      END IF \n")
            assert output5 in result
        output6 = (
            "        CALL testkern_stencil_xory1d_code(nlayers, "
            "f1_proxy%data, f2_proxy%data, f2_stencil_size, x_direction, "
            "f2_stencil_dofmap(:,:,cell), f3_proxy%data, f4_proxy%data, "
            "ndf_w1, undf_w1, map_w1(:,cell), ndf_w2, undf_w2, "
            "map_w2(:,cell), ndf_w3, undf_w3, map_w3(:,cell))")
        assert output6 in result


def test_multiple_stencils():
    '''test for correct output when there is more than one stencil in a
    kernel'''
    for dist_mem in [False, True]:
        _, invoke_info = parse(
            os.path.join(BASE_PATH, "19.7_multiple_stencils.f90"),
            api="dynamo0.3", distributed_memory=dist_mem)
        psy = PSyFactory("dynamo0.3",
                         distributed_memory=dist_mem).create(invoke_info)
        result = str(psy.gen)
        print result
        output1 = (
            "    SUBROUTINE invoke_0_testkern_stencil_multi_type(f1, f2, f3, "
            "f4, f2_extent, f3_extent, f3_direction)")
        assert output1 in result
        output2 = (
            "      USE stencil_dofmap_mod, ONLY: STENCIL_1DX, STENCIL_1DY\n"
            "      USE flux_direction_mod, ONLY: x_direction, y_direction\n"
            "      USE stencil_dofmap_mod, ONLY: STENCIL_CROSS\n"
            "      USE stencil_dofmap_mod, ONLY: stencil_dofmap_type\n")
        assert output2 in result
        output3 = (
            "      INTEGER, intent(in) :: f2_extent, f3_extent\n"
            "      INTEGER, intent(in) :: f3_direction\n")
        assert output3 in result
        output4 = (
            "      INTEGER f4_stencil_size\n"
            "      INTEGER, pointer :: f4_stencil_dofmap(:,:,:) => null()\n"
            "      TYPE(stencil_dofmap_type), pointer :: f4_stencil_map => "
            "null()\n"
            "      INTEGER f3_stencil_size\n"
            "      INTEGER, pointer :: f3_stencil_dofmap(:,:,:) => null()\n"
            "      TYPE(stencil_dofmap_type), pointer :: f3_stencil_map => "
            "null()\n"
            "      INTEGER f2_stencil_size\n"
            "      INTEGER, pointer :: f2_stencil_dofmap(:,:,:) => null()\n"
            "      TYPE(stencil_dofmap_type), pointer :: f2_stencil_map => "
            "null()\n")
        assert output4 in result
        output5 = (
            "      ! Initialise stencil dofmaps\n"
            "      !\n"
            "      f2_stencil_map => f2_proxy%vspace%get_stencil_dofmap("
            "STENCIL_CROSS,f2_extent)\n"
            "      f2_stencil_dofmap => f2_stencil_map%get_whole_dofmap()\n"
            "      f2_stencil_size = f2_stencil_map%get_size()\n"
            "      IF (f3_direction .eq. x_direction) THEN\n"
            "        f3_stencil_map => f3_proxy%vspace%get_stencil_dofmap("
            "STENCIL_1DX,f3_extent)\n"
            "      END IF \n"
            "      IF (f3_direction .eq. y_direction) THEN\n"
            "        f3_stencil_map => f3_proxy%vspace%get_stencil_dofmap("
            "STENCIL_1DY,f3_extent)\n"
            "      END IF \n"
            "      f3_stencil_dofmap => f3_stencil_map%get_whole_dofmap()\n"
            "      f3_stencil_size = f3_stencil_map%get_size()\n"
            "      f4_stencil_map => f4_proxy%vspace%get_stencil_dofmap("
            "STENCIL_1DX,1)\n"
            "      f4_stencil_dofmap => f4_stencil_map%get_whole_dofmap()\n"
            "      f4_stencil_size = f4_stencil_map%get_size()\n"
            "      !\n")
        assert output5 in result
        if dist_mem:
            output6 = (
                "      IF (f2_proxy%is_dirty(depth=f2_extent+1)) THEN\n"
                "        CALL f2_proxy%halo_exchange(depth=f2_extent+1)\n"
                "      END IF \n"
                "      !\n"
                "      IF (f3_proxy%is_dirty(depth=f3_extent+1)) THEN\n"
                "        CALL f3_proxy%halo_exchange(depth=f3_extent+1)\n"
                "      END IF \n")
            assert output6 in result
        output7 = (
            "        CALL testkern_stencil_multi_code(nlayers, f1_proxy%data, "
            "f2_proxy%data, f2_stencil_size, f2_stencil_dofmap(:,:,cell), "
            "f3_proxy%data, f3_stencil_size, f3_direction, "
            "f3_stencil_dofmap(:,:,cell), f4_proxy%data, f4_stencil_size, "
            "f4_stencil_dofmap(:,:,cell), ndf_w1, undf_w1, map_w1(:,cell), "
            "ndf_w2, undf_w2, map_w2(:,cell), ndf_w3, undf_w3, "
            "map_w3(:,cell))")
        assert output7 in result


def test_multiple_stencil_same_name():
    '''test the case when there is more than one stencil in a kernel with
    the same name for extent'''
    for dist_mem in [False, True]:
        _, invoke_info = parse(
            os.path.join(BASE_PATH, "19.8_multiple_stencils_same_name.f90"),
            api="dynamo0.3", distributed_memory=dist_mem)
        psy = PSyFactory("dynamo0.3",
                         distributed_memory=dist_mem).create(invoke_info)
        result = str(psy.gen)
        print result
        output1 = (
            "    SUBROUTINE invoke_0_testkern_stencil_multi_type(f1, f2, f3, "
            "f4, extent, f3_direction)")
        assert output1 in result
        output2 = (
            "      INTEGER, intent(in) :: extent\n"
            "      INTEGER, intent(in) :: f3_direction\n")
        assert output2 in result
        output3 = (
            "      INTEGER f4_stencil_size\n"
            "      INTEGER, pointer :: f4_stencil_dofmap(:,:,:) => null()\n"
            "      TYPE(stencil_dofmap_type), pointer :: f4_stencil_map => "
            "null()\n"
            "      INTEGER f3_stencil_size\n"
            "      INTEGER, pointer :: f3_stencil_dofmap(:,:,:) => null()\n"
            "      TYPE(stencil_dofmap_type), pointer :: f3_stencil_map => "
            "null()\n"
            "      INTEGER f2_stencil_size\n"
            "      INTEGER, pointer :: f2_stencil_dofmap(:,:,:) => null()\n"
            "      TYPE(stencil_dofmap_type), pointer :: f2_stencil_map => "
            "null()\n")
        assert output3 in result
        output4 = (
            "      ! Initialise stencil dofmaps\n"
            "      !\n"
            "      f2_stencil_map => f2_proxy%vspace%get_stencil_dofmap("
            "STENCIL_CROSS,extent)\n"
            "      f2_stencil_dofmap => f2_stencil_map%get_whole_dofmap()\n"
            "      f2_stencil_size = f2_stencil_map%get_size()\n"
            "      IF (f3_direction .eq. x_direction) THEN\n"
            "        f3_stencil_map => f3_proxy%vspace%get_stencil_dofmap("
            "STENCIL_1DX,extent)\n"
            "      END IF \n"
            "      IF (f3_direction .eq. y_direction) THEN\n"
            "        f3_stencil_map => f3_proxy%vspace%get_stencil_dofmap("
            "STENCIL_1DY,extent)\n"
            "      END IF \n"
            "      f3_stencil_dofmap => f3_stencil_map%get_whole_dofmap()\n"
            "      f3_stencil_size = f3_stencil_map%get_size()\n"
            "      f4_stencil_map => f4_proxy%vspace%get_stencil_dofmap("
            "STENCIL_1DX,extent)\n"
            "      f4_stencil_dofmap => f4_stencil_map%get_whole_dofmap()\n"
            "      f4_stencil_size = f4_stencil_map%get_size()\n"
            "      !\n")
        assert output4 in result
        output5 = (
            "        CALL testkern_stencil_multi_code(nlayers, f1_proxy%data, "
            "f2_proxy%data, f2_stencil_size, f2_stencil_dofmap(:,:,cell), "
            "f3_proxy%data, f3_stencil_size, f3_direction, "
            "f3_stencil_dofmap(:,:,cell), f4_proxy%data, f4_stencil_size, "
            "f4_stencil_dofmap(:,:,cell), ndf_w1, undf_w1, map_w1(:,cell), "
            "ndf_w2, undf_w2, map_w2(:,cell), ndf_w3, undf_w3, "
            "map_w3(:,cell))")
        assert output5 in result


def test_multi_stencil_same_name_direction():  # pylint: disable=invalid-name
    '''test the case where there is more than one stencil in a kernel with
    the same name for direction'''
    for dist_mem in [False, True]:
        _, invoke_info = parse(
            os.path.join(BASE_PATH, "19.9_multiple_stencils_same_name.f90"),
            api="dynamo0.3", distributed_memory=dist_mem)
        psy = PSyFactory("dynamo0.3",
                         distributed_memory=dist_mem).create(invoke_info)
        result = str(psy.gen)
        print result
        output1 = (
            "SUBROUTINE invoke_0_testkern_stencil_multi_2_type(f1, f2, f3, "
            "f4, extent, direction)")
        assert output1 in result
        output2 = (
            "      INTEGER, intent(in) :: extent\n"
            "      INTEGER, intent(in) :: direction\n")
        assert output2 in result
        output3 = (
            "      INTEGER f4_stencil_size\n"
            "      INTEGER, pointer :: f4_stencil_dofmap(:,:,:) => null()\n"
            "      TYPE(stencil_dofmap_type), pointer :: f4_stencil_map => "
            "null()\n"
            "      INTEGER f3_stencil_size\n"
            "      INTEGER, pointer :: f3_stencil_dofmap(:,:,:) => null()\n"
            "      TYPE(stencil_dofmap_type), pointer :: f3_stencil_map => "
            "null()\n"
            "      INTEGER f2_stencil_size\n"
            "      INTEGER, pointer :: f2_stencil_dofmap(:,:,:) => null()\n"
            "      TYPE(stencil_dofmap_type), pointer :: f2_stencil_map => "
            "null()\n")
        assert output3 in result
        output4 = (
            "      ! Initialise stencil dofmaps\n"
            "      !\n"
            "      IF (direction .eq. x_direction) THEN\n"
            "        f2_stencil_map => f2_proxy%vspace%get_stencil_dofmap("
            "STENCIL_1DX,extent)\n"
            "      END IF \n"
            "      IF (direction .eq. y_direction) THEN\n"
            "        f2_stencil_map => f2_proxy%vspace%get_stencil_dofmap("
            "STENCIL_1DY,extent)\n"
            "      END IF \n"
            "      f2_stencil_dofmap => f2_stencil_map%get_whole_dofmap()\n"
            "      f2_stencil_size = f2_stencil_map%get_size()\n"
            "      IF (direction .eq. x_direction) THEN\n"
            "        f3_stencil_map => f3_proxy%vspace%get_stencil_dofmap("
            "STENCIL_1DX,extent)\n"
            "      END IF \n"
            "      IF (direction .eq. y_direction) THEN\n"
            "        f3_stencil_map => f3_proxy%vspace%get_stencil_dofmap("
            "STENCIL_1DY,extent)\n"
            "      END IF \n"
            "      f3_stencil_dofmap => f3_stencil_map%get_whole_dofmap()\n"
            "      f3_stencil_size = f3_stencil_map%get_size()\n"
            "      IF (direction .eq. x_direction) THEN\n"
            "        f4_stencil_map => f4_proxy%vspace%get_stencil_dofmap("
            "STENCIL_1DX,extent)\n"
            "      END IF \n"
            "      IF (direction .eq. y_direction) THEN\n"
            "        f4_stencil_map => f4_proxy%vspace%get_stencil_dofmap("
            "STENCIL_1DY,extent)\n"
            "      END IF \n"
            "      f4_stencil_dofmap => f4_stencil_map%get_whole_dofmap()\n"
            "      f4_stencil_size = f4_stencil_map%get_size()\n"
            "      !\n")
        assert output4 in result
        output5 = (
            "     CALL testkern_stencil_multi_2_code(nlayers, f1_proxy%data, "
            "f2_proxy%data, f2_stencil_size, direction, "
            "f2_stencil_dofmap(:,:,cell), "
            "f3_proxy%data, f3_stencil_size, direction, "
            "f3_stencil_dofmap(:,:,cell), "
            "f4_proxy%data, f4_stencil_size, direction, "
            "f4_stencil_dofmap(:,:,cell), "
            "ndf_w1, undf_w1, map_w1(:,cell), ndf_w2, undf_w2, "
            "map_w2(:,cell), ndf_w3, undf_w3, map_w3(:,cell))")
        assert output5 in result


def test_multi_kerns_stencils_diff_fields():  # pylint: disable=invalid-name
    '''Test the case where we have multiple kernels with stencils and
    different fields for each. We also test extent names by having both
    shared and individual names.'''
    for dist_mem in [False, True]:
        _, invoke_info = parse(
            os.path.join(BASE_PATH, "19.20_multiple_kernels_stencils.f90"),
            api="dynamo0.3", distributed_memory=dist_mem)
        psy = PSyFactory("dynamo0.3",
                         distributed_memory=dist_mem).create(invoke_info)
        result = str(psy.gen)
        print result
        output1 = (
            "    SUBROUTINE invoke_0(f1, f2a, f3, f4, f2b, f2c, f2a_extent, "
            "extent)")
        assert output1 in result
        output2 = (
            "      USE testkern_stencil_mod, ONLY: testkern_stencil_code\n"
            "      USE stencil_dofmap_mod, ONLY: STENCIL_CROSS\n"
            "      USE stencil_dofmap_mod, ONLY: stencil_dofmap_type\n")
        assert output2 in result
        output3 = (
            "      INTEGER, intent(in) :: f2a_extent, extent\n")
        assert output3 in result
        output4 = (
            "      INTEGER f2b_stencil_size\n"
            "      INTEGER, pointer :: f2b_stencil_dofmap(:,:,:) => null()\n"
            "      TYPE(stencil_dofmap_type), pointer :: f2b_stencil_map "
            "=> null()\n"
            "      INTEGER f2a_stencil_size\n"
            "      INTEGER, pointer :: f2a_stencil_dofmap(:,:,:) => null()\n"
            "      TYPE(stencil_dofmap_type), pointer :: f2a_stencil_map "
            "=> null()\n")
        assert output4 in result
        output5 = (
            "      !\n"
            "      f2a_stencil_map => f2a_proxy%vspace%get_stencil_dofmap("
            "STENCIL_CROSS,f2a_extent)\n"
            "      f2a_stencil_dofmap => f2a_stencil_map%get_whole_dofmap()\n"
            "      f2a_stencil_size = f2a_stencil_map%get_size()\n"
            "      f2b_stencil_map => f2b_proxy%vspace%get_stencil_dofmap("
            "STENCIL_CROSS,extent)\n"
            "      f2b_stencil_dofmap => f2b_stencil_map%get_whole_dofmap()\n"
            "      f2b_stencil_size = f2b_stencil_map%get_size()\n"
            "      !\n")
        assert output5 in result
        output6 = (
            "        CALL testkern_stencil_code(nlayers, f1_proxy%data, "
            "f2a_proxy%data, f2a_stencil_size, f2a_stencil_dofmap(:,:,cell), "
            "f3_proxy%data, f4_proxy%data, ndf_w1, undf_w1, map_w1(:,cell), "
            "ndf_w2, undf_w2, map_w2(:,cell), ndf_w3, undf_w3, "
            "map_w3(:,cell))")
        assert output6 in result
        output7 = (
            "        CALL testkern_stencil_code(nlayers, f1_proxy%data, "
            "f2b_proxy%data, f2b_stencil_size, f2b_stencil_dofmap(:,:,cell), "
            "f3_proxy%data, f4_proxy%data, ndf_w1, undf_w1, map_w1(:,cell), "
            "ndf_w2, undf_w2, map_w2(:,cell), ndf_w3, undf_w3, "
            "map_w3(:,cell))")
        assert output7 in result
        output8 = (
            "        CALL testkern_stencil_code(nlayers, f1_proxy%data, "
            "f2c_proxy%data, f2b_stencil_size, f2b_stencil_dofmap(:,:,cell), "
            "f3_proxy%data, f4_proxy%data, ndf_w1, undf_w1, map_w1(:,cell), "
            "ndf_w2, undf_w2, map_w2(:,cell), ndf_w3, undf_w3, "
            "map_w3(:,cell))")
        assert output8 in result


def test_extent_name_clash():
    '''Test we can deal with name clashes for stencils. We have a single
    kernel with argument names passed from the algorithm layer that
    would clash with stencil-name, stencil-dofmap and stencil-size
    variables.'''
    for dist_mem in [False, True]:
        _, invoke_info = parse(
            os.path.join(BASE_PATH, "19.13_single_stencil.f90"),
            api="dynamo0.3", distributed_memory=dist_mem)
        psy = PSyFactory("dynamo0.3",
                         distributed_memory=dist_mem).create(invoke_info)
        result = str(psy.gen)
        print result
        output1 = (
            "    SUBROUTINE invoke_0(f2_stencil_map, f2, f2_stencil_dofmap, "
            "stencil_cross_1, f3_stencil_map, f3, f3_stencil_dofmap, "
            "f2_extent, f3_stencil_size)")
        assert output1 in result
        output2 = (
            "      USE stencil_dofmap_mod, ONLY: STENCIL_CROSS\n"
            "      USE stencil_dofmap_mod, ONLY: stencil_dofmap_type")
        assert output2 in result
        output3 = (
            "      INTEGER, intent(in) :: f2_extent, f3_stencil_size\n"
            "      TYPE(field_type), intent(inout) :: f2_stencil_map, "
            "f3_stencil_map\n"
            "      TYPE(field_type), intent(in) :: f2, f2_stencil_dofmap, "
            "stencil_cross_1, f3, f3_stencil_dofmap\n")
        assert output3 in result
        output4 = (
            "      INTEGER f3_stencil_size_1\n"
            "      INTEGER, pointer :: f3_stencil_dofmap_1(:,:,:) => null()\n"
            "      TYPE(stencil_dofmap_type), pointer :: f3_stencil_map_1 => "
            "null()\n"
            "      INTEGER f2_stencil_size\n"
            "      INTEGER, pointer :: f2_stencil_dofmap_1(:,:,:) => null()\n"
            "      TYPE(stencil_dofmap_type), pointer :: f2_stencil_map_1 => "
            "null()\n")
        assert output4 in result
        output5 = (
            "      TYPE(field_proxy_type) f2_stencil_map_proxy, f2_proxy, "
            "f2_stencil_dofmap_proxy, stencil_cross_1_proxy, "
            "f3_stencil_map_proxy, f3_proxy, f3_stencil_dofmap_proxy\n")
        assert output5 in result
        output6 = (
            "      stencil_cross_1_proxy = stencil_cross_1%get_proxy()")
        assert output6 in result
        output7 = (
            "      ! Initialise stencil dofmaps\n"
            "      !\n"
            "      f2_stencil_map_1 => f2_proxy%vspace%get_stencil_dofmap("
            "STENCIL_CROSS,f2_extent)\n"
            "      f2_stencil_dofmap_1 => "
            "f2_stencil_map_1%get_whole_dofmap()\n"
            "      f2_stencil_size = f2_stencil_map_1%get_size()\n"
            "      f3_stencil_map_1 => f3_proxy%vspace%get_stencil_dofmap("
            "STENCIL_CROSS,f3_stencil_size)\n"
            "      f3_stencil_dofmap_1 => "
            "f3_stencil_map_1%get_whole_dofmap()\n"
            "      f3_stencil_size_1 = f3_stencil_map_1%get_size()\n"
            "      !\n")
        assert output7 in result
        output8 = (
            "        CALL testkern_stencil_code(nlayers, "
            "f2_stencil_map_proxy%data, f2_proxy%data, f2_stencil_size, "
            "f2_stencil_dofmap_1(:,:,cell), f2_stencil_dofmap_proxy%data, "
            "stencil_cross_1_proxy%data, ndf_w1, undf_w1, map_w1(:,cell), "
            "ndf_w2, undf_w2, map_w2(:,cell), ndf_w3, undf_w3, "
            "map_w3(:,cell))")
        assert output8 in result
        output9 = (
            "        CALL testkern_stencil_code(nlayers, "
            "f3_stencil_map_proxy%data, f3_proxy%data, f3_stencil_size_1, "
            "f3_stencil_dofmap_1(:,:,cell), f3_stencil_dofmap_proxy%data, "
            "stencil_cross_1_proxy%data, ndf_w1, undf_w1, map_w1(:,cell), "
            "ndf_w2, undf_w2, map_w2(:,cell), ndf_w3, undf_w3, "
            "map_w3(:,cell))")
        assert output9 in result


def test_two_stencils_same_field():
    '''Test two Kernels within an invoke, with the same field having a
    stencil access in each kernel. f2_w2 is the field we care
    about. '''
    for dist_mem in [False, True]:
        _, invoke_info = parse(
            os.path.join(BASE_PATH, "19.14_two_stencils_same_field.f90"),
            api="dynamo0.3", distributed_memory=dist_mem)
        psy = PSyFactory("dynamo0.3",
                         distributed_memory=dist_mem).create(invoke_info)
        result = str(psy.gen)
        print result
        output1 = (
            "    SUBROUTINE invoke_0(f1_w1, f2_w2, f3_w2, f4_w3, f1_w3, "
            "f2_extent, extent)")
        assert output1 in result
        output2 = (
            "      INTEGER f2_w2_stencil_size_1\n"
            "      INTEGER, pointer :: f2_w2_stencil_dofmap_1(:,:,:) => "
            "null()\n"
            "      TYPE(stencil_dofmap_type), pointer :: f2_w2_stencil_map_1 "
            "=> null()")
        assert output2 in result
        output3 = (
            "      INTEGER f2_w2_stencil_size\n"
            "      INTEGER, pointer :: f2_w2_stencil_dofmap(:,:,:) => null()\n"
            "      TYPE(stencil_dofmap_type), pointer :: f2_w2_stencil_map "
            "=> null()")
        assert output3 in result
        output4 = (
            "      f2_w2_stencil_map => f2_w2_proxy%vspace%get_stencil_dofmap"
            "(STENCIL_CROSS,f2_extent)\n"
            "      f2_w2_stencil_dofmap => "
            "f2_w2_stencil_map%get_whole_dofmap()\n"
            "      f2_w2_stencil_size = f2_w2_stencil_map%get_size()\n")
        assert output4 in result
        output5 = (
            "      f2_w2_stencil_map_1 => "
            "f2_w2_proxy%vspace%get_stencil_dofmap(STENCIL_CROSS,extent)\n"
            "      f2_w2_stencil_dofmap_1 => "
            "f2_w2_stencil_map_1%get_whole_dofmap()\n"
            "      f2_w2_stencil_size_1 = f2_w2_stencil_map_1%get_size()\n")
        assert output5 in result
        output6 = (
            "        CALL testkern_stencil_code(nlayers, f1_w1_proxy%data, "
            "f2_w2_proxy%data, f2_w2_stencil_size, "
            "f2_w2_stencil_dofmap(:,:,cell), "
            "f3_w2_proxy%data, f4_w3_proxy%data, ndf_w1, undf_w1, "
            "map_w1(:,cell), ndf_w2, undf_w2, map_w2(:,cell), ndf_w3, "
            "undf_w3, map_w3(:,cell))")
        assert output6 in result
        output7 = (
            "        CALL testkern_stencil_depth_code(nlayers, "
            "f1_w3_proxy%data, f1_w1_proxy%data, f1_w1_stencil_size, "
            "f1_w1_stencil_dofmap(:,:,cell), f2_w2_proxy%data, "
            "f2_w2_stencil_size_1, "
            "f2_w2_stencil_dofmap_1(:,:,cell), f4_w3_proxy%data, "
            "f4_w3_stencil_size, "
            "f4_w3_stencil_dofmap(:,:,cell), ndf_w3, undf_w3, map_w3(:,cell), "
            "ndf_w1, undf_w1, map_w1(:,cell), ndf_w2, undf_w2, "
            "map_w2(:,cell))")
        assert output7 in result


def test_stencils_same_field_literal_extent():  # pylint: disable=invalid-name
    '''Test three Kernels within an invoke, with the same field having a
    stencil access in each kernel and the extent being passed as a
    literal value. Extent is the same in two kernels and different in
    the third. '''
    for dist_mem in [False, True]:
        _, invoke_info = parse(
            os.path.join(BASE_PATH,
                         "19.15_stencils_same_field_literal_extent.f90"),
            api="dynamo0.3", distributed_memory=dist_mem)
        psy = PSyFactory("dynamo0.3",
                         distributed_memory=dist_mem).create(invoke_info)
        result = str(psy.gen)
        print result
        output1 = (
            "      INTEGER f2_stencil_size_1\n"
            "      INTEGER, pointer :: f2_stencil_dofmap_1(:,:,:) => null()\n"
            "      TYPE(stencil_dofmap_type), pointer :: f2_stencil_map_1 "
            "=> null()\n"
            "      INTEGER f2_stencil_size\n"
            "      INTEGER, pointer :: f2_stencil_dofmap(:,:,:) => null()\n"
            "      TYPE(stencil_dofmap_type), pointer :: f2_stencil_map "
            "=> null()")
        assert output1 in result
        output2 = (
            "      !\n"
            "      f2_stencil_map => f2_proxy%vspace%get_stencil_dofmap("
            "STENCIL_CROSS,1)\n"
            "      f2_stencil_dofmap => f2_stencil_map%get_whole_dofmap()\n"
            "      f2_stencil_size = f2_stencil_map%get_size()\n"
            "      f2_stencil_map_1 => f2_proxy%vspace%get_stencil_dofmap("
            "STENCIL_CROSS,2)\n"
            "      f2_stencil_dofmap_1 => "
            "f2_stencil_map_1%get_whole_dofmap()\n"
            "      f2_stencil_size_1 = f2_stencil_map_1%get_size()\n"
            "      !")
        assert output2 in result
        output3 = (
            "        CALL testkern_stencil_code(nlayers, f1_proxy%data, "
            "f2_proxy%data, f2_stencil_size, f2_stencil_dofmap(:,:,cell), "
            "f3_proxy%data, f4_proxy%data, ndf_w1, undf_w1, map_w1(:,cell), "
            "ndf_w2, undf_w2, map_w2(:,cell), ndf_w3, undf_w3, "
            "map_w3(:,cell))")
        assert result.count(output3) == 2
        output4 = (
            "        CALL testkern_stencil_code(nlayers, f1_proxy%data, "
            "f2_proxy%data, f2_stencil_size_1, f2_stencil_dofmap_1(:,:,cell), "
            "f3_proxy%data, f4_proxy%data, ndf_w1, undf_w1, map_w1(:,cell), "
            "ndf_w2, undf_w2, map_w2(:,cell), ndf_w3, undf_w3, "
            "map_w3(:,cell))")
        assert result.count(output4) == 1

        if dist_mem:
            assert "IF (f2_proxy%is_dirty(depth=3)) THEN" in result
            assert "CALL f2_proxy%halo_exchange(depth=3)" in result
            assert "IF (f3_proxy%is_dirty(depth=1)) THEN" in result
            assert "CALL f3_proxy%halo_exchange(depth=1)" in result
            assert "IF (f4_proxy%is_dirty(depth=1)) THEN" in result
            assert "CALL f4_proxy%halo_exchange(depth=1)" in result


def test_stencils_same_field_literal_direct():  # pylint: disable=invalid-name
    '''Test three Kernels within an invoke, with the same field having a
    stencil access in each kernel and the direction being passed as a
    literal value. In two kernels the direction value is the same and
    in the third it is different. '''
    for dist_mem in [False, True]:
        _, invoke_info = parse(
            os.path.join(BASE_PATH,
                         "19.16_stencils_same_field_literal_direction.f90"),
            api="dynamo0.3", distributed_memory=dist_mem)
        psy = PSyFactory("dynamo0.3",
                         distributed_memory=dist_mem).create(invoke_info)
        result = str(psy.gen)
        print result
        output1 = (
            "      INTEGER f2_stencil_size_1\n"
            "      INTEGER, pointer :: f2_stencil_dofmap_1(:,:,:) => null()\n"
            "      TYPE(stencil_dofmap_type), pointer :: f2_stencil_map_1 "
            "=> null()\n"
            "      INTEGER f2_stencil_size\n"
            "      INTEGER, pointer :: f2_stencil_dofmap(:,:,:) => null()\n"
            "      TYPE(stencil_dofmap_type), pointer :: f2_stencil_map "
            "=> null()")
        assert output1 in result
        output2 = (
            "      !\n"
            "      IF (x_direction .eq. x_direction) THEN\n"
            "        f2_stencil_map => f2_proxy%vspace%get_stencil_dofmap("
            "STENCIL_1DX,2)\n"
            "      END IF \n"
            "      IF (x_direction .eq. y_direction) THEN\n"
            "        f2_stencil_map => f2_proxy%vspace%get_stencil_dofmap("
            "STENCIL_1DY,2)\n"
            "      END IF \n"
            "      f2_stencil_dofmap => f2_stencil_map%get_whole_dofmap()\n"
            "      f2_stencil_size = f2_stencil_map%get_size()\n"
            "      IF (y_direction .eq. x_direction) THEN\n"
            "        f2_stencil_map_1 => f2_proxy%vspace%get_stencil_dofmap("
            "STENCIL_1DX,2)\n"
            "      END IF \n"
            "      IF (y_direction .eq. y_direction) THEN\n"
            "        f2_stencil_map_1 => f2_proxy%vspace%get_stencil_dofmap("
            "STENCIL_1DY,2)\n"
            "      END IF \n"
            "      f2_stencil_dofmap_1 => "
            "f2_stencil_map_1%get_whole_dofmap()\n"
            "      f2_stencil_size_1 = f2_stencil_map_1%get_size()\n"
            "      !")
        assert output2 in result
        output3 = (
            "        CALL testkern_stencil_xory1d_code(nlayers, "
            "f1_proxy%data, f2_proxy%data, f2_stencil_size, x_direction, "
            "f2_stencil_dofmap(:,:,cell), f3_proxy%data, f4_proxy%data, "
            "ndf_w1, undf_w1, map_w1(:,cell), ndf_w2, undf_w2, "
            "map_w2(:,cell), ndf_w3, undf_w3, map_w3(:,cell))")
        assert result.count(output3) == 2
        output4 = (
            "        CALL testkern_stencil_xory1d_code(nlayers, "
            "f1_proxy%data, f2_proxy%data, f2_stencil_size_1, y_direction, "
            "f2_stencil_dofmap_1(:,:,cell), f3_proxy%data, f4_proxy%data, "
            "ndf_w1, undf_w1, map_w1(:,cell), ndf_w2, undf_w2, "
            "map_w2(:,cell), ndf_w3, undf_w3, map_w3(:,cell))")
        assert result.count(output4) == 1

        if dist_mem:
            assert "IF (f2_proxy%is_dirty(depth=3)) THEN" in result
            assert "CALL f2_proxy%halo_exchange(depth=3)" in result
            assert "IF (f3_proxy%is_dirty(depth=1)) THEN" in result
            assert "CALL f3_proxy%halo_exchange(depth=1)" in result
            assert "IF (f4_proxy%is_dirty(depth=1)) THEN" in result
            assert "CALL f4_proxy%halo_exchange(depth=1)" in result


def test_stencil_extent_specified():
    '''the function stencil_unique_str() raises an error if a stencil
    with an extent provided in the metadata is passed in. This is because
    this is not currently supported. This test checks that the appropriate
    error is raised. '''
    # load an example with an argument that has stencil metadata
    _, invoke_info = parse(
        os.path.join(BASE_PATH, "19.1_single_stencil.f90"),
        api="dynamo0.3")
    psy = PSyFactory("dynamo0.3").create(invoke_info)
    # access the argument with stencil metadata
    schedule = psy.invokes.invoke_list[0].schedule
    kernel = schedule.children[3].children[0]
    stencil_arg = kernel.arguments.args[1]
    # artificially add an extent to the stencil metadata info
    stencil_arg.descriptor.stencil['extent'] = 1
    from psyclone.dynamo0p3 import stencil_unique_str
    with pytest.raises(GenerationError) as err:
        stencil_unique_str(stencil_arg, "")
    assert ("found a stencil with an extent specified in the metadata. "
            "This is not coded for." in str(err))


def test_haloexchange_unknown_halo_depth():  # pylint: disable=invalid-name
    '''If a stencil extent is provided in the kernel metadata then the
    value is stored in an instance of the DynHaloExchange class. This test
    checks that the value is stored as expected (although stencil extents
    in metadata are not currently supported in PSyclone).'''
    # load an example with an argument that has stencil metadata
    _, invoke_info = parse(
        os.path.join(BASE_PATH, "19.1_single_stencil.f90"),
        api="dynamo0.3")
    psy = PSyFactory("dynamo0.3").create(invoke_info)
    # access the argument with stencil metadata
    schedule = psy.invokes.invoke_list[0].schedule
    kernel = schedule.children[3].children[0]
    stencil_arg = kernel.arguments.args[1]
    # artificially add an extent to the stencil metadata info
    stencil_arg.descriptor.stencil['extent'] = 10
    halo_exchange = schedule.children[0]
    assert halo_exchange._compute_halo_depth() == '11'


def test_haloexchange_correct_parent():  # pylint: disable=invalid-name
    '''Test that a dynamo haloexchange has the correct parent once it has
    been added to a schedule.'''
    _, invoke_info = parse(
        os.path.join(BASE_PATH, "1_single_invoke.f90"),
        api="dynamo0.3")
    psy = PSyFactory("dynamo0.3").create(invoke_info)
    schedule = psy.invokes.invoke_list[0].schedule
    for child in schedule.children:
        assert child.parent == schedule


def test_one_kern_multi_field_same_stencil():  # pylint: disable=invalid-name
    '''This test checks for the case where we have the same stencil used
    by more than one field in a kernel'''
    for dist_mem in [False, True]:
        _, invoke_info = parse(
            os.path.join(BASE_PATH,
                         "19.17_single_kernel_multi_field_same_stencil.f90"),
            api="dynamo0.3", distributed_memory=dist_mem)
        psy = PSyFactory("dynamo0.3",
                         distributed_memory=dist_mem).create(invoke_info)
        result = str(psy.gen)
        print result
        output1 = (
            "    SUBROUTINE invoke_0_testkern_multi_field_same_stencil_type("
            "f0, f1, f2, f3, f4, extent, direction)")
        assert output1 in result
        output2 = (
            "      INTEGER, intent(in) :: extent\n"
            "      INTEGER, intent(in) :: direction\n")
        assert output2 in result
        output3 = (
            "      INTEGER f3_stencil_size\n"
            "      INTEGER, pointer :: f3_stencil_dofmap(:,:,:) => null()\n"
            "      TYPE(stencil_dofmap_type), pointer :: f3_stencil_map => "
            "null()\n"
            "      INTEGER f1_stencil_size\n"
            "      INTEGER, pointer :: f1_stencil_dofmap(:,:,:) => null()\n"
            "      TYPE(stencil_dofmap_type), pointer :: f1_stencil_map => "
            "null()\n")
        assert output3 in result
        output4 = (
            "      ! Initialise stencil dofmaps\n"
            "      !\n"
            "      f1_stencil_map => f1_proxy%vspace%get_stencil_dofmap("
            "STENCIL_CROSS,extent)\n"
            "      f1_stencil_dofmap => f1_stencil_map%get_whole_dofmap()\n"
            "      f1_stencil_size = f1_stencil_map%get_size()\n"
            "      IF (direction .eq. x_direction) THEN\n"
            "        f3_stencil_map => f3_proxy%vspace%get_stencil_dofmap("
            "STENCIL_1DX,extent)\n"
            "      END IF \n"
            "      IF (direction .eq. y_direction) THEN\n"
            "        f3_stencil_map => f3_proxy%vspace%get_stencil_dofmap("
            "STENCIL_1DY,extent)\n"
            "      END IF \n"
            "      f3_stencil_dofmap => f3_stencil_map%get_whole_dofmap()\n"
            "      f3_stencil_size = f3_stencil_map%get_size()\n"
            "      !\n")
        assert output4 in result
        output5 = (
            "        CALL testkern_multi_field_same_stencil_code(nlayers, "
            "f0_proxy%data, f1_proxy%data, f1_stencil_size, "
            "f1_stencil_dofmap(:,:,cell), f2_proxy%data, f1_stencil_size, "
            "f1_stencil_dofmap(:,:,cell), f3_proxy%data, f3_stencil_size, "
            "direction, f3_stencil_dofmap(:,:,cell), f4_proxy%data, "
            "f3_stencil_size, direction, f3_stencil_dofmap(:,:,cell), "
            "ndf_w1, undf_w1, map_w1(:,cell), ndf_w2, undf_w2, "
            "map_w2(:,cell))")
        assert output5 in result


def test_single_kernel_any_space_stencil():  # pylint: disable=invalid-name
    '''This is a test for stencils and any_space within a single kernel
    and between kernels. We test when any_space is the same and when
    it is different within kernels and between kernels for the case of
    different fields. When it is the same we should have the same
    stencil dofmap (as all other stencil information is the same) and
    when it is different we should have a different stencil dofmap (as
    we do not know whether they are on the same space). '''
    for dist_mem in [False, True]:
        _, invoke_info = parse(
            os.path.join(BASE_PATH,
                         "19.18_anyspace_stencil_1.f90"),
            api="dynamo0.3", distributed_memory=dist_mem)
        psy = PSyFactory("dynamo0.3",
                         distributed_memory=dist_mem).create(invoke_info)
        result = str(psy.gen)
        print result
        output1 = (
            "      f1_stencil_map => f1_proxy%vspace%get_stencil_dofmap("
            "STENCIL_CROSS,extent)\n"
            "      f1_stencil_dofmap => f1_stencil_map%get_whole_dofmap()\n"
            "      f1_stencil_size = f1_stencil_map%get_size()\n"
            "      f4_stencil_map => f4_proxy%vspace%get_stencil_dofmap("
            "STENCIL_CROSS,extent)\n"
            "      f4_stencil_dofmap => f4_stencil_map%get_whole_dofmap()\n"
            "      f4_stencil_size = f4_stencil_map%get_size()\n"
            "      f5_stencil_map => f5_proxy%vspace%get_stencil_dofmap("
            "STENCIL_CROSS,extent)\n"
            "      f5_stencil_dofmap => f5_stencil_map%get_whole_dofmap()\n"
            "      f5_stencil_size = f5_stencil_map%get_size()\n"
            "      !\n")
        assert output1 in result
        # use the same stencil dofmap
        output2 = (
            "        CALL testkern_same_anyspace_stencil_code(nlayers, "
            "f0_proxy%data, f1_proxy%data, f1_stencil_size, "
            "f1_stencil_dofmap(:,:,cell), f2_proxy%data, f1_stencil_size, "
            "f1_stencil_dofmap(:,:,cell), ndf_w1, undf_w1, map_w1(:,cell), "
            "ndf_any_space_1_f1, undf_any_space_1_f1, "
            "map_any_space_1_f1(:,cell))")
        assert output2 in result
        output3 = (
            "        CALL testkern_different_anyspace_stencil_code(nlayers, "
            "f3_proxy%data, f4_proxy%data, f4_stencil_size, "
            "f4_stencil_dofmap(:,:,cell), f5_proxy%data, f5_stencil_size, "
            "f5_stencil_dofmap(:,:,cell), ndf_w1, undf_w1, map_w1(:,cell), "
            "ndf_any_space_1_f4, undf_any_space_1_f4, "
            "map_any_space_1_f4(:,cell), ndf_any_space_2_f5, "
            "undf_any_space_2_f5, map_any_space_2_f5(:,cell))")
        # use a different stencil dofmap
        assert output3 in result


@pytest.mark.xfail(reason="stencils and any_space produces too many dofmaps")
def test_multi_kernel_any_space_stencil_1():  # pylint: disable=invalid-name
    '''This is a test for stencils and any_space with two kernels. We test
    when any_space is the same and when it is different for the same
    field. In our example we should have a single dofmap. However, at
    the moment we produce two. This is valid but not optimal. It is
    not a big deal at the moment as the Met Office do not plan to use
    any_space but it should be able to be fixed when we get dependence
    analysis within invokes working. Therefore making it xfail for the
    moment. '''
    for dist_mem in [False, True]:
        _, invoke_info = parse(
            os.path.join(BASE_PATH,
                         "19.19_anyspace_stencil_2.f90"),
            api="dynamo0.3", distributed_memory=dist_mem)
        psy = PSyFactory("dynamo0.3",
                         distributed_memory=dist_mem).create(invoke_info)
        result = str(psy.gen)
        print result
        output1 = (
            "      f1_stencil_map => f1_proxy%vspace%get_stencil_dofmap("
            "STENCIL_CROSS,extent)\n"
            "      f1_stencil_dofmap => f1_stencil_map%get_whole_dofmap()\n"
            "      f1_stencil_size = f1_stencil_map%get_size()\n"
            "      !\n")
        assert output1 in result
        output2 = (
            "        CALL testkern_same_anyspace_stencil_code(nlayers, "
            "f0_proxy%data, f1_proxy%data, f1_stencil_size, "
            "f1_stencil_dofmap(:,:,cell), f2_proxy%data, f1_stencil_size, "
            "f1_stencil_dofmap(:,:,cell), ndf_w1, undf_w1, map_w1(:,cell), "
            "ndf_any_space_1_f1, undf_any_space_1_f1, map_any_space_1_f1)")
        assert output2 in result
        output3 = (
            "        CALL testkern_different_anyspace_stencil_code(nlayers, "
            "f3_proxy%data, f1_proxy%data, f1_stencil_size, "
            "f1_stencil_dofmap(:,:,cell), f2_proxy%data, f1_stencil_size, "
            "f1_stencil_dofmap(:,:,cell), ndf_w1, undf_w1, map_w1(:,cell), "
            "ndf_any_space_1_f1, undf_any_space_1_f1, map_any_space_1_f1, "
            "ndf_any_space_2_f2, undf_any_space_2_f2, map_any_space_2_f2)")
        assert output3 in result


def test_stencil_args_unique_1():
    '''This test checks that stencil extent and direction arguments do not
    clash with internal names generated in the PSy-layer. f2_stencil_size
    and nlayers are chosen as the names that would clash.'''
    for dist_mem in [False, True]:
        _, invoke_info = parse(
            os.path.join(BASE_PATH,
                         "19.21_stencil_names_clash.f90"),
            api="dynamo0.3", distributed_memory=dist_mem)
        psy = PSyFactory("dynamo0.3",
                         distributed_memory=dist_mem).create(invoke_info)
        result = str(psy.gen)
        print result
        # we use f2_stencil_size for extent and nlayers for direction
        # as arguments
        output1 = ("    SUBROUTINE invoke_0_testkern_stencil_xory1d_type(f1, "
                   "f2, f3, f4, f2_stencil_size, nlayers)")
        assert output1 in result
        output2 = ("      INTEGER, intent(in) :: f2_stencil_size\n"
                   "      INTEGER, intent(in) :: nlayers")
        assert output2 in result
        output3 = "      INTEGER f2_stencil_size_1"
        assert output3 in result
        # therefore the local variable is now declared as nlayers_1"
        output4 = "      INTEGER nlayers_1"
        assert output4 in result
        output5 = "      nlayers_1 = f1_proxy%vspace%get_nlayers()"
        assert output5 in result
        output6 = (
            "      IF (nlayers .eq. x_direction) THEN\n"
            "        f2_stencil_map => f2_proxy%vspace%get_stencil_dofmap("
            "STENCIL_1DX,f2_stencil_size)\n"
            "      END IF \n"
            "      IF (nlayers .eq. y_direction) THEN\n"
            "        f2_stencil_map => f2_proxy%vspace%get_stencil_dofmap("
            "STENCIL_1DY,f2_stencil_size)\n"
            "      END IF \n"
            "      f2_stencil_dofmap => f2_stencil_map%get_whole_dofmap()\n"
            "      f2_stencil_size_1 = f2_stencil_map%get_size()")
        assert output6 in result
        output7 = (
            "        CALL testkern_stencil_xory1d_code(nlayers_1, "
            "f1_proxy%data, f2_proxy%data, f2_stencil_size_1, nlayers, "
            "f2_stencil_dofmap(:,:,cell), f3_proxy%data, f4_proxy%data, "
            "ndf_w1, undf_w1, map_w1(:,cell), ndf_w2, undf_w2, "
            "map_w2(:,cell), ndf_w3, undf_w3, map_w3(:,cell))")
        assert output7 in result


def test_stencil_args_unique_2():
    '''This test checks that stencil extent and direction arguments are
    unique within the generated PSy-layer when they are accessed as
    indexed arrays, with the same array name, from the algorithm
    layer.'''
    for dist_mem in [False, True]:
        _, invoke_info = parse(
            os.path.join(BASE_PATH,
                         "19.22_stencil_names_indexed.f90"),
            api="dynamo0.3", distributed_memory=dist_mem)
        psy = PSyFactory("dynamo0.3",
                         distributed_memory=dist_mem).create(invoke_info)
        result = str(psy.gen)
        print result
        output1 = ("    SUBROUTINE invoke_0(f1, f2, f3, f4, f2_info, "
                   "f2_info_2, f2_info_1, f2_info_3)")
        assert output1 in result
        output2 = (
            "      INTEGER, intent(in) :: f2_info, f2_info_2\n"
            "      INTEGER, intent(in) :: f2_info_1, f2_info_3")
        assert output2 in result
        output3 = (
            "      IF (f2_info_1 .eq. x_direction) THEN\n"
            "        f2_stencil_map => f2_proxy%vspace%get_stencil_dofmap("
            "STENCIL_1DX,f2_info)\n"
            "      END IF \n"
            "      IF (f2_info_1 .eq. y_direction) THEN\n"
            "        f2_stencil_map => f2_proxy%vspace%get_stencil_dofmap("
            "STENCIL_1DY,f2_info)\n"
            "      END IF \n"
            "      f2_stencil_dofmap => f2_stencil_map%get_whole_dofmap()\n"
            "      f2_stencil_size = f2_stencil_map%get_size()\n"
            "      IF (f2_info_3 .eq. x_direction) THEN\n"
            "        f2_stencil_map_1 => f2_proxy%vspace%get_stencil_dofmap("
            "STENCIL_1DX,f2_info_2)\n"
            "      END IF \n"
            "      IF (f2_info_3 .eq. y_direction) THEN\n"
            "        f2_stencil_map_1 => f2_proxy%vspace%get_stencil_dofmap("
            "STENCIL_1DY,f2_info_2)\n"
            "      END IF ")
        assert output3 in result
        output4 = (
            "        CALL testkern_stencil_xory1d_code(nlayers, "
            "f1_proxy%data, f2_proxy%data, f2_stencil_size, f2_info_1, "
            "f2_stencil_dofmap(:,:,cell), f3_proxy%data, f4_proxy%data, "
            "ndf_w1, undf_w1, map_w1(:,cell), ndf_w2, undf_w2, "
            "map_w2(:,cell), ndf_w3, undf_w3, map_w3(:,cell))")
        assert output4 in result
        output5 = (
            "        CALL testkern_stencil_xory1d_code(nlayers, "
            "f1_proxy%data, f2_proxy%data, f2_stencil_size_1, f2_info_3, "
            "f2_stencil_dofmap_1(:,:,cell), f3_proxy%data, f4_proxy%data, "
            "ndf_w1, undf_w1, map_w1(:,cell), ndf_w2, undf_w2, "
            "map_w2(:,cell), ndf_w3, undf_w3, map_w3(:,cell))")
        assert output5 in result
        if dist_mem:
            assert (
                "IF (f2_proxy%is_dirty(depth=max(f2_info+1,"
                "f2_info_2+1))) THEN" in result)
            assert (
                "CALL f2_proxy%halo_exchange(depth=max(f2_info+1,"
                "f2_info_2+1))" in result)
            assert "IF (f3_proxy%is_dirty(depth=1)) THEN" in result
            assert "CALL f3_proxy%halo_exchange(depth=1)" in result
            assert "IF (f4_proxy%is_dirty(depth=1)) THEN" in result
            assert "CALL f4_proxy%halo_exchange(depth=1)" in result


def test_stencil_args_unique_3():
    '''This test checks that stencil extent and direction arguments are
    unique within the generated PSy-layer when they are dereferenced,
    with the same type/class name, from the algorithm layer. '''
    for dist_mem in [False, True]:
        _, invoke_info = parse(
            os.path.join(BASE_PATH,
                         "19.23_stencil_names_deref.f90"),
            api="dynamo0.3", distributed_memory=dist_mem)
        psy = PSyFactory("dynamo0.3",
                         distributed_memory=dist_mem).create(invoke_info)
        result = str(psy.gen)
        print result
        assert (
            "      INTEGER, intent(in) :: my_info_f2_info, my_info_f2_info_2\n"
            "      INTEGER, intent(in) :: my_info_f2_info_1, "
            "my_info_f2_info_3\n"
            in result)
        assert (
            "f2_stencil_map => f2_proxy%vspace%get_stencil_dofmap(STENCIL_1DX,"
            "my_info_f2_info)" in result)
        if dist_mem:
            assert (
                "IF (f2_proxy%is_dirty(depth=max(my_info_f2_info+1,"
                "my_info_f2_info_2+1))) THEN" in result)
            assert (
                "CALL f2_proxy%halo_exchange(depth=max(my_info_f2_info+1,"
                "my_info_f2_info_2+1))" in result)
            assert "IF (f3_proxy%is_dirty(depth=1)) THEN" in result
            assert "CALL f3_proxy%halo_exchange(depth=1)" in result
            assert "IF (f4_proxy%is_dirty(depth=1)) THEN" in result
            assert "CALL f4_proxy%halo_exchange(depth=1)" in result


def test_dynloop_load_unexpected_func_space():  # pylint: disable=invalid-name
    '''The load function of an instance of the dynloop class raises an
    error if an unexpexted function space is found. This test makes
    sure this error works correctly. It's a little tricky to raise
    this error as it is unreachable. However, we can sabotage an
    earlier function to make it return an invalid value. '''
    # first create a working instance of the DynLoop class
    _, invoke_info = parse(
        os.path.join(BASE_PATH, "19.1_single_stencil.f90"),
        api="dynamo0.3")
    psy = PSyFactory("dynamo0.3").create(invoke_info)
    # now get access to the DynLoop class, the associated kernel class
    # and the associated field.
    schedule = psy.invokes.invoke_list[0].schedule
    loop = schedule.children[3]
    kernel = loop.children[0]
    field = kernel.arguments.iteration_space_arg()
    # break the fields function space
    field._function_spaces[0]._orig_name = "broken"
    # create a function which always returns the broken field

    def broken_func():
        ''' returns the above field no matter what '''
        return field
    # replace the iteration_space_arg method with our broke
    # function. This is required as iteration_space_arg currently
    # never returns a field with an invalid function space.
    kernel.arguments.iteration_space_arg = broken_func
    # We can now raise the exception.
    with pytest.raises(GenerationError) as err:
        loop.load(kernel)
    assert ("Generation Error: Unexpected function space found. Expecting "
            "one of ['w3', 'w0', 'w1', 'w2', 'wtheta', 'w2h', 'w2v', "
            "'any_w2'] but found 'broken'" in str(err))


def test_dynkernargs_unexpect_stencil_extent():  # pylint: disable=invalid-name
    '''This test checks that we raise an error in DynKernelArguments if
    metadata is provided with an extent value. This is a litle tricky to
    raise as the parser does not not allow this to happen. We therefore
    modify the results from the parser to raise the error.'''
    # parse some valid code with a stencil
    _, invoke_info = parse(
        os.path.join(BASE_PATH, "19.1_single_stencil.f90"),
        api="dynamo0.3")
    # find the parsed code's call class
    call = invoke_info.calls.values()[0].kcalls[0]
    # add an extent to the stencil metadata
    kernel_metadata = call.ktype
    kernel_metadata._arg_descriptors[1].stencil['extent'] = 2
    # remove the extra argument (as the extent value no longer needs
    # to be passed so an associated error will be raised)
    del call.args[2]
    # finally call our object to raise the error
    from psyclone.dynamo0p3 import DynKernelArguments
    with pytest.raises(GenerationError) as err:
        _ = DynKernelArguments(call, None)
    assert "extent metadata not yet supported" in str(err)


def test_unsupported_halo_read_access():  # pylint: disable=invalid-name
    '''This test checks that we raise an error if the halo_read_access
    method finds an upper bound other than halo or ncells. The
    particular issue at the moment is that if inner is specified we do
    not know whether the stencil accesses the halo or not. However,
    this limitation is not going to affect anyone until we add in loop
    iteration space splitting transformations.
    '''
    # create a valid loop with a stencil access
    _, invoke_info = parse(
        os.path.join(BASE_PATH, "19.1_single_stencil.f90"),
        api="dynamo0.3")
    psy = PSyFactory("dynamo0.3").create(invoke_info)
    # get access to the DynLoop object
    schedule = psy.invokes.invoke_list[0].schedule
    loop = schedule.children[3]
    # access to the argument that has a stencil access in the kernel
    kernel = loop.children[0]
    stencil_arg = kernel.arguments.args[1]
    loop.set_upper_bound("inner", 1)
    # call our method
    with pytest.raises(GenerationError) as err:
        _ = loop._halo_read_access(stencil_arg)
    assert ("Loop bounds other than cell_halo and ncells are currently "
            "unsupported for kernels with stencil accesses. Found "
            "'inner'." in str(err))


def test_dynglobalsum_unsupported_scalar():  # pylint: disable=invalid-name
    '''Check that an instance of the DynGlobalSum class raises an
    exception if an unsupported scalar type is provided when
    dm=True '''
    # get an instance of an integer scalar
    _, invoke_info = parse(
        os.path.join(BASE_PATH,
                     "1.6.1_single_invoke_1_int_scalar.f90"),
        api="dynamo0.3")
    psy = PSyFactory("dynamo0.3", distributed_memory=True).create(invoke_info)
    generated_code = str(psy.gen)
    print generated_code
    schedule = psy.invokes.invoke_list[0].schedule
    loop = schedule.children[3]
    kernel = loop.children[0]
    argument = kernel.arguments.args[1]
    with pytest.raises(GenerationError) as err:
        _ = DynGlobalSum(argument)
    assert "DynGlobalSum currently only supports '['gh_real']'" in str(err)


def test_dynglobalsum_nodm_error():
    '''Check that an instance of the DynGlobalSum class raises an
    exception if it is instantiated when dm=False'''
    # get an instance of a real scalar
    _, invoke_info = parse(
        os.path.join(BASE_PATH,
                     "1.9_single_invoke_2_real_scalars.f90"),
        api="dynamo0.3")
    psy = PSyFactory("dynamo0.3", distributed_memory=False).create(invoke_info)
    generated_code = str(psy.gen)
    print generated_code
    schedule = psy.invokes.invoke_list[0].schedule
    loop = schedule.children[0]
    kernel = loop.children[0]
    argument = kernel.arguments.args[0]
    with pytest.raises(GenerationError) as err:
        _ = DynGlobalSum(argument)
    assert ("It makes no sense to create a DynGlobalSum object when "
            "dm=False") in str(err)


def test_no_updated_args():
    ''' Check that we raise the expected exception when we encounter a
    kernel that does not write to any of its arguments '''
    fparser.logging.disable('CRITICAL')
    code = CODE.replace("arg_type(gh_field,gh_write,w1)",
                        "arg_type(gh_field,gh_read,w1)", 1)
    ast = fpapi.parse(code, ignore_comments=False)
    name = "testkern_qr_type"
    with pytest.raises(ParseError) as excinfo:
        _ = DynKernMetadata(ast, name=name)
    assert ("A Dynamo 0.3 kernel must have at least one argument that is "
            "updated (written to) but found none for kernel "
            "testkern_qr_type" in str(excinfo))


def test_scalars_only_invalid():
    ''' Check that we raise the expected exception if we encounter a
    kernel that only has (read-only) scalar arguments '''
    fparser.logging.disable('CRITICAL')
    code = '''
module testkern
  type, extends(kernel_type) :: testkern_type
     type(arg_type), meta_args(2) =                 &
          (/ arg_type(gh_real, gh_read),            &
             arg_type(gh_integer, gh_read)          &
           /)
     integer, parameter :: iterates_over = cells
   contains
     procedure() :: code => testkern_code
  end type testkern_type
contains
  subroutine testkern_code(a,b)
  end subroutine testkern_code
end module testkern
'''
    ast = fpapi.parse(code, ignore_comments=False)
    name = "testkern_type"
    with pytest.raises(ParseError) as excinfo:
        _ = DynKernMetadata(ast, name=name)
    assert ("A Dynamo 0.3 kernel must have at least one argument that is "
            "updated (written to) but found none for kernel "
            "testkern_type" in str(excinfo))


def test_multiple_updated_field_args():  # pylint: disable=invalid-name
    ''' Check that we successfully parse a kernel that writes to more
    than one of its field arguments '''
    fparser.logging.disable('CRITICAL')
    code = CODE.replace("arg_type(gh_field,gh_read, w2)",
                        "arg_type(gh_field,gh_write, w1)", 1)
    ast = fpapi.parse(code, ignore_comments=False)
    name = "testkern_qr_type"
    metadata = DynKernMetadata(ast, name=name)
    count = 0
    for descriptor in metadata.arg_descriptors:
        if descriptor.type == "gh_field" and descriptor.access != "gh_read":
            count += 1
    assert count == 2


def test_multiple_updated_op_args():
    ''' Check that we successfully parse the metadata for a kernel that
    writes to more than one of its field and operator arguments '''
    fparser.logging.disable('CRITICAL')
    code = CODE.replace("arg_type(gh_operator,gh_read, w2, w2)",
                        "arg_type(gh_operator,gh_write, w1, w1)", 1)
    ast = fpapi.parse(code, ignore_comments=False)
    name = "testkern_qr_type"
    metadata = DynKernMetadata(ast, name=name)
    count = 0
    for descriptor in metadata.arg_descriptors:
        if ((descriptor.type == "gh_field" or
             descriptor.type == "gh_operator") and
                descriptor.access != "gh_read"):
            count += 1
    assert count == 2


def test_multiple_updated_scalar_args():  # pylint: disable=invalid-name
    ''' Check that we raise the expected exception when we encounter a
    kernel that writes to more than one of its field and scalar arguments '''
    fparser.logging.disable('CRITICAL')
    code = CODE.replace("arg_type(gh_real, gh_read)",
                        "arg_type(gh_real, gh_sum)", 1)
    ast = fpapi.parse(code, ignore_comments=False)
    name = "testkern_qr_type"
    with pytest.raises(ParseError) as excinfo:
        _ = DynKernMetadata(ast, name=name)
    assert ("A user-supplied Dynamo 0.3 kernel must not write/update a scalar "
            "argument but kernel testkern_qr_type has" in
            str(excinfo))


def test_itn_space_write_w3_w1():  # pylint: disable=invalid-name
    ''' Check that generated loop over cells in the psy layer has the correct
    upper bound when a kernel writes to two fields, the first on a
    discontinuous space and the second on a continuous space. The resulting
    loop (when dm=True) must include the L1 halo because of the second
    field argument which is continuous '''
    _, invoke_info = parse(
        os.path.join(BASE_PATH, "1.5.1_single_invoke_write_multi_fs.f90"),
        api="dynamo0.3")
    for dist_mem in [False, True]:
        psy = PSyFactory("dynamo0.3",
                         distributed_memory=dist_mem).create(invoke_info)
        generated_code = str(psy.gen)
        print generated_code
        if dist_mem:
            output = (
                "      !\n"
                "      DO cell=1,mesh%get_last_halo_cell(1)\n")
            assert output in generated_code
        else:
            output = (
                "      ! Call our kernels\n"
                "      !\n"
                "      DO cell=1,m2_proxy%vspace%get_ncell()\n")
            assert output in generated_code


def test_itn_space_fld_and_op_writers():  # pylint: disable=invalid-name
    ''' Check that generated loop over cells in the psy layer has the
    correct upper bound when a kernel writes to both an operator and a
    field, the latter on a discontinuous space and first in the list
    of args. (Loop must include L1 halo because we're writing to an
    operator.) '''
    _, invoke_info = parse(
        os.path.join(BASE_PATH, "1.5.2_single_invoke_write_fld_op.f90"),
        api="dynamo0.3")
    for dist_mem in [False, True]:
        psy = PSyFactory("dynamo0.3",
                         distributed_memory=dist_mem).create(invoke_info)
        generated_code = str(psy.gen)
        print generated_code
        if dist_mem:
            output = (
                "      !\n"
                "      DO cell=1,mesh%get_last_halo_cell(1)\n")
            assert output in generated_code
        else:
            output = (
                "      ! Call our kernels\n"
                "      !\n"
                "      DO cell=1,op1_proxy%fs_from%get_ncell()\n")
            assert output in generated_code


def test_itn_space_any_w3():
    ''' Check generated loop over cells has correct upper bound when
    a kernel writes to fields on any-space and W3 '''
    _, invoke_info = parse(
        os.path.join(BASE_PATH, "1.5.3_single_invoke_write_anyspace_w3.f90"),
        api="dynamo0.3")
    for dist_mem in [False, True]:
        psy = PSyFactory("dynamo0.3",
                         distributed_memory=dist_mem).create(invoke_info)
        generated_code = str(psy.gen)
        print generated_code
        if dist_mem:
            output = (
                "      !\n"
                "      DO cell=1,mesh%get_last_halo_cell(1)\n")
            assert output in generated_code
        else:
            output = (
                "      ! Call our kernels\n"
                "      !\n"
                "      DO cell=1,f1_proxy%vspace%get_ncell()\n")
            assert output in generated_code


def test_itn_space_any_w1():
    ''' Check generated loop over cells has correct upper bound when
    a kernel writes to fields on any-space and W1 '''
    _, invoke_info = parse(
        os.path.join(BASE_PATH, "1.5.4_single_invoke_write_anyspace_w1.f90"),
        api="dynamo0.3")
    for dist_mem in [False, True]:
        psy = PSyFactory("dynamo0.3",
                         distributed_memory=dist_mem).create(invoke_info)
        generated_code = str(psy.gen)
        print generated_code
        if dist_mem:
            output = (
                "      !\n"
                "      DO cell=1,mesh%get_last_halo_cell(1)\n")
            assert output in generated_code
        else:
            # Loop upper bound should use f2 as that field is *definitely*
            # on a continuous space (as opposed to the one on any_space
            # that might be).
            output = (
                "      ! Call our kernels\n"
                "      !\n"
                "      DO cell=1,f2_proxy%vspace%get_ncell()\n")
            assert output in generated_code


def test_unexpected_type_error():
    '''Check that we raise an exception if an unexpected datatype is found
    when running the ArgOrdering generate method. As it is abstract we use
    the KernCallArgList sub class'''
    for distmem in [False, True]:
        _, invoke_info = parse(
            os.path.join(BASE_PATH,
                         "1.0.1_single_named_invoke.f90"),
            api="dynamo0.3")
        psy = PSyFactory("dynamo0.3",
                         distributed_memory=distmem).create(invoke_info)
        schedule = psy.invokes.invoke_list[0].schedule
        if distmem:
            index = 3
        else:
            index = 0
        loop = schedule.children[index]
        kernel = loop.children[0]
        # sabotage one of the arguments to make it have an invalid type.
        kernel.arguments.args[0]._type = "invalid"
        # Now call KernCallArgList to raise an exception
        from psyclone.dynamo0p3 import KernCallArgList
        create_arg_list = KernCallArgList(kernel)
        with pytest.raises(GenerationError) as excinfo:
            create_arg_list.generate()
        assert (
            "Unexpected arg type found in dynamo0p3.py:ArgOrdering:"
            "generate()") in str(excinfo.value)


def test_argordering_exceptions():
    '''Check that we raise an exception if the abstract methods are called
    in an instance of the ArgOrdering class '''
    for distmem in [False, True]:
        _, invoke_info = parse(
            os.path.join(BASE_PATH,
                         "1.0.1_single_named_invoke.f90"),
            api="dynamo0.3")
        psy = PSyFactory("dynamo0.3",
                         distributed_memory=distmem).create(invoke_info)
        schedule = psy.invokes.invoke_list[0].schedule
        if distmem:
            index = 3
        else:
            index = 0
        loop = schedule.children[index]
        kernel = loop.children[0]
        from psyclone.dynamo0p3 import ArgOrdering
        create_arg_list = ArgOrdering(kernel)
        for method in [create_arg_list.cell_position,
                       create_arg_list.mesh_height,
                       create_arg_list.mesh_ncell2d,
                       create_arg_list.quad_rule]:
            with pytest.raises(NotImplementedError):
                method()
        for method in [create_arg_list.field_vector,
                       create_arg_list.field,
                       create_arg_list.stencil_unknown_extent,
                       create_arg_list.stencil_unknown_direction,
                       create_arg_list.stencil,
                       create_arg_list.operator,
                       create_arg_list.scalar,
                       create_arg_list.fs_common,
                       create_arg_list.fs_compulsory_field,
                       create_arg_list.basis,
                       create_arg_list.diff_basis,
                       create_arg_list.orientation,
                       create_arg_list.field_bcs_kernel,
                       create_arg_list.operator_bcs_kernel,
                       create_arg_list.banded_dofmap,
                       create_arg_list.indirection_dofmap,
                       create_arg_list.cma_operator]:
            with pytest.raises(NotImplementedError):
                method(None)


def test_kernel_args_has_op():
    ''' Check that we raise an exception if the arg. type supplied to
    DynKernelArguments.has_operator() is not a valid operator '''
    _, invoke_info = parse(
        os.path.join(BASE_PATH, "19.1_single_stencil.f90"),
        api="dynamo0.3")
    # find the parsed code's call class
    call = invoke_info.calls.values()[0].kcalls[0]
    from psyclone.dynamo0p3 import DynKernelArguments
    dka = DynKernelArguments(call, None)
    with pytest.raises(GenerationError) as excinfo:
        _ = dka.has_operator(op_type="gh_field")
    assert "op_type must be a valid operator type" in str(excinfo)


def test_kernel_stub_invalid_scalar_argument():  # pylint: disable=invalid-name
    '''Check that we raise an exception if an unexpected datatype is found
    when using the KernStubArgList scalar method'''
    ast = fpapi.parse(os.path.join(BASE_PATH,
                                   "testkern_one_int_scalar.f90"),
                      ignore_comments=False)
    metadata = DynKernMetadata(ast)
    kernel = DynKern()
    kernel.load_meta(metadata)
    # sabotage the scalar argument to make it have an invalid type.
    arg = kernel.arguments.args[1]
    arg._type = "invalid"
    # create a temporary module to add code into
    from psyclone.f2pygen import ModuleGen
    module = ModuleGen("module_name")
    # Now call KernStubArgList to raise an exception
    from psyclone.dynamo0p3 import KernStubArgList
    create_arg_list = KernStubArgList(kernel, module)
    with pytest.raises(GenerationError) as excinfo:
        create_arg_list.scalar(arg)
    assert (
        "Internal error: expected arg type to be one of '['gh_real', "
        "'gh_integer']' but got 'invalid'") in str(excinfo.value)


def test_kernel_stub_ind_dofmap_errors():  # pylint: disable=invalid-name
    '''Check that we raise the expected exceptions if the wrong arguments
    are supplied to KernelStubArgList.indirection_dofmap() '''
    ast = fpapi.parse(os.path.join(BASE_PATH,
                                   "testkern_one_int_scalar.f90"),
                      ignore_comments=False)
    metadata = DynKernMetadata(ast)
    kernel = DynKern()
    kernel.load_meta(metadata)
    # create a temporary module to add code into
    from psyclone.f2pygen import ModuleGen
    module = ModuleGen("module_name")
    # Now call KernStubArgList to raise an exception
    from psyclone.dynamo0p3 import KernStubArgList
    create_arg_list = KernStubArgList(kernel, module)
    # First call it without an argument object
    with pytest.raises(GenerationError) as excinfo:
        create_arg_list.indirection_dofmap("w3")
    assert "no CMA operator supplied" in str(excinfo)
    # Second, call it with an argument object but one that is not
    # an operator
    with pytest.raises(GenerationError) as excinfo:
        create_arg_list.indirection_dofmap("w3", kernel.arguments.args[1])
    assert ("a CMA operator (gh_columnwise_operator) must be supplied but "
            "got") in str(excinfo)


def test_kerncallarglist_arglist_error():  # pylint: disable=invalid-name
    '''Check that we raise an exception if we call the arglist method in
    kerncallarglist without first calling the generate method'''
    for distmem in [False, True]:
        _, invoke_info = parse(
            os.path.join(BASE_PATH,
                         "1.0.1_single_named_invoke.f90"),
            api="dynamo0.3")
        psy = PSyFactory("dynamo0.3",
                         distributed_memory=distmem).create(invoke_info)
        schedule = psy.invokes.invoke_list[0].schedule
        if distmem:
            index = 3
        else:
            index = 0
        loop = schedule.children[index]
        kernel = loop.children[0]
        from psyclone.dynamo0p3 import KernCallArgList
        create_arg_list = KernCallArgList(kernel)
        with pytest.raises(GenerationError) as excinfo:
            _ = create_arg_list.arglist
        assert (
            "Internal error. The argument list in KernCallArgList:arglist() "
            "is empty. Has the generate() method been "
            "called?") in str(excinfo.value)


def test_kernstubarglist_arglist_error():  # pylint: disable=invalid-name
    '''Check that we raise an exception if we call the arglist method in
    kernstubarglist without first calling the generate method'''
    ast = fpapi.parse(os.path.join(BASE_PATH,
                                   "testkern_one_int_scalar.f90"),
                      ignore_comments=False)
    metadata = DynKernMetadata(ast)
    kernel = DynKern()
    kernel.load_meta(metadata)
    # create a temporary module to add code into
    from psyclone.f2pygen import ModuleGen
    module = ModuleGen("module_name")
    # Now call KernStubArgList to raise an exception
    from psyclone.dynamo0p3 import KernStubArgList
    create_arg_list = KernStubArgList(kernel, module)
    with pytest.raises(GenerationError) as excinfo:
        _ = create_arg_list.arglist
    assert (
        "Internal error. The argument list in KernStubArgList:arglist() is "
        "empty. Has the generate() method been "
        "called?") in str(excinfo.value)


def test_multi_anyw2():
    '''Check generated code works correctly when we have multiple any_w2
    fields. Particularly check that we only generate a single lookup.'''
    _, invoke_info = parse(
        os.path.join(BASE_PATH, "21.1_single_invoke_multi_anyw2.f90"),
        api="dynamo0.3")
    for dist_mem in [False, True]:
        psy = PSyFactory("dynamo0.3",
                         distributed_memory=dist_mem).create(invoke_info)
        generated_code = str(psy.gen)
        print generated_code
        if dist_mem:
            output = (
                "      ! Look-up dofmaps for each function space\n"
                "      !\n"
                "      map_any_w2 => f1_proxy%vspace%get_whole_dofmap()\n"
                "      !\n"
                "      ! Initialise number of DoFs "
                "for any_w2\n"
                "      !\n"
                "      ndf_any_w2 = f1_proxy%vspace%get_ndf()\n"
                "      undf_any_w2 = f1_proxy%vspace%get_undf()\n"
                "      !\n"
                "      ! Call kernels and communication routines\n"
                "      !\n"
                "      IF (f2_proxy%is_dirty(depth=1)) THEN\n"
                "        CALL f2_proxy%halo_exchange(depth=1)\n"
                "      END IF \n"
                "      !\n"
                "      IF (f3_proxy%is_dirty(depth=1)) THEN\n"
                "        CALL f3_proxy%halo_exchange(depth=1)\n"
                "      END IF \n"
                "      !\n"
                "      DO cell=1,mesh%get_last_halo_cell(1)\n"
                "        !\n"
                "        CALL testkern_multi_anyw2_code(nlayers, "
                "f1_proxy%data, f2_proxy%data, f3_proxy%data, ndf_any_w2, "
                "undf_any_w2, map_any_w2(:,cell))\n"
                "      END DO \n"
                "      !\n"
                "      ! Set halos dirty/clean for fields modified in the "
                "above loop\n"
                "      !\n"
                "      CALL f1_proxy%set_dirty()")
            assert output in generated_code
        else:
            output = (
                "      ! Look-up dofmaps for each function space\n"
                "      !\n"
                "      map_any_w2 => f1_proxy%vspace%get_whole_dofmap()\n"
                "      !\n"
                "      ! Initialise number of DoFs for "
                "any_w2\n"
                "      !\n"
                "      ndf_any_w2 = f1_proxy%vspace%get_ndf()\n"
                "      undf_any_w2 = f1_proxy%vspace%get_undf()\n"
                "      !\n"
                "      ! Call our kernels\n"
                "      !\n"
                "      DO cell=1,f1_proxy%vspace%get_ncell()\n"
                "        !\n"
                "        CALL testkern_multi_anyw2_code(nlayers, "
                "f1_proxy%data, f2_proxy%data, f3_proxy%data, ndf_any_w2, "
                "undf_any_w2, map_any_w2(:,cell))\n"
                "      END DO ")
            assert output in generated_code


def test_anyw2_vectors():
    '''Check generated code works correctly when we have any_w2 field
    vectors'''
    _, invoke_info = parse(
        os.path.join(BASE_PATH, "21.3_single_invoke_anyw2_vector.f90"),
        api="dynamo0.3")
    for dist_mem in [False, True]:
        psy = PSyFactory("dynamo0.3",
                         distributed_memory=dist_mem).create(invoke_info)
        generated_code = str(psy.gen)
        print generated_code
        assert "f3_proxy(1) = f3(1)%get_proxy()" in generated_code
        assert "f3_proxy(2) = f3(2)%get_proxy()" in generated_code
        assert "f3_proxy(1)%data, f3_proxy(2)%data" in generated_code


def test_anyw2_operators():
    '''Check generated code works correctly when we have any_w2 fields
    with operators'''
    _, invoke_info = parse(
        os.path.join(BASE_PATH, "21.4_single_invoke_anyw2_operator.f90"),
        api="dynamo0.3")
    for dist_mem in [False, True]:
        psy = PSyFactory("dynamo0.3",
                         distributed_memory=dist_mem).create(invoke_info)
        generated_code = str(psy.gen)
        print generated_code
        output = (
            "      ! Initialise number of DoFs for any_w2\n"
            "      !\n"
            "      ndf_any_w2 = mm_w2_proxy%fs_from%get_ndf()\n"
            "      undf_any_w2 = mm_w2_proxy%fs_from%get_undf()\n")
        assert output in generated_code
        output = (
            "      dim_any_w2 = mm_w2_proxy%fs_from%get_dim_space()\n"
            "      ALLOCATE (basis_any_w2_qr(dim_any_w2, ndf_any_w2, "
            "np_xy_qr, np_z_qr))\n"
            "      !\n"
            "      ! Compute basis arrays\n"
            "      !\n"
            "      CALL qr%compute_function(BASIS, mm_w2_proxy%fs_from, "
            "dim_any_w2, ndf_any_w2, basis_any_w2_qr)")
        assert output in generated_code


def test_anyw2_stencils():
    '''Check generated code works correctly when we have any_w2 fields
    with stencils'''
    _, invoke_info = parse(
        os.path.join(BASE_PATH, "21.5_single_invoke_anyw2_stencil.f90"),
        api="dynamo0.3")
    for dist_mem in [False, True]:
        psy = PSyFactory("dynamo0.3",
                         distributed_memory=dist_mem).create(invoke_info)
        generated_code = str(psy.gen)
        print generated_code
        output = (
            "      ! Initialise stencil dofmaps\n"
            "      !\n"
            "      f2_stencil_map => f2_proxy%vspace%get_stencil_dofmap"
            "(STENCIL_CROSS,extent)\n"
            "      f2_stencil_dofmap => f2_stencil_map%get_whole_dofmap()\n"
            "      f2_stencil_size = f2_stencil_map%get_size()\n"
            "      !\n")
        assert output in generated_code


# test that stub generation works with any_w2 space.
def test_stub_generate_with_anyw2():
    '''check that the stub generate produces the expected output when we
    have any_w2 fields. In particular, check basis functions as these
    have specific sizes associated with the particular function space'''
    result = generate(os.path.join(BASE_PATH,
                                   "testkern_multi_anyw2_basis_mod.f90"),
                      api="dynamo0.3")
    print result
    expected_output = (
        "      REAL(KIND=r_def), intent(in), dimension(3,ndf_any_w2,"
        "np_xy,np_z) :: basis_any_w2\n"
        "      REAL(KIND=r_def), intent(in), dimension(1,ndf_any_w2,"
<<<<<<< HEAD
        "nqp_h,nqp_v) :: diff_basis_any_w2")
    assert expected_output in str(result)


def test_no_halo_for_discontinous():
    '''Test that we do not create halo exchange calls when our loop only
    iterates over owned cells (e.g. it writes to a discontinuous
    field), we only read from a discontinous field and there are no
    stencil accesses'''
    _, info = parse(os.path.join(BASE_PATH,
                                 "1_single_invoke_w3_only.f90"),
                    api="dynamo0.3")
    psy = PSyFactory("dynamo0.3").create(info)
    result = str(psy.gen)
    print result
    assert "halo_exchange" not in result


def test_halo_for_discontinuous():
    '''Test that we create halo exchange call when our loop iterates over
    owned cells (e.g. it writes to a discontinuous field), we read
    from a continous field, there are no stencil accesses, but we do
    not know anything about the previous writer. As the previous
    writer may have been over dofs we could have dirty annexed dofs so
    need to add a halo exchange.'''
    _, info = parse(os.path.join(BASE_PATH,
                                 "1_single_invoke_w3.f90"),
                    api="dynamo0.3")
    psy = PSyFactory("dynamo0.3").create(info)
    result = str(psy.gen)
    print result
    assert "IF (f1_proxy%is_dirty(depth=1)) THEN" in result
    assert "CALL f1_proxy%halo_exchange(depth=1)" in result
    assert "IF (f2_proxy%is_dirty(depth=1)) THEN" in result
    assert "CALL f2_proxy%halo_exchange(depth=1)" in result
    assert "IF (m1_proxy%is_dirty(depth=1)) THEN" in result
    assert "CALL m1_proxy%halo_exchange(depth=1)" in result


def test_halo_for_discontinuous_2():
    '''Test that we create halo exchange call when our loop iterates over
    owned cells (e.g. it writes to a discontinuous field), we read
    from a continous field, there are no stencil accesses, and the
    previous writer iterates over ndofs. We therefore have dirty
    annexed dofs so need to add a halo exchange. '''
    _, info = parse(os.path.join(BASE_PATH,
                                 "14.7_halo_annexed.f90"),
                    api="dynamo0.3")
    psy = PSyFactory("dynamo0.3").create(info)
    result = str(psy.gen)
    print result
    assert "IF (f1_proxy%is_dirty(depth=1)) THEN" not in result
    assert "CALL f1_proxy%halo_exchange(depth=1)" in result
    assert "IF (f2_proxy%is_dirty(depth=1)) THEN" not in result
    assert "CALL f2_proxy%halo_exchange(depth=1)" in result
    assert "IF (m1_proxy%is_dirty(depth=1)) THEN" in result
    assert "CALL m1_proxy%halo_exchange(depth=1)" in result


def test_arg_discontinous():
    '''test that the discontinuous method in the dynamo argument class
    returns the correct values '''

    # 1 discontinuous field returns true
    _, info = parse(os.path.join(BASE_PATH,
                                 "1_single_invoke_w3_only.f90"),
                    api="dynamo0.3")
    psy = PSyFactory("dynamo0.3").create(info)
    schedule = psy.invokes.invoke_list[0].schedule
    kernel = schedule.children[0].children[0]
    field = kernel.arguments.args[0]
    assert field.space == 'w3'
    assert field.discontinuous

    # 2 any_space field returns false
    _, info = parse(os.path.join(BASE_PATH,
                                 "11_any_space.f90"),
                    api="dynamo0.3")
    psy = PSyFactory("dynamo0.3").create(info)
    schedule = psy.invokes.invoke_list[0].schedule
    kernel = schedule.children[5].children[0]
    field = kernel.arguments.args[0]
    assert field.space == 'any_space_1'
    assert not field.discontinuous

    # 3 continuous field returns false
    _, info = parse(os.path.join(BASE_PATH,
                                 "1_single_invoke.f90"),
                    api="dynamo0.3")
    psy = PSyFactory("dynamo0.3").create(info)
    schedule = psy.invokes.invoke_list[0].schedule
    kernel = schedule.children[3].children[0]
    field = kernel.arguments.args[1]
    assert field.space == 'w1'
    assert not field.discontinuous


def test_halo_stencil_redundant_computation():  # pylint: disable=invalid-name
    '''If a loop contains a kernel with a stencil access and the loop
    computes redundantly into the halo then the value of the stencil
    in the associated halo exchange is returned as type region
    irrespective of the type of kernel stencil. This is because the
    redundant computation will be performed all points (equivalent
    to a full halo) and there is no support for mixing accesses at
    different levels. In this example the kernel stencil is cross.'''

    _, info = parse(os.path.join(BASE_PATH,
                                 "19.1_single_stencil.f90"),
                    api="dynamo0.3")
    psy = PSyFactory("dynamo0.3").create(info)
    schedule = psy.invokes.invoke_list[0].schedule
    stencil_halo_exchange = schedule.children[0]
    assert stencil_halo_exchange._compute_stencil_type() == "region"


def test_halo_same_stencils_no_red_comp():  # pylint: disable=invalid-name
    '''If a halo has two or more different halo reads associated with it
    and the type of stencils are the same and the loops do not
    redundantly compute into the halo then the chosen stencil type for
    the halo exchange is the same as the kernel stencil type. In this
    case both are cross'''
    _, info = parse(os.path.join(BASE_PATH,
                                 "14.8_halo_same_stencils.f90"),
                    api="dynamo0.3")
    psy = PSyFactory("dynamo0.3").create(info)
    schedule = psy.invokes.invoke_list[0].schedule
    stencil_halo_exchange = schedule.children[1]
    assert stencil_halo_exchange._compute_stencil_type() == "cross"


def test_halo_different_stencils_no_red_comp():  # pylint: disable=invalid-name
    '''If a halo has two or more different halo reads associated with it
    and the type of stencils are different and the loops do not
    redundantly compute into the halo then the chosen stencil type is
    region. In this case, one is xory and the other is cross, We could
    try to be more clever here in the future as the actual minimum is
    cross!'''
    _, info = parse(os.path.join(BASE_PATH,
                                 "14.9_halo_different_stencils.f90"),
                    api="dynamo0.3")
    psy = PSyFactory("dynamo0.3").create(info)
    schedule = psy.invokes.invoke_list[0].schedule
    stencil_halo_exchange = schedule.children[1]
    assert stencil_halo_exchange._compute_stencil_type() == "region"


def test_comp_halo_intern_err(monkeypatch):  # pylint: disable=invalid-name
    '''Check that we raise an exception if the compute_halo_read_info method in
    dynhaloexchange does not find any read dependencies. This should
    never be the case. We use monkeypatch to force the exception to be
    raised'''
    _, invoke_info = parse(os.path.join(BASE_PATH, "1_single_invoke.f90"),
                           api="dynamo0.3")
    psy = PSyFactory("dynamo0.3").create(invoke_info)
    schedule = psy.invokes.invoke_list[0].schedule
    halo_exchange = schedule.children[0]
    field = halo_exchange.field
    monkeypatch.setattr(field, "forward_read_dependencies", lambda: [])
    with pytest.raises(GenerationError) as excinfo:
        halo_exchange._compute_halo_read_info()
    assert ("Internal logic error. There should be at least one read "
            "dependence for a halo exchange") in str(excinfo.value)


def test_halo_exch_1_back_dep(monkeypatch):  # pylint: disable=invalid-name
    '''Check that an internal error is raised if a halo exchange returns
    with more than one write dependency. It should only ever be 0 or 1.'''
    _, invoke_info = parse(os.path.join(BASE_PATH, "1_single_invoke.f90"),
                           api="dynamo0.3")
    psy = PSyFactory("dynamo0.3").create(invoke_info)
    schedule = psy.invokes.invoke_list[0].schedule
    halo_exchange = schedule.children[0]
    field = halo_exchange.field
    #
    monkeypatch.setattr(field, "backward_write_dependencies",
                        lambda ignore_halos=False: [1, 1])
    with pytest.raises(GenerationError) as excinfo:
        halo_exchange._compute_halo_write_info()
    assert ("Internal logic error. There should be at most one "
            "write dependence for a halo exchange. Found "
            "'2'") in str(excinfo.value)
    #
    monkeypatch.setattr(field, "backward_write_dependencies",
                        lambda ignore_halos=False: [])
    assert not halo_exchange._compute_halo_write_info()


def test_halo_ex_back_dep_no_call(monkeypatch):  # pylint: disable=invalid-name
    '''Check that an internal error is raised if a halo exchange
    write dependency is not a call.'''
    _, invoke_info = parse(os.path.join(BASE_PATH,
                                        "14.9_halo_different_stencils.f90"),
                           api="dynamo0.3")
    psy = PSyFactory("dynamo0.3").create(invoke_info)
    schedule = psy.invokes.invoke_list[0].schedule
    halo_exchange = schedule.children[1]
    field = halo_exchange.field
    write_dependencies = field.backward_write_dependencies()
    write_dependency = write_dependencies[0]
    monkeypatch.setattr(write_dependency, "_call",
                        lambda: halo_exchange)
    with pytest.raises(GenerationError) as excinfo:
        halo_exchange._compute_halo_write_info()
    # Note, we would expect the call type returned from HaloInfo to be
    # DynHaloExchange as that is the type of the halo_exchange
    # variable but lambda seems to result in the returning object
    # being of type 'function'. I'm not sure why. However, this does
    # not matter in practice as we are just trying to get PSyclone to
    # raise the appropriate exception.
    assert ("Generation Error: In HaloInfo class, field 'f2' should be from a "
            "call but found <type 'function'>") in str(excinfo.value)


def test_HaloReadAccess_input_field():  # pylint: disable=invalid-name
    '''The HaloReadAccess class expects a DynKernelArgument or equivalent
    object as input. If this is not the case an exception is raised. This
    test checks that this exception is raised correctly.'''
    with pytest.raises(GenerationError) as excinfo:
        _ = HaloReadAccess(None)
    assert (
        "Generation Error: HaloInfo class expects an argument of type "
        "DynArgument, or equivalent, on initialisation, but found, "
        "'<type 'NoneType'>'" in str(excinfo.value))


def test_HaloReadAccess_field_in_call():  # pylint: disable=invalid-name
    '''The field passed to HaloReadAccess should be within a kernel or
    builtin. If it is not then an exception is raised. This test
    checks that this exception is raised correctly'''
    _, invoke_info = parse(os.path.join(BASE_PATH, "1_single_invoke.f90"),
                           api="dynamo0.3")
    psy = PSyFactory("dynamo0.3").create(invoke_info)
    schedule = psy.invokes.invoke_list[0].schedule
    halo_exchange = schedule.children[0]
    field = halo_exchange.field
    with pytest.raises(GenerationError) as excinfo:
        _ = HaloReadAccess(field)
    assert ("field 'f2' should be from a call but found "
            "<class 'psyclone.dynamo0p3.DynHaloExchange'>"
            in str(excinfo.value))


def test_HaloReadAccess_field_not_reader():  # pylint: disable=invalid-name
    '''The field passed to HaloReadAccess should be read within its associated
    kernel or builtin. If it is not then an exception is raised. This
    test checks that this exception is raised correctly

    '''
    _, invoke_info = parse(os.path.join(BASE_PATH,
                                        "1_single_invoke_w3_only.f90"),
                           api="dynamo0.3")
    psy = PSyFactory("dynamo0.3").create(invoke_info)
    schedule = psy.invokes.invoke_list[0].schedule
    loop = schedule.children[0]
    kernel = loop.children[0]
    argument = kernel.arguments.args[0]
    with pytest.raises(GenerationError) as excinfo:
        _ = HaloReadAccess(argument)
    assert (
        "In HaloInfo class, field 'f1' should be one of ['gh_read', "
        "'gh_inc'], but found 'gh_write'" in str(excinfo.value))


def test_HaloRead_inv_loop_upper(monkeypatch):  # pylint: disable=invalid-name
    '''The upper bound of a loop in the compute_halo_read_info method within
    the HaloReadAccesss class should be recognised by the logic. If not an
    exception is raised and this test checks that this exception is
    raised correctly
    '''
    _, invoke_info = parse(os.path.join(BASE_PATH, "1_single_invoke.f90"),
                           api="dynamo0.3")
    psy = PSyFactory("dynamo0.3").create(invoke_info)
    schedule = psy.invokes.invoke_list[0].schedule
    halo_exchange = schedule.children[0]
    field = halo_exchange.field
    read_dependencies = field.forward_read_dependencies()
    read_dependency = read_dependencies[0]
    loop = read_dependency.call.parent
    monkeypatch.setattr(loop, "_upper_bound_name", "invalid")
    with pytest.raises(GenerationError) as excinfo:
        halo_exchange._compute_halo_read_info()
    assert ("Internal error in HaloReadAccess._compute_from_field. Found "
            "unexpected loop upper bound name 'invalid'") in str(excinfo.value)


def test_HaloReadAccess_discontinuous_field():  # pylint: disable=invalid-name
    '''When a discontinuous argument is read in a loop with an iteration
    space over 'ncells' then it only accesses local dofs. This test
    checks that HaloReadAccess works correctly in this situation'''
    _, info = parse(os.path.join(BASE_PATH,
                                 "1_single_invoke_w3_only.f90"),
                    api="dynamo0.3")
    psy = PSyFactory("dynamo0.3").create(info)
    schedule = psy.invokes.invoke_list[0].schedule
    loop = schedule.children[0]
    kernel = loop.children[0]
    arg = kernel.arguments.args[1]
    halo_access = HaloReadAccess(arg)
    assert not halo_access.max_depth
    assert halo_access.var_depth is None
    assert halo_access.literal_depth == 0
    assert halo_access.stencil_type is None


def test_loop_cont_read_inv_bound(monkeypatch):  # pylint: disable=invalid-name
    '''When a continuous argument is read it may access the halo. The
    logic for this is in _halo_read_access. If the loop type in this
    routine is not known then an exception is raised. This test checks
    that this exception is raised correctly'''
    _, invoke_info = parse(os.path.join(BASE_PATH, "1_single_invoke_w3.f90"),
                           api="dynamo0.3")
    psy = PSyFactory("dynamo0.3").create(invoke_info)
    schedule = psy.invokes.invoke_list[0].schedule
    loop = schedule.children[3]
    kernel = loop.children[0]
    f1_arg = kernel.arguments.args[1]
    #
    monkeypatch.setattr(loop, "_upper_bound_name", "invalid")
    with pytest.raises(GenerationError) as excinfo:
        _ = loop._halo_read_access(f1_arg)
    assert ("Internal error in _halo_read_access. It should not be "
            "possible to get to here. loop upper bound name is 'invalid' "
            "and arg 'f1' access is 'gh_read'.") in str(excinfo.value)


def test_new_halo_exch_vect_field(monkeypatch):  # pylint: disable=invalid-name
    '''if a field requires (or may require) a halo exchange before it is
    called and it has more than one backward write dependencies then it
    must be a vector (as a vector field requiring a halo exchange should
    have a halo exchange for each vector). The method
    create_halo_exchanges raises an exception if this is not the
    case. This test checks that the exception is raised correctly.'''
    _, invoke_info = parse(os.path.join(BASE_PATH,
                                        "14.4_halo_vector.f90"),
                           api="dynamo0.3")
    psy = PSyFactory("dynamo0.3").create(invoke_info)
    invoke = psy.invokes.invoke_list[0]
    schedule = invoke.schedule
    loop = schedule.children[7]
    kernel = loop.children[0]
    f1_field = kernel.arguments.args[0]
    # by changing vector size we change
    # backward_write_dependencies. Therefore also patch this function
    # to return 3 arguments
    monkeypatch.setattr(f1_field, "backward_write_dependencies",
                        lambda ignore_halos=False: [1, 1, 1])
    monkeypatch.setattr(f1_field, "_vector_size", 1)
    with pytest.raises(GenerationError) as excinfo:
        loop.create_halo_exchanges()
    assert ("Error in create_halo_exchanges. Expecting field 'f1' to "
            "be a vector as it has multiple previous dependencies"
            in str(excinfo.value))


def test_new_halo_exch_vect_deps(monkeypatch):  # pylint: disable=invalid-name
    '''if a field requires (or may require) a halo exchange before it is
    called and it has more than one backward write dependencies then
    it must be a vector (as a vector field requiring a halo exchange
    should have a halo exchange for each vector) and its vector size
    must equal the number of dependencies. The method
    create_halo_exchanges raises an exception if this is not the
    case. This test checks that the exception is raised correctly.'''
    _, invoke_info = parse(os.path.join(BASE_PATH,
                                        "14.4_halo_vector.f90"),
                           api="dynamo0.3")
    psy = PSyFactory("dynamo0.3").create(invoke_info)
    invoke = psy.invokes.invoke_list[0]
    schedule = invoke.schedule
    loop = schedule.children[7]
    kernel = loop.children[0]
    f1_field = kernel.arguments.args[0]
    # by changing vector size we change
    # backward_write_dependencies. Therefore also patch this function
    # to return 3 arguments
    monkeypatch.setattr(f1_field, "backward_write_dependencies",
                        lambda ignore_halos=False: [1, 1, 1])
    monkeypatch.setattr(f1_field, "_vector_size", 2)
    with pytest.raises(GenerationError) as excinfo:
        loop.create_halo_exchanges()
    assert (
        "Error in create_halo_exchanges. Expecting a dependence for each "
        "vector index for field 'f1' but the number of dependencies is '2' "
        "and the vector size is '3'." in str(excinfo.value))


def test_new_halo_exch_vect_deps2(monkeypatch):  # pylint: disable=invalid-name
    '''if a field requires (or may require) a halo exchange before it is
    called and it has more than one backward write dependencies then
    it must be a vector (as a vector field requiring a halo exchange
    should have a halo exchange for each component) and each dependency
    should be a halo exchange. The method create_halo_exchanges raises
    an exception if this is not the case. This test checks that the
    exception is raised correctly.'''
    _, invoke_info = parse(os.path.join(BASE_PATH,
                                        "14.4_halo_vector.f90"),
                           api="dynamo0.3")
    psy = PSyFactory("dynamo0.3").create(invoke_info)
    invoke = psy.invokes.invoke_list[0]
    schedule = invoke.schedule
    loop = schedule.children[7]
    kernel = loop.children[0]
    f1_field = kernel.arguments.args[0]
    dependencies = f1_field.backward_write_dependencies()
    new_dependencies = []
    new_dependencies.extend(dependencies)
    # make one of the dependencies be me (an argument from a kernel)
    new_dependencies[2] = f1_field
    monkeypatch.setattr(f1_field, "backward_write_dependencies",
                        lambda ignore_halos=False: new_dependencies)
    with pytest.raises(GenerationError) as excinfo:
        loop.create_halo_exchanges()
    assert (
        "Error in create_halo_exchanges. Expecting all dependent nodes to be "
        "halo exchanges" in str(excinfo.value))


def test_halo_req_no_read_deps(monkeypatch):  # pylint: disable=invalid-name
    '''If the required method in a halo exchange object does not find any
    read dependencies then there has been an internal error and an
    exception will be raised. This test checks that this exception is
    raised correctly.'''

    _, invoke_info = parse(os.path.join(BASE_PATH, "1_single_invoke.f90"),
                           api="dynamo0.3")
    psy = PSyFactory("dynamo0.3").create(invoke_info)
    schedule = psy.invokes.invoke_list[0].schedule
    halo_exchange = schedule.children[0]
    field = halo_exchange.field

    monkeypatch.setattr(field, "_name", "unique")

    with pytest.raises(GenerationError) as excinfo:
        _, _ = halo_exchange.required()
    assert ("Internal logic error. There should be at least one read "
            "dependence for a halo exchange" in str(excinfo.value))
=======
        "np_xy,np_z) :: diff_basis_any_w2")
    assert expected_output in str(result)
>>>>>>> 9aee7600
<|MERGE_RESOLUTION|>--- conflicted
+++ resolved
@@ -932,177 +932,6 @@
     assert str(generated_code).find(output) != -1
 
 
-<<<<<<< HEAD
-def test_field_qr():
-    ''' Tests that a call, with a set of fields requiring
-    quadrature, produces correct code. '''
-    _, invoke_info = parse(os.path.join(BASE_PATH,
-                                        "1.1_single_invoke_qr.f90"),
-                           api="dynamo0.3")
-    psy = PSyFactory("dynamo0.3").create(invoke_info)
-    generated_code = str(psy.gen)
-    print generated_code
-    output_decls = (
-        "    SUBROUTINE invoke_0_testkern_qr_type(f1, f2, m1, a, m2, istp,"
-        " qr)\n"
-        "      USE testkern_qr, ONLY: testkern_qr_code\n"
-        "      USE mesh_mod, ONLY: mesh_type\n"
-        "      REAL(KIND=r_def), intent(in) :: a\n"
-        "      INTEGER, intent(in) :: istp\n"
-        "      TYPE(field_type), intent(inout) :: f1\n"
-        "      TYPE(field_type), intent(in) :: f2, m1, m2\n"
-        "      TYPE(quadrature_type), intent(in) :: qr\n"
-        "      INTEGER cell\n"
-        "      REAL(KIND=r_def), allocatable :: basis_w1_qr(:,:,:,:), "
-        "basis_w3_qr(:,:,:,:), diff_basis_w2_qr(:,:,:,:), "
-        "diff_basis_w3_qr(:,:,:,:)\n"
-        "      INTEGER dim_w1, dim_w3, diff_dim_w2, diff_dim_w3\n"
-        "      REAL(KIND=r_def), pointer :: wv_qr(:) => null(), "
-        "zp_qr(:) => null(), wh_qr(:) => null()\n"
-        "      REAL(KIND=r_def), pointer :: xp_qr(:,:) => null()\n"
-        "      INTEGER nqp_h_qr, nqp_v_qr\n"
-        "      INTEGER ndf_w1, undf_w1, ndf_w2, undf_w2, ndf_w3, undf_w3\n"
-        "      TYPE(mesh_type), pointer :: mesh => null()\n"
-        "      INTEGER nlayers\n"
-        "      TYPE(field_proxy_type) f1_proxy, f2_proxy, m1_proxy, m2_proxy\n"
-        "      INTEGER, pointer :: map_w2(:,:) => null(), "
-        "map_w3(:,:) => null(), map_w1(:,:) => null()\n")
-    assert output_decls in generated_code
-    output = (
-        "      !\n"
-        "      ! Initialise field and/or operator proxies\n"
-        "      !\n"
-        "      f1_proxy = f1%get_proxy()\n"
-        "      f2_proxy = f2%get_proxy()\n"
-        "      m1_proxy = m1%get_proxy()\n"
-        "      m2_proxy = m2%get_proxy()\n"
-        "      !\n"
-        "      ! Initialise number of layers\n"
-        "      !\n"
-        "      nlayers = f1_proxy%vspace%get_nlayers()\n"
-        "      !\n"
-        "      ! Create a mesh object\n"
-        "      !\n"
-        "      mesh => f1%get_mesh()\n"
-        "      !\n"
-        "      ! Look-up dofmaps for each function space\n"
-        "      !\n"
-        "      map_w2 => f2_proxy%vspace%get_whole_dofmap()\n"
-        "      map_w3 => m2_proxy%vspace%get_whole_dofmap()\n"
-        "      map_w1 => f1_proxy%vspace%get_whole_dofmap()\n"
-        "      !\n"
-        "      ! Initialise number of DoFs for w1\n"
-        "      !\n"
-        "      ndf_w1 = f1_proxy%vspace%get_ndf()\n"
-        "      undf_w1 = f1_proxy%vspace%get_undf()\n"
-        "      !\n"
-        "      ! Initialise number of DoFs for w2\n"
-        "      !\n"
-        "      ndf_w2 = f2_proxy%vspace%get_ndf()\n"
-        "      undf_w2 = f2_proxy%vspace%get_undf()\n"
-        "      !\n"
-        "      ! Initialise number of DoFs for w3\n"
-        "      !\n"
-        "      ndf_w3 = m2_proxy%vspace%get_ndf()\n"
-        "      undf_w3 = m2_proxy%vspace%get_undf()\n"
-        "      !\n"
-        "      ! Look-up quadrature variables\n"
-        "      !\n"
-        "      wv_qr => qr%get_wqp_v()\n"
-        "      xp_qr => qr%get_xqp_h()\n"
-        "      zp_qr => qr%get_xqp_v()\n"
-        "      wh_qr => qr%get_wqp_h()\n"
-        "      nqp_h_qr = qr%get_nqp_h()\n"
-        "      nqp_v_qr = qr%get_nqp_v()\n"
-        "      !\n"
-        "      ! Allocate basis arrays\n"
-        "      !\n"
-        "      dim_w1 = f1_proxy%vspace%get_dim_space()\n"
-        "      ALLOCATE (basis_w1_qr(dim_w1, ndf_w1, nqp_h_qr, nqp_v_qr))\n"
-        "      dim_w3 = m2_proxy%vspace%get_dim_space()\n"
-        "      ALLOCATE (basis_w3_qr(dim_w3, ndf_w3, nqp_h_qr, nqp_v_qr))\n"
-        "      !\n"
-        "      ! Allocate differential basis arrays\n"
-        "      !\n"
-        "      diff_dim_w2 = f2_proxy%vspace%get_dim_space_diff()\n"
-        "      ALLOCATE (diff_basis_w2_qr(diff_dim_w2, ndf_w2, nqp_h_qr, "
-        "nqp_v_qr))\n"
-        "      diff_dim_w3 = m2_proxy%vspace%get_dim_space_diff()\n"
-        "      ALLOCATE (diff_basis_w3_qr(diff_dim_w3, ndf_w3, nqp_h_qr, "
-        "nqp_v_qr))\n"
-        "      !\n"
-        "      ! Compute basis arrays\n"
-        "      !\n"
-        "      CALL f1_proxy%vspace%compute_basis_function(basis_w1_qr, "
-        "ndf_w1, nqp_h_qr, nqp_v_qr, xp_qr, zp_qr)\n"
-        "      CALL m2_proxy%vspace%compute_basis_function(basis_w3_qr, "
-        "ndf_w3, nqp_h_qr, nqp_v_qr, xp_qr, zp_qr)\n"
-        "      !\n"
-        "      ! Compute differential basis arrays\n"
-        "      !\n"
-        "      CALL f2_proxy%vspace%compute_diff_basis_function("
-        "diff_basis_w2_qr, ndf_w2, nqp_h_qr, nqp_v_qr, xp_qr, zp_qr)\n"
-        "      CALL m2_proxy%vspace%compute_diff_basis_function("
-        "diff_basis_w3_qr, ndf_w3, nqp_h_qr, nqp_v_qr, xp_qr, zp_qr)\n"
-        "      !\n"
-        "      ! Call kernels and communication routines\n"
-        "      !\n"
-        "      IF (f2_proxy%is_dirty(depth=1)) THEN\n"
-        "        CALL f2_proxy%halo_exchange(depth=1)\n"
-        "      END IF \n"
-        "      !\n"
-        "      IF (m1_proxy%is_dirty(depth=1)) THEN\n"
-        "        CALL m1_proxy%halo_exchange(depth=1)\n"
-        "      END IF \n"
-        "      !\n"
-        "      IF (m2_proxy%is_dirty(depth=1)) THEN\n"
-        "        CALL m2_proxy%halo_exchange(depth=1)\n"
-        "      END IF \n"
-        "      !\n"
-        "      DO cell=1,mesh%get_last_halo_cell(1)\n"
-        "        !\n"
-        "        CALL testkern_qr_code(nlayers, f1_proxy%data, f2_proxy%data, "
-        "m1_proxy%data, a, m2_proxy%data, istp, ndf_w1, undf_w1, "
-        "map_w1(:,cell), basis_w1_qr, ndf_w2, undf_w2, map_w2(:,cell), "
-        "diff_basis_w2_qr, ndf_w3, undf_w3, map_w3(:,cell), basis_w3_qr, "
-        "diff_basis_w3_qr, nqp_h_qr, nqp_v_qr, wh_qr, wv_qr)\n"
-        "      END DO \n"
-        "      !\n"
-        "      ! Set halos dirty/clean for fields modified in the above loop\n"
-        "      !\n"
-        "      CALL f1_proxy%set_dirty()\n"
-        "      !\n"
-        "      !\n"
-        "      ! Deallocate basis arrays\n"
-        "      !\n"
-        "      DEALLOCATE (diff_basis_w2_qr, basis_w1_qr, basis_w3_qr, "
-        "diff_basis_w3_qr)\n"
-        "      !\n"
-        "    END SUBROUTINE invoke_0_testkern_qr_type"
-    )
-    assert output in generated_code
-
-
-def test_field_qr_deref():
-    ''' Tests that a call, with a set of fields requiring
-    quadrature, produces correct code when the quadrature is supplied as the
-    component of a derived type. '''
-    _, invoke_info = parse(os.path.join(BASE_PATH,
-                                        "1.1.1_single_invoke_qr_deref.f90"),
-                           api="dynamo0.3")
-    for dist_mem in [True, False]:
-        psy = PSyFactory("dynamo0.3",
-                         distributed_memory=dist_mem).create(invoke_info)
-        gen = str(psy.gen)
-        print gen
-        assert (
-            "    SUBROUTINE invoke_0_testkern_qr_type(f1, f2, m1, a, m2, istp,"
-            " qr_data)\n" in gen)
-        assert "TYPE(quadrature_type), intent(in) :: qr_data" in gen
-
-
-=======
->>>>>>> 9aee7600
 def test_real_scalar():
     ''' tests that we generate correct code when a kernel takes a single,
     real scalar argument (plus fields)'''
@@ -2686,12 +2515,8 @@
             "weights_xy_qr, weights_z_qr" in gen)
 
 
-<<<<<<< HEAD
-def test_mkern_invoke_multiple_any_spaces():  # pylint: disable=invalid-name
-=======
 def test_mkern_invoke_multiple_any_spaces(  # pylint: disable=invalid-name
         tmpdir, f90, f90flags):
->>>>>>> 9aee7600
     ''' Test that we generate correct code when there are multiple
     kernels within an invoke with kernel fields declared as
     any_space.  '''
@@ -6666,8 +6491,7 @@
         "      REAL(KIND=r_def), intent(in), dimension(3,ndf_any_w2,"
         "np_xy,np_z) :: basis_any_w2\n"
         "      REAL(KIND=r_def), intent(in), dimension(1,ndf_any_w2,"
-<<<<<<< HEAD
-        "nqp_h,nqp_v) :: diff_basis_any_w2")
+        "np_xy,np_z) :: diff_basis_any_w2")
     assert expected_output in str(result)
 
 
@@ -7101,8 +6925,4 @@
     with pytest.raises(GenerationError) as excinfo:
         _, _ = halo_exchange.required()
     assert ("Internal logic error. There should be at least one read "
-            "dependence for a halo exchange" in str(excinfo.value))
-=======
-        "np_xy,np_z) :: diff_basis_any_w2")
-    assert expected_output in str(result)
->>>>>>> 9aee7600
+            "dependence for a halo exchange" in str(excinfo.value))