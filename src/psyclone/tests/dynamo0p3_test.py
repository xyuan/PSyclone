# -----------------------------------------------------------------------------
# BSD 3-Clause License
#
# Copyright (c) 2017-2020, Science and Technology Facilities Council
# All rights reserved.
#
# Redistribution and use in source and binary forms, with or without
# modification, are permitted provided that the following conditions are met:
#
# * Redistributions of source code must retain the above copyright notice, this
#   list of conditions and the following disclaimer.
#
# * Redistributions in binary form must reproduce the above copyright notice,
#   this list of conditions and the following disclaimer in the documentation
#   and/or other materials provided with the distribution.
#
# * Neither the name of the copyright holder nor the names of its
#   contributors may be used to endorse or promote products derived from
#   this software without specific prior written permission.
#
# THIS SOFTWARE IS PROVIDED BY THE COPYRIGHT HOLDERS AND CONTRIBUTORS
# "AS IS" AND ANY EXPRESS OR IMPLIED WARRANTIES, INCLUDING, BUT NOT
# LIMITED TO, THE IMPLIED WARRANTIES OF MERCHANTABILITY AND FITNESS
# FOR A PARTICULAR PURPOSE ARE DISCLAIMED. IN NO EVENT SHALL THE
# COPYRIGHT HOLDER OR CONTRIBUTORS BE LIABLE FOR ANY DIRECT, INDIRECT,
# INCIDENTAL, SPECIAL, EXEMPLARY, OR CONSEQUENTIAL DAMAGES (INCLUDING,
# BUT NOT LIMITED TO, PROCUREMENT OF SUBSTITUTE GOODS OR SERVICES;
# LOSS OF USE, DATA, OR PROFITS; OR BUSINESS INTERRUPTION) HOWEVER
# CAUSED AND ON ANY THEORY OF LIABILITY, WHETHER IN CONTRACT, STRICT
# LIABILITY, OR TORT (INCLUDING NEGLIGENCE OR OTHERWISE) ARISING IN
# ANY WAY OUT OF THE USE OF THIS SOFTWARE, EVEN IF ADVISED OF THE
# POSSIBILITY OF SUCH DAMAGE.
# -----------------------------------------------------------------------------
# Authors R. W. Ford, A. R. Porter and S. Siso, STFC Daresbury Lab
# Modified I. Kavcic Met Office,
#          C. M. Maynard, Met Office/University of Reading.

''' This module tests the Dynamo 0.3 API using pytest. '''

# imports
from __future__ import absolute_import, print_function
import os
import sys
import pytest

import fparser
from fparser import api as fpapi

from psyclone.core.access_type import AccessType
from psyclone.domain.lfric import FunctionSpace
from psyclone.domain.lfric import LFRicArgDescriptor
from psyclone.parse.algorithm import parse
from psyclone.parse.utils import ParseError
from psyclone.psyGen import PSyFactory
from psyclone.errors import GenerationError, InternalError
from psyclone.dynamo0p3 import DynKernMetadata, DynKern, \
    DynLoop, DynGlobalSum, HaloReadAccess, \
    KernCallArgList, DynACCEnterDataDirective

from psyclone.transformations import LoopFuseTrans
from psyclone.gen_kernel_stub import generate
from psyclone.configuration import Config
from psyclone.tests.lfric_build import LFRicBuild
from psyclone.psyir.nodes import Schedule

# constants
BASE_PATH = os.path.join(os.path.dirname(os.path.abspath(__file__)),
                         "test_files", "dynamo0p3")
# Get the root directory of this PSyclone distribution
ROOT_PATH = os.path.dirname(os.path.dirname(os.path.dirname(
    os.path.dirname(os.path.abspath(__file__)))))
# Construct the path to the default configuration file
DEFAULT_CFG_FILE = os.path.join(ROOT_PATH, "config", "psyclone.cfg")

TEST_API = "dynamo0.3"


@pytest.fixture(scope="module", autouse=True)
def setup():
    '''Make sure that all tests here use dynamo0.3 as API.'''
    Config.get().api = "dynamo0.3"


# tests
def test_get_op_orientation_name():
    ''' Test that get_operator_name() works for the orientation operator '''
    name = FunctionSpace("w3", None).get_operator_name("gh_orientation")
    assert name == "orientation_w3"


CODE = '''
module testkern_qr
  type, extends(kernel_type) :: testkern_qr_type
     type(arg_type), meta_args(6) =                  &
          (/ arg_type(gh_real, gh_read),             &
             arg_type(gh_field, gh_inc, w1),         &
             arg_type(gh_field, gh_read, w2),        &
             arg_type(gh_operator, gh_read, w2, w2), &
             arg_type(gh_field, gh_read, w3),        &
             arg_type(gh_integer, gh_read)           &
           /)
     type(func_type), dimension(3) :: meta_funcs =  &
          (/ func_type(w1, gh_basis),               &
             func_type(w2, gh_diff_basis),          &
             func_type(w3, gh_basis, gh_diff_basis) &
           /)
     integer :: iterates_over = cells
     integer :: gh_shape = gh_quadrature_XYoZ
   contains
     procedure, nopass :: code => testkern_qr_code
  end type testkern_qr_type
contains
  subroutine testkern_qr_code(a, b, c, d)
  end subroutine testkern_qr_code
end module testkern_qr
'''

# functions


def test_arg_descriptor_wrong_type():
    ''' Tests that an error is raised when the argument descriptor
    metadata is not of type arg_type. '''
    fparser.logging.disable(fparser.logging.CRITICAL)
    code = CODE.replace("arg_type(gh_field, gh_read, w2)",
                        "arg_typ(gh_field, gh_read, w2)", 1)
    ast = fpapi.parse(code, ignore_comments=False)
    name = "testkern_qr_type"
    with pytest.raises(ParseError) as excinfo:
        _ = DynKernMetadata(ast, name=name)
    assert ("each 'meta_arg' entry must be of type 'arg_type'" in
            str(excinfo.value))


def test_arg_descriptor_vector():
    ''' Test that the LFRicArgDescriptor argument representation works
    as expected when we have a field vector. '''
    fparser.logging.disable(fparser.logging.CRITICAL)
    # Change the meta-data so that the second argument is a vector
    code = CODE.replace("gh_field, gh_inc, w1", "gh_field*3, gh_inc, w1", 1)
    ast = fpapi.parse(code, ignore_comments=False)
    name = "testkern_qr_type"
    dkm = DynKernMetadata(ast, name=name)
    field_descriptor = dkm.arg_descriptors[1]

    # Assert correct string representation from LFRicArgDescriptor
    field_descriptor_str = str(field_descriptor)
    expected = (
        "LFRicArgDescriptor object\n"
        "  argument_type[0]='gh_field'*3\n"
        "  data_type[1]='gh_real'\n"
        "  access_descriptor[2]='gh_inc'\n"
        "  function_space[3]='w1'")
    assert expected in field_descriptor_str

    # Check LFRicArgDescriptor argument properties
    assert field_descriptor.argument_type == "gh_field"
    assert field_descriptor.data_type == "gh_real"
    assert field_descriptor.function_space == "w1"
    assert field_descriptor.function_spaces == ['w1']
    assert str(field_descriptor.access) == "INC"
    assert field_descriptor.mesh is None
    assert field_descriptor.stencil is None
    assert field_descriptor.vector_size == 3


def test_ad_scalar_validate_wrong_type():
    ''' Test that an error is raised if something other than a scalar
    is passed to the LFRicArgDescriptor._init_scalar() method. '''
    ast = fpapi.parse(CODE, ignore_comments=False)
    name = "testkern_qr_type"
    metadata = DynKernMetadata(ast, name=name)
    # Get an argument which is not a scalar
    wrong_arg = metadata._inits[3]
    with pytest.raises(InternalError) as excinfo:
        LFRicArgDescriptor(wrong_arg)._init_scalar(wrong_arg)
    assert ("LFRicArgDescriptor._init_scalar(): expecting a scalar "
            "argument but got an argument of type 'gh_operator'." in
            str(excinfo.value))


def test_ad_scalar_type_too_few_args():
    ''' Tests that an error is raised when the argument descriptor
    metadata for a real or an integer scalar has fewer than 2 args. '''
    fparser.logging.disable(fparser.logging.CRITICAL)
    name = "testkern_qr_type"
    for argname in LFRicArgDescriptor.VALID_SCALAR_NAMES:
        code = CODE.replace("arg_type(" + argname + ", gh_read)",
                            "arg_type(" + argname + ")", 1)
        ast = fpapi.parse(code, ignore_comments=False)
        with pytest.raises(ParseError) as excinfo:
            _ = DynKernMetadata(ast, name=name)
        assert ("each 'meta_arg' entry must have at least 2 args" in
                str(excinfo.value))


def test_ad_scalar_type_too_many_args():
    ''' Tests that an error is raised when the argument descriptor
    metadata for a real or an integer scalar has more than 2 args. '''
    fparser.logging.disable(fparser.logging.CRITICAL)
    name = "testkern_qr_type"
    for argname in LFRicArgDescriptor.VALID_SCALAR_NAMES:
        code = CODE.replace("arg_type(" + argname + ", gh_read)",
                            "arg_type(" + argname + ", gh_read, w1)", 1)
        ast = fpapi.parse(code, ignore_comments=False)
        with pytest.raises(ParseError) as excinfo:
            _ = DynKernMetadata(ast, name=name)
        assert ("each 'meta_arg' entry must have 2 arguments if" in
                str(excinfo.value))


def test_ad_scalar_type_no_write():
    ''' Tests that an error is raised when the argument descriptor metadata
    for a real or an integer scalar specifies 'GH_WRITE' access. '''
    fparser.logging.disable(fparser.logging.CRITICAL)
    name = "testkern_qr_type"
    for argname in LFRicArgDescriptor.VALID_SCALAR_NAMES:
        code = CODE.replace("arg_type(" + argname + ", gh_read)",
                            "arg_type(" + argname + ", gh_write)", 1)
        ast = fpapi.parse(code, ignore_comments=False)
        with pytest.raises(ParseError) as excinfo:
            _ = DynKernMetadata(ast, name=name)
        assert ("scalar arguments must have read-only ('gh_read') or a "
                "reduction ['gh_sum'] access but found 'gh_write'" in
                str(excinfo.value))


def test_ad_scalar_type_no_inc():
    ''' Tests that an error is raised when the argument descriptor metadata
    for a real or an integer scalar specifies 'GH_INC' access. '''
    fparser.logging.disable(fparser.logging.CRITICAL)
    name = "testkern_qr_type"
    for argname in LFRicArgDescriptor.VALID_SCALAR_NAMES:
        code = CODE.replace("arg_type(" + argname + ", gh_read)",
                            "arg_type(" + argname + ", gh_inc)", 1)
        ast = fpapi.parse(code, ignore_comments=False)
        with pytest.raises(ParseError) as excinfo:
            _ = DynKernMetadata(ast, name=name)
        assert ("scalar arguments must have read-only ('gh_read') or a "
                "reduction ['gh_sum'] access but found 'gh_inc'" in
                str(excinfo.value))


def test_ad_int_scalar_type_no_sum():
    ''' Tests that an error is raised when the argument descriptor metadata
    for an integer scalar specifies 'GH_SUM' access (reduction). '''
    fparser.logging.disable(fparser.logging.CRITICAL)
    code = CODE.replace("arg_type(gh_integer, gh_read)",
                        "arg_type(gh_integer, gh_sum)", 1)
    ast = fpapi.parse(code, ignore_comments=False)
    name = "testkern_qr_type"
    with pytest.raises(ParseError) as excinfo:
        _ = DynKernMetadata(ast, name=name)
    assert ("reduction access 'gh_sum' is only valid with a real scalar "
            "argument, but scalar 'gh_integer' with 'gh_integer' data type "
            in str(excinfo.value))


def test_ad_field_validate_wrong_type():
    ''' Test that an error is raised if something other than a field
    is passed to the LFRicArgDescriptor._init_field() method. '''
    ast = fpapi.parse(CODE, ignore_comments=False)
    name = "testkern_qr_type"
    metadata = DynKernMetadata(ast, name=name)
    # Get an argument which is not a field
    wrong_arg = metadata._inits[0]
    with pytest.raises(InternalError) as excinfo:
        LFRicArgDescriptor(wrong_arg)._init_field(wrong_arg)
    assert ("LFRicArgDescriptor._init_field(): expecting a field "
            "argument but got an argument of type 'gh_real'" in
            str(excinfo.value))


def test_ad_field_type_too_few_args():
    ''' Tests that an error is raised when the field argument descriptor
    metadata for a field has fewer than 3 args. '''
    fparser.logging.disable(fparser.logging.CRITICAL)
    code = CODE.replace("arg_type(gh_field, gh_inc, w1)",
                        "arg_type(gh_field, gh_inc)", 1)
    ast = fpapi.parse(code, ignore_comments=False)
    name = "testkern_qr_type"
    with pytest.raises(ParseError) as excinfo:
        _ = DynKernMetadata(ast, name=name)
    assert ("each 'meta_arg' entry must have at least 3 arguments if its "
            "first argument is of ['gh_field'] type" in str(excinfo.value))


def test_ad_fld_type_too_many_args():
    ''' Tests that an error is raised when the field argument descriptor
    metadata has more than 4 args. '''
    fparser.logging.disable(fparser.logging.CRITICAL)
    code = CODE.replace("arg_type(gh_field, gh_inc, w1)",
                        "arg_type(gh_field, gh_inc, w1, w1, w2)", 1)
    ast = fpapi.parse(code, ignore_comments=False)
    name = "testkern_qr_type"
    with pytest.raises(ParseError) as excinfo:
        _ = DynKernMetadata(ast, name=name)
    assert ("each 'meta_arg' entry must have at most 4 arguments if its "
            "first argument is of ['gh_field'] type" in str(excinfo.value))


def test_ad_fld_type_1st_arg():
    ''' Tests that an error is raised when the 1st argument is invalid. '''
    fparser.logging.disable(fparser.logging.CRITICAL)
    code = CODE.replace("arg_type(gh_field, gh_inc, w1)",
                        "arg_type(gh_hedge, gh_inc, w1)", 1)
    ast = fpapi.parse(code, ignore_comments=False)
    name = "testkern_qr_type"
    with pytest.raises(ParseError) as excinfo:
        _ = DynKernMetadata(ast, name=name)
    assert ("the 1st argument of a 'meta_arg' entry should be a valid "
            "argument type (one of {0}), but found 'gh_hedge'".
            format(LFRicArgDescriptor.VALID_ARG_TYPE_NAMES)
            in str(excinfo.value))


def test_ad_invalid_type():
    ''' Tests that an error is raised when an invalid descriptor type
    name is provided as the first argument (parsing arguments other than
    field vectors). '''
    fparser.logging.disable(fparser.logging.CRITICAL)

    # Check a FunctionVar expression but with a wrong argument type name
    code = CODE.replace("gh_operator", "gh_operato", 1)
    ast = fpapi.parse(code, ignore_comments=False)
    name = "testkern_qr_type"
    with pytest.raises(ParseError) as excinfo:
        _ = DynKernMetadata(ast, name=name)
    assert ("the 1st argument of a 'meta_arg' entry should be a valid "
            "argument type (one of {0}), but found 'gh_operato'".
            format(LFRicArgDescriptor.VALID_ARG_TYPE_NAMES)
            in str(excinfo.value))

    # Check other type of expression (here array Slicing)
    code = CODE.replace("gh_operator", ":", 1)
    ast = fpapi.parse(code, ignore_comments=False)
    name = "testkern_qr_type"
    with pytest.raises(ParseError) as excinfo:
        _ = DynKernMetadata(ast, name=name)
    assert ("the 1st argument of a 'meta_arg' entry should be a valid "
            "argument type (one of {0}), but found ':'".
            format(LFRicArgDescriptor.VALID_ARG_TYPE_NAMES)
            in str(excinfo.value))


def test_ad_invalid_access_type():
    ''' Tests that an error is raised when an invalid access
    name is provided as the second argument. '''
    fparser.logging.disable(fparser.logging.CRITICAL)
    code = CODE.replace("gh_read", "gh_ead", 1)
    ast = fpapi.parse(code, ignore_comments=False)
    name = "testkern_qr_type"
    api_config = Config.get().api_conf("dynamo0.3")
    valid_access_names = api_config.get_valid_accesses_api()
    with pytest.raises(ParseError) as excinfo:
        _ = DynKernMetadata(ast, name=name)
    assert ("2nd argument of a 'meta_arg' entry must be a valid "
            "access descriptor (one of {0}), but found 'gh_ead'".
            format(valid_access_names) in str(excinfo.value))


def test_arg_descriptor_invalid_fs1():
    ''' Tests that an error is raised when an invalid function space
    name is provided as the third argument for a field. '''
    fparser.logging.disable(fparser.logging.CRITICAL)
    code = CODE.replace("gh_field, gh_read, w3", "gh_field, gh_read, w4", 1)
    ast = fpapi.parse(code, ignore_comments=False)
    name = "testkern_qr_type"
    with pytest.raises(ParseError) as excinfo:
        _ = DynKernMetadata(ast, name=name)
    assert ("3rd argument of a 'meta_arg' entry must be a valid "
            "function space name (one of {0}) if its first argument "
            "is of ['gh_field'] type, but found 'w4'".
            format(FunctionSpace.VALID_FUNCTION_SPACE_NAMES)
            in str(excinfo.value))


def test_arg_descriptor_invalid_fs2():
    ''' Tests that an error is raised when an invalid function space
    name is provided as the third argument for an operator. '''
    fparser.logging.disable(fparser.logging.CRITICAL)
    code = CODE.replace("w2, w2", "w2, w4", 1)
    ast = fpapi.parse(code, ignore_comments=False)
    name = "testkern_qr_type"
    with pytest.raises(ParseError) as excinfo:
        _ = DynKernMetadata(ast, name=name)
    assert ("4th argument of a 'meta_arg' operator entry must be a "
            "valid function space name (one of {0}), but found 'w4'".
            format(FunctionSpace.VALID_FUNCTION_SPACE_NAMES)
            in str(excinfo.value))


def test_invalid_vector_operator():
    ''' Tests that an error is raised when a vector does not use "*"
    as its operator. '''
    fparser.logging.disable(fparser.logging.CRITICAL)
    code = CODE.replace("gh_field, gh_inc, w1", "gh_field+3, gh_inc, w1", 1)
    ast = fpapi.parse(code, ignore_comments=False)
    name = "testkern_qr_type"
    with pytest.raises(ParseError) as excinfo:
        _ = DynKernMetadata(ast, name=name)
    assert "must use '*' as the separator" in str(excinfo.value)


def test_invalid_vector_value_type():
    ''' Tests that an error is raised when a vector value is not a valid
    integer. '''
    fparser.logging.disable(fparser.logging.CRITICAL)
    code = CODE.replace("gh_field, gh_inc, w1", "gh_field*n, gh_inc, w1", 1)
    ast = fpapi.parse(code, ignore_comments=False)
    name = "testkern_qr_type"
    with pytest.raises(ParseError) as excinfo:
        _ = DynKernMetadata(ast, name=name)
    assert ("the field vector notation must be in the format 'field*n' "
            "where 'n' is an integer, but the following 'n' was found "
            in str(excinfo.value))


def test_invalid_vector_value_range():
    ''' Tests that an error is raised when a vector value is not a valid
    value (<2). '''
    fparser.logging.disable(fparser.logging.CRITICAL)
    code = CODE.replace("gh_field, gh_inc, w1", "gh_field*1, gh_inc, w1", 1)
    ast = fpapi.parse(code, ignore_comments=False)
    name = "testkern_qr_type"
    with pytest.raises(ParseError) as excinfo:
        _ = DynKernMetadata(ast, name=name)
    assert ("the 1st argument of a 'meta_arg' entry may be a field vector "
            "with format 'field*n' where n is an integer > 1. However, "
            "found n = 1" in str(excinfo.value))

# Testing that an error is raised when a vector value is not provided is
# not required here as it causes a parse error in the generic code.


def test_missing_shape_both():
    ''' Check that we raise the correct error if a kernel requiring
    quadrature/evaluator fails to specify the shape of the evaluator '''
    fparser.logging.disable(fparser.logging.CRITICAL)
    # Remove the line specifying the shape of the evaluator
    code = CODE.replace(
        "     integer :: gh_shape = gh_quadrature_XYoZ\n",
        "", 1)
    ast = fpapi.parse(code, ignore_comments=False)
    name = "testkern_qr_type"
    with pytest.raises(ParseError) as excinfo:
        _ = DynKernMetadata(ast, name=name)
    assert ("must also supply the shape of that evaluator by setting "
            "'gh_shape' in the kernel meta-data but this is missing "
            "for kernel 'testkern_qr_type'" in str(excinfo.value))


def test_missing_shape_basis_only():
    ''' Check that we raise the correct error if a kernel specifying
    that it needs gh_basis fails to specify the shape of the evaluator '''
    fparser.logging.disable(fparser.logging.CRITICAL)
    # Alter meta-data so only requires gh_basis
    code1 = CODE.replace(
        "     type(func_type), dimension(3) :: meta_funcs =  &\n"
        "          (/ func_type(w1, gh_basis),               &\n"
        "             func_type(w2, gh_diff_basis),          &\n"
        "             func_type(w3, gh_basis, gh_diff_basis) &\n",
        "     type(func_type), dimension(1) :: meta_funcs =  &\n"
        "          (/ func_type(w1, gh_basis)                &\n", 1)
    # Remove the line specifying the shape of the evaluator
    code = code1.replace(
        "     integer :: gh_shape = gh_quadrature_XYoZ\n",
        "", 1)
    ast = fpapi.parse(code, ignore_comments=False)
    name = "testkern_qr_type"
    with pytest.raises(ParseError) as excinfo:
        _ = DynKernMetadata(ast, name=name)
    assert ("must also supply the shape of that evaluator by setting "
            "'gh_shape' in the kernel meta-data but this is missing "
            "for kernel 'testkern_qr_type'" in str(excinfo.value))


def test_missing_eval_shape_diff_basis_only():
    ''' Check that we raise the correct error if a kernel specifying
    that it needs gh_diff_basis fails to specify the shape of the evaluator '''
    fparser.logging.disable(fparser.logging.CRITICAL)
    # Alter meta-data so only requires gh_diff_basis
    code1 = CODE.replace(
        "     type(func_type), dimension(3) :: meta_funcs =  &\n"
        "          (/ func_type(w1, gh_basis),               &\n"
        "             func_type(w2, gh_diff_basis),          &\n"
        "             func_type(w3, gh_basis, gh_diff_basis) &\n",
        "     type(func_type), dimension(1) :: meta_funcs =  &\n"
        "          (/ func_type(w1, gh_diff_basis)           &\n", 1)
    # Remove the line specifying the shape of the evaluator
    code = code1.replace(
        "     integer :: gh_shape = gh_quadrature_XYoZ\n",
        "", 1)
    ast = fpapi.parse(code, ignore_comments=False)
    name = "testkern_qr_type"
    with pytest.raises(ParseError) as excinfo:
        _ = DynKernMetadata(ast, name=name)
    assert ("must also supply the shape of that evaluator by setting "
            "'gh_shape' in the kernel meta-data but this is missing "
            "for kernel 'testkern_qr_type'" in str(excinfo.value))


def test_invalid_shape():
    ''' Check that we raise the correct error if a kernel requiring
    quadrature/evaluator specifies an unrecognised shape for the evaluator '''
    fparser.logging.disable(fparser.logging.CRITICAL)
    # Specify an invalid shape for the evaluator
    code = CODE.replace(
        "gh_shape = gh_quadrature_XYoZ",
        "gh_shape = quadrature_wrong", 1)
    ast = fpapi.parse(code, ignore_comments=False)
    name = "testkern_qr_type"
    with pytest.raises(ParseError) as excinfo:
        _ = DynKernMetadata(ast, name=name)
    assert ("request one or more valid gh_shapes (one of ['gh_quadrature_xyoz'"
            ", 'gh_quadrature_face', 'gh_quadrature_edge', 'gh_evaluator']) "
            "but got '['quadrature_wrong']' for kernel 'testkern_qr_type'"
            in str(excinfo.value))


def test_unecessary_shape():
    ''' Check that we raise the correct error if a kernel meta-data specifies
    an evaluator shape but does not require quadrature or an evaluator '''
    fparser.logging.disable(fparser.logging.CRITICAL)
    # Remove the need for basis or diff-basis functions
    code = CODE.replace(
        "     type(func_type), dimension(3) :: meta_funcs =  &\n"
        "          (/ func_type(w1, gh_basis),               &\n"
        "             func_type(w2, gh_diff_basis),          &\n"
        "             func_type(w3, gh_basis, gh_diff_basis) &\n"
        "           /)\n",
        "", 1)
    ast = fpapi.parse(code, ignore_comments=False)
    name = "testkern_qr_type"
    with pytest.raises(ParseError) as excinfo:
        _ = DynKernMetadata(ast, name=name)
    assert ("Kernel 'testkern_qr_type' specifies one or more gh_shapes "
            "(['gh_quadrature_xyoz']) but does not need an evaluator because "
            "no basis or differential basis functions are required"
            in str(excinfo.value))


def test_field(tmpdir):
    ''' Tests that a call with a set of fields, no basis functions and
    no distributed memory, produces correct code.

    '''
    _, invoke_info = parse(os.path.join(BASE_PATH, "1_single_invoke.f90"),
                           api=TEST_API)
    psy = PSyFactory(TEST_API, distributed_memory=False).create(invoke_info)

    assert LFRicBuild(tmpdir).code_compiles(psy)

    generated_code = psy.gen
    output = (
        "  MODULE single_invoke_psy\n"
        "    USE constants_mod, ONLY: r_def, i_def\n"
        "    USE operator_mod, ONLY: operator_type, operator_proxy_type, "
        "columnwise_operator_type, columnwise_operator_proxy_type\n"
        "    USE field_mod, ONLY: field_type, field_proxy_type\n"
        "    IMPLICIT NONE\n"
        "    CONTAINS\n"
        "    SUBROUTINE invoke_0_testkern_type(a, f1, f2, m1, m2)\n"
        "      USE testkern_mod, ONLY: testkern_code\n"
        "      REAL(KIND=r_def), intent(in) :: a\n"
        "      TYPE(field_type), intent(in) :: f1, f2, m1, m2\n"
        "      INTEGER(KIND=i_def) cell\n"
        "      INTEGER(KIND=i_def) nlayers\n"
        "      TYPE(field_proxy_type) f1_proxy, f2_proxy, m1_proxy, m2_proxy\n"
        "      INTEGER(KIND=i_def), pointer :: map_w1(:,:) => null(), "
        "map_w2(:,:) => null(), map_w3(:,:) => null()\n"
        "      INTEGER(KIND=i_def) ndf_w1, undf_w1, ndf_w2, undf_w2, ndf_w3, "
        "undf_w3\n"
        "      !\n"
        "      ! Initialise field and/or operator proxies\n"
        "      !\n"
        "      f1_proxy = f1%get_proxy()\n"
        "      f2_proxy = f2%get_proxy()\n"
        "      m1_proxy = m1%get_proxy()\n"
        "      m2_proxy = m2%get_proxy()\n"
        "      !\n"
        "      ! Initialise number of layers\n"
        "      !\n"
        "      nlayers = f1_proxy%vspace%get_nlayers()\n"
        "      !\n"
        "      ! Look-up dofmaps for each function space\n"
        "      !\n"
        "      map_w1 => f1_proxy%vspace%get_whole_dofmap()\n"
        "      map_w2 => f2_proxy%vspace%get_whole_dofmap()\n"
        "      map_w3 => m2_proxy%vspace%get_whole_dofmap()\n"
        "      !\n"
        "      ! Initialise number of DoFs for w1\n"
        "      !\n"
        "      ndf_w1 = f1_proxy%vspace%get_ndf()\n"
        "      undf_w1 = f1_proxy%vspace%get_undf()\n"
        "      !\n"
        "      ! Initialise number of DoFs for w2\n"
        "      !\n"
        "      ndf_w2 = f2_proxy%vspace%get_ndf()\n"
        "      undf_w2 = f2_proxy%vspace%get_undf()\n"
        "      !\n"
        "      ! Initialise number of DoFs for w3\n"
        "      !\n"
        "      ndf_w3 = m2_proxy%vspace%get_ndf()\n"
        "      undf_w3 = m2_proxy%vspace%get_undf()\n"
        "      !\n"
        "      ! Call our kernels\n"
        "      !\n"
        "      DO cell=1,f1_proxy%vspace%get_ncell()\n"
        "        !\n"
        "        CALL testkern_code(nlayers, a, f1_proxy%data, f2_proxy%data, "
        "m1_proxy%data, m2_proxy%data, ndf_w1, undf_w1, map_w1(:,cell), "
        "ndf_w2, undf_w2, map_w2(:,cell), ndf_w3, undf_w3, map_w3(:,cell))\n"
        "      END DO\n"
        "      !\n"
        "    END SUBROUTINE invoke_0_testkern_type\n"
        "  END MODULE single_invoke_psy")
    assert output in str(generated_code)


def test_field_deref(tmpdir, dist_mem):
    ''' Tests that a call with a set of fields (some obtained by
    de-referencing derived types) and no basis functions produces
    correct code.

    '''
    _, invoke_info = parse(os.path.join(BASE_PATH,
                                        "1.13_single_invoke_field_deref.f90"),
                           api=TEST_API)
    psy = PSyFactory(TEST_API,
                     distributed_memory=dist_mem).create(invoke_info)
    generated_code = str(psy.gen)
    output = (
        "    SUBROUTINE invoke_0_testkern_type(a, f1, est_f2, m1, "
        "est_m2)\n"
        "      USE testkern_mod, ONLY: testkern_code\n")
    assert output in generated_code
    if dist_mem:
        output = "      USE mesh_mod, ONLY: mesh_type\n"
        assert output in generated_code

    assert LFRicBuild(tmpdir).code_compiles(psy)

    output = (
        "      REAL(KIND=r_def), intent(in) :: a\n"
        "      TYPE(field_type), intent(in) :: f1, est_f2, m1, est_m2\n"
        "      INTEGER(KIND=i_def) cell\n"
        "      INTEGER(KIND=i_def) nlayers\n"
        "      TYPE(field_proxy_type) f1_proxy, est_f2_proxy, m1_proxy, "
        "est_m2_proxy\n"
        "      INTEGER(KIND=i_def), pointer :: map_w1(:,:) => null(), "
        "map_w2(:,:) => null(), map_w3(:,:) => null()\n"
        "      INTEGER(KIND=i_def) ndf_w1, undf_w1, ndf_w2, undf_w2, ndf_w3, "
        "undf_w3\n")
    assert output in generated_code
    if dist_mem:
        output = "      TYPE(mesh_type), pointer :: mesh => null()\n"
        assert output in generated_code
    output = (
        "      !\n"
        "      ! Initialise field and/or operator proxies\n"
        "      !\n"
        "      f1_proxy = f1%get_proxy()\n"
        "      est_f2_proxy = est_f2%get_proxy()\n"
        "      m1_proxy = m1%get_proxy()\n"
        "      est_m2_proxy = est_m2%get_proxy()\n"
        "      !\n"
        "      ! Initialise number of layers\n"
        "      !\n"
        "      nlayers = f1_proxy%vspace%get_nlayers()\n")
    assert output in generated_code
    if dist_mem:
        output = (
            "      !\n"
            "      ! Create a mesh object\n"
            "      !\n"
            "      mesh => f1_proxy%vspace%get_mesh()\n"
        )
        assert output in generated_code
    output = (
        "      !\n"
        "      ! Look-up dofmaps for each function space\n"
        "      !\n"
        "      map_w1 => f1_proxy%vspace%get_whole_dofmap()\n"
        "      map_w2 => est_f2_proxy%vspace%get_whole_dofmap()\n"
        "      map_w3 => est_m2_proxy%vspace%get_whole_dofmap()\n"
        "      !\n")
    assert output in generated_code
    output = (
        "      ! Initialise number of DoFs for w1\n"
        "      !\n"
        "      ndf_w1 = f1_proxy%vspace%get_ndf()\n"
        "      undf_w1 = f1_proxy%vspace%get_undf()\n"
        "      !\n"
        "      ! Initialise number of DoFs for w2\n"
        "      !\n"
        "      ndf_w2 = est_f2_proxy%vspace%get_ndf()\n"
        "      undf_w2 = est_f2_proxy%vspace%get_undf()\n"
        "      !\n"
        "      ! Initialise number of DoFs for w3\n"
        "      !\n"
        "      ndf_w3 = est_m2_proxy%vspace%get_ndf()\n"
        "      undf_w3 = est_m2_proxy%vspace%get_undf()\n"
        "      !\n")
    assert output in generated_code
    if dist_mem:
        output = (
            "      ! Call kernels and communication routines\n"
            "      !\n"
            "      IF (f1_proxy%is_dirty(depth=1)) THEN\n"
            "        CALL f1_proxy%halo_exchange(depth=1)\n"
            "      END IF\n"
            "      !\n"
            "      IF (est_f2_proxy%is_dirty(depth=1)) THEN\n"
            "        CALL est_f2_proxy%halo_exchange(depth=1)\n"
            "      END IF\n"
            "      !\n"
            "      IF (m1_proxy%is_dirty(depth=1)) THEN\n"
            "        CALL m1_proxy%halo_exchange(depth=1)\n"
            "      END IF\n"
            "      !\n"
            "      IF (est_m2_proxy%is_dirty(depth=1)) THEN\n"
            "        CALL est_m2_proxy%halo_exchange(depth=1)\n"
            "      END IF\n"
            "      !\n"
            "      DO cell=1,mesh%get_last_halo_cell(1)\n")
        assert output in generated_code
    else:
        output = (
            "      ! Call our kernels\n"
            "      !\n"
            "      DO cell=1,f1_proxy%vspace%get_ncell()\n")
        assert output in generated_code
    output = (
        "        !\n"
        "        CALL testkern_code(nlayers, a, f1_proxy%data, "
        "est_f2_proxy%data, m1_proxy%data, est_m2_proxy%data, ndf_w1, "
        "undf_w1, map_w1(:,cell), ndf_w2, undf_w2, map_w2(:,cell), "
        "ndf_w3, undf_w3, map_w3(:,cell))\n"
        "      END DO\n")
    assert output in generated_code
    if dist_mem:
        output = (
            "      !\n"
            "      ! Set halos dirty/clean for fields modified in the "
            "above loop\n"
            "      !\n"
            "      CALL f1_proxy%set_dirty()\n"
            "      !")
        assert output in generated_code


def test_field_fs(tmpdir):
    ''' Tests that a call with a set of fields making use of all
    function spaces and no basis functions produces correct code.

    '''
    _, invoke_info = parse(os.path.join(BASE_PATH, "1.5_single_invoke_fs.f90"),
                           api=TEST_API)
    psy = PSyFactory(TEST_API, distributed_memory=True).create(invoke_info)

    assert LFRicBuild(tmpdir).code_compiles(psy)

    generated_code = str(psy.gen)
    output = (
        "  MODULE single_invoke_fs_psy\n"
        "    USE constants_mod, ONLY: r_def, i_def\n"
        "    USE operator_mod, ONLY: operator_type, operator_proxy_type, "
        "columnwise_operator_type, columnwise_operator_proxy_type\n"
        "    USE field_mod, ONLY: field_type, field_proxy_type\n"
        "    IMPLICIT NONE\n"
        "    CONTAINS\n"
        "    SUBROUTINE invoke_0_testkern_fs_type(f1, f2, m1, m2, f3, f4, "
        "m3, m4, f5, f6, m5, m6, m7)\n"
        "      USE testkern_fs_mod, ONLY: testkern_fs_code\n"
        "      USE mesh_mod, ONLY: mesh_type\n"
        "      TYPE(field_type), intent(in) :: f1, f2, m1, m2, f3, f4, m3, "
        "m4, f5, f6, m5, m6, m7\n"
        "      INTEGER(KIND=i_def) cell\n"
        "      INTEGER(KIND=i_def) nlayers\n"
        "      TYPE(field_proxy_type) f1_proxy, f2_proxy, m1_proxy, "
        "m2_proxy, f3_proxy, f4_proxy, m3_proxy, m4_proxy, f5_proxy, "
        "f6_proxy, m5_proxy, m6_proxy, m7_proxy\n"
        "      INTEGER(KIND=i_def), pointer :: map_any_w2(:,:) => null(), "
        "map_w0(:,:) => null(), map_w1(:,:) => null(), map_w2(:,:) => "
        "null(), map_w2broken(:,:) => null(), map_w2h(:,:) => null(), "
        "map_w2htrace(:,:) => null(), map_w2trace(:,:) => null(), "
        "map_w2v(:,:) => null(), map_w2vtrace(:,:) => null(), map_w3(:,:) "
        "=> null(), map_wchi(:,:) => null(), map_wtheta(:,:) => null()\n"
        "      INTEGER(KIND=i_def) ndf_w1, undf_w1, ndf_w2, undf_w2, ndf_w0, "
        "undf_w0, ndf_w3, undf_w3, ndf_wtheta, undf_wtheta, ndf_w2h, "
        "undf_w2h, ndf_w2v, undf_w2v, ndf_w2broken, undf_w2broken, "
        "ndf_w2trace, undf_w2trace, ndf_w2htrace, undf_w2htrace, "
        "ndf_w2vtrace, undf_w2vtrace, ndf_wchi, undf_wchi, ndf_any_w2, "
        "undf_any_w2\n"
        "      TYPE(mesh_type), pointer :: mesh => null()\n")
    assert output in generated_code
    output = (
        "      ! Initialise field and/or operator proxies\n"
        "      !\n"
        "      f1_proxy = f1%get_proxy()\n"
        "      f2_proxy = f2%get_proxy()\n"
        "      m1_proxy = m1%get_proxy()\n"
        "      m2_proxy = m2%get_proxy()\n"
        "      f3_proxy = f3%get_proxy()\n"
        "      f4_proxy = f4%get_proxy()\n"
        "      m3_proxy = m3%get_proxy()\n"
        "      m4_proxy = m4%get_proxy()\n"
        "      f5_proxy = f5%get_proxy()\n"
        "      f6_proxy = f6%get_proxy()\n"
        "      m5_proxy = m5%get_proxy()\n"
        "      m6_proxy = m6%get_proxy()\n"
        "      m7_proxy = m7%get_proxy()\n"
        "      !\n"
        "      ! Initialise number of layers\n"
        "      !\n"
        "      nlayers = f1_proxy%vspace%get_nlayers()\n"
        "      !\n"
        "      ! Create a mesh object\n"
        "      !\n"
        "      mesh => f1_proxy%vspace%get_mesh()\n"
        "      !\n"
        "      ! Look-up dofmaps for each function space\n"
        "      !\n"
        "      map_w1 => f1_proxy%vspace%get_whole_dofmap()\n"
        "      map_w2 => f2_proxy%vspace%get_whole_dofmap()\n"
        "      map_w0 => m1_proxy%vspace%get_whole_dofmap()\n"
        "      map_w3 => m2_proxy%vspace%get_whole_dofmap()\n"
        "      map_wtheta => f3_proxy%vspace%get_whole_dofmap()\n"
        "      map_w2h => f4_proxy%vspace%get_whole_dofmap()\n"
        "      map_w2v => m3_proxy%vspace%get_whole_dofmap()\n"
        "      map_w2broken => m4_proxy%vspace%get_whole_dofmap()\n"
        "      map_w2trace => f5_proxy%vspace%get_whole_dofmap()\n"
        "      map_w2htrace => f6_proxy%vspace%get_whole_dofmap()\n"
        "      map_w2vtrace => m5_proxy%vspace%get_whole_dofmap()\n"
        "      map_wchi => m6_proxy%vspace%get_whole_dofmap()\n"
        "      map_any_w2 => m7_proxy%vspace%get_whole_dofmap()\n"
        "      !\n"
        "      ! Initialise number of DoFs for w1\n"
        "      !\n"
        "      ndf_w1 = f1_proxy%vspace%get_ndf()\n"
        "      undf_w1 = f1_proxy%vspace%get_undf()\n"
        "      !\n"
        "      ! Initialise number of DoFs for w2\n"
        "      !\n"
        "      ndf_w2 = f2_proxy%vspace%get_ndf()\n"
        "      undf_w2 = f2_proxy%vspace%get_undf()\n"
        "      !\n"
        "      ! Initialise number of DoFs for w0\n"
        "      !\n"
        "      ndf_w0 = m1_proxy%vspace%get_ndf()\n"
        "      undf_w0 = m1_proxy%vspace%get_undf()\n"
        "      !\n"
        "      ! Initialise number of DoFs for w3\n"
        "      !\n"
        "      ndf_w3 = m2_proxy%vspace%get_ndf()\n"
        "      undf_w3 = m2_proxy%vspace%get_undf()\n"
        "      !\n"
        "      ! Initialise number of DoFs for wtheta\n"
        "      !\n"
        "      ndf_wtheta = f3_proxy%vspace%get_ndf()\n"
        "      undf_wtheta = f3_proxy%vspace%get_undf()\n"
        "      !\n"
        "      ! Initialise number of DoFs for w2h\n"
        "      !\n"
        "      ndf_w2h = f4_proxy%vspace%get_ndf()\n"
        "      undf_w2h = f4_proxy%vspace%get_undf()\n"
        "      !\n"
        "      ! Initialise number of DoFs for w2v\n"
        "      !\n"
        "      ndf_w2v = m3_proxy%vspace%get_ndf()\n"
        "      undf_w2v = m3_proxy%vspace%get_undf()\n"
        "      !\n"
        "      ! Initialise number of DoFs for w2broken\n"
        "      !\n"
        "      ndf_w2broken = m4_proxy%vspace%get_ndf()\n"
        "      undf_w2broken = m4_proxy%vspace%get_undf()\n"
        "      !\n"
        "      ! Initialise number of DoFs for w2trace\n"
        "      !\n"
        "      ndf_w2trace = f5_proxy%vspace%get_ndf()\n"
        "      undf_w2trace = f5_proxy%vspace%get_undf()\n"
        "      !\n"
        "      ! Initialise number of DoFs for w2htrace\n"
        "      !\n"
        "      ndf_w2htrace = f6_proxy%vspace%get_ndf()\n"
        "      undf_w2htrace = f6_proxy%vspace%get_undf()\n"
        "      !\n"
        "      ! Initialise number of DoFs for w2vtrace\n"
        "      !\n"
        "      ndf_w2vtrace = m5_proxy%vspace%get_ndf()\n"
        "      undf_w2vtrace = m5_proxy%vspace%get_undf()\n"
        "      !\n"
        "      ! Initialise number of DoFs for wchi\n"
        "      !\n"
        "      ndf_wchi = m6_proxy%vspace%get_ndf()\n"
        "      undf_wchi = m6_proxy%vspace%get_undf()\n"
        "      !\n"
        "      ! Initialise number of DoFs for any_w2\n"
        "      !\n"
        "      ndf_any_w2 = m7_proxy%vspace%get_ndf()\n"
        "      undf_any_w2 = m7_proxy%vspace%get_undf()\n"
        "      !\n"
        "      ! Call kernels and communication routines\n"
        "      !\n"
        "      IF (f1_proxy%is_dirty(depth=1)) THEN\n"
        "        CALL f1_proxy%halo_exchange(depth=1)\n"
        "      END IF\n"
        "      !\n"
        "      IF (f2_proxy%is_dirty(depth=1)) THEN\n"
        "        CALL f2_proxy%halo_exchange(depth=1)\n"
        "      END IF\n"
        "      !\n"
        "      IF (m1_proxy%is_dirty(depth=1)) THEN\n"
        "        CALL m1_proxy%halo_exchange(depth=1)\n"
        "      END IF\n"
        "      !\n"
        "      IF (m2_proxy%is_dirty(depth=1)) THEN\n"
        "        CALL m2_proxy%halo_exchange(depth=1)\n"
        "      END IF\n"
        "      !\n"
        "      IF (f4_proxy%is_dirty(depth=1)) THEN\n"
        "        CALL f4_proxy%halo_exchange(depth=1)\n"
        "      END IF\n"
        "      !\n"
        "      IF (m3_proxy%is_dirty(depth=1)) THEN\n"
        "        CALL m3_proxy%halo_exchange(depth=1)\n"
        "      END IF\n"
        "      !\n"
        "      IF (m4_proxy%is_dirty(depth=1)) THEN\n"
        "        CALL m4_proxy%halo_exchange(depth=1)\n"
        "      END IF\n"
        "      !\n"
        "      IF (f5_proxy%is_dirty(depth=1)) THEN\n"
        "        CALL f5_proxy%halo_exchange(depth=1)\n"
        "      END IF\n"
        "      !\n"
        "      IF (f6_proxy%is_dirty(depth=1)) THEN\n"
        "        CALL f6_proxy%halo_exchange(depth=1)\n"
        "      END IF\n"
        "      !\n"
        "      IF (m5_proxy%is_dirty(depth=1)) THEN\n"
        "        CALL m5_proxy%halo_exchange(depth=1)\n"
        "      END IF\n"
        "      !\n"
        "      IF (m6_proxy%is_dirty(depth=1)) THEN\n"
        "        CALL m6_proxy%halo_exchange(depth=1)\n"
        "      END IF\n"
        "      !\n"
        "      IF (m7_proxy%is_dirty(depth=1)) THEN\n"
        "        CALL m7_proxy%halo_exchange(depth=1)\n"
        "      END IF\n"
        "      !\n"
        "      DO cell=1,mesh%get_last_halo_cell(1)\n"
        "        !\n"
        "        CALL testkern_fs_code(nlayers, f1_proxy%data, f2_proxy%data, "
        "m1_proxy%data, m2_proxy%data, f3_proxy%data, f4_proxy%data, "
        "m3_proxy%data, m4_proxy%data, f5_proxy%data, f6_proxy%data, "
        "m5_proxy%data, m6_proxy%data, m7_proxy%data, ndf_w1, undf_w1, "
        "map_w1(:,cell), ndf_w2, undf_w2, map_w2(:,cell), ndf_w0, undf_w0, "
        "map_w0(:,cell), ndf_w3, undf_w3, map_w3(:,cell), ndf_wtheta, "
        "undf_wtheta, map_wtheta(:,cell), ndf_w2h, undf_w2h, "
        "map_w2h(:,cell), ndf_w2v, undf_w2v, map_w2v(:,cell), ndf_w2broken, "
        "undf_w2broken, map_w2broken(:,cell), ndf_w2trace, undf_w2trace, "
        "map_w2trace(:,cell), ndf_w2htrace, undf_w2htrace, "
        "map_w2htrace(:,cell), ndf_w2vtrace, undf_w2vtrace, "
        "map_w2vtrace(:,cell), ndf_wchi, undf_wchi, map_wchi(:,cell), "
        "ndf_any_w2, undf_any_w2, map_any_w2(:,cell))\n"
        "      END DO\n"
        "      !\n"
        "      ! Set halos dirty/clean for fields modified in the above loop\n"
        "      !\n"
        "      CALL f1_proxy%set_dirty()\n"
        "      CALL f3_proxy%set_dirty()\n"
        "      CALL f3_proxy%set_clean(1)\n"
        "      !\n"
        "      !\n"
        "    END SUBROUTINE invoke_0_testkern_fs_type\n"
        "  END MODULE single_invoke_fs_psy")
    assert output in generated_code


def test_real_scalar(tmpdir):
    ''' Tests that we generate correct code when a kernel takes a single,
    real scalar argument (plus fields).

    '''
    _, invoke_info = parse(os.path.join(BASE_PATH,
                                        "1_single_invoke.f90"),
                           api=TEST_API)
    psy = PSyFactory(TEST_API, distributed_memory=True).create(invoke_info)
    generated_code = str(psy.gen)

    assert LFRicBuild(tmpdir).code_compiles(psy)

    expected = (
        "    SUBROUTINE invoke_0_testkern_type(a, f1, f2, m1, m2)\n"
        "      USE testkern_mod, ONLY: testkern_code\n"
        "      USE mesh_mod, ONLY: mesh_type\n"
        "      REAL(KIND=r_def), intent(in) :: a\n"
        "      TYPE(field_type), intent(in) :: f1, f2, m1, m2\n"
        "      INTEGER(KIND=i_def) cell\n"
        "      INTEGER(KIND=i_def) nlayers\n"
        "      TYPE(field_proxy_type) f1_proxy, f2_proxy, m1_proxy, m2_proxy\n"
        "      INTEGER(KIND=i_def), pointer :: map_w1(:,:) => null(), "
        "map_w2(:,:) => null(), map_w3(:,:) => null()\n"
        "      INTEGER(KIND=i_def) ndf_w1, undf_w1, ndf_w2, undf_w2, ndf_w3, "
        "undf_w3\n"
        "      TYPE(mesh_type), pointer :: mesh => null()\n"
        "      !\n"
        "      ! Initialise field and/or operator proxies\n"
        "      !\n"
        "      f1_proxy = f1%get_proxy()\n"
        "      f2_proxy = f2%get_proxy()\n"
        "      m1_proxy = m1%get_proxy()\n"
        "      m2_proxy = m2%get_proxy()\n"
        "      !\n"
        "      ! Initialise number of layers\n"
        "      !\n"
        "      nlayers = f1_proxy%vspace%get_nlayers()\n"
        "      !\n"
        "      ! Create a mesh object\n"
        "      !\n"
        "      mesh => f1_proxy%vspace%get_mesh()\n"
        "      !\n"
        "      ! Look-up dofmaps for each function space\n"
        "      !\n"
        "      map_w1 => f1_proxy%vspace%get_whole_dofmap()\n"
        "      map_w2 => f2_proxy%vspace%get_whole_dofmap()\n"
        "      map_w3 => m2_proxy%vspace%get_whole_dofmap()\n"
        "      !\n"
        "      ! Initialise number of DoFs for w1\n"
        "      !\n"
        "      ndf_w1 = f1_proxy%vspace%get_ndf()\n"
        "      undf_w1 = f1_proxy%vspace%get_undf()\n"
        "      !\n"
        "      ! Initialise number of DoFs for w2\n"
        "      !\n"
        "      ndf_w2 = f2_proxy%vspace%get_ndf()\n"
        "      undf_w2 = f2_proxy%vspace%get_undf()\n"
        "      !\n"
        "      ! Initialise number of DoFs for w3\n"
        "      !\n"
        "      ndf_w3 = m2_proxy%vspace%get_ndf()\n"
        "      undf_w3 = m2_proxy%vspace%get_undf()\n"
        "      !\n"
        "      ! Call kernels and communication routines\n"
        "      !\n"
        "      IF (f1_proxy%is_dirty(depth=1)) THEN\n"
        "        CALL f1_proxy%halo_exchange(depth=1)\n"
        "      END IF\n"
        "      !\n"
        "      IF (f2_proxy%is_dirty(depth=1)) THEN\n"
        "        CALL f2_proxy%halo_exchange(depth=1)\n"
        "      END IF\n"
        "      !\n"
        "      IF (m1_proxy%is_dirty(depth=1)) THEN\n"
        "        CALL m1_proxy%halo_exchange(depth=1)\n"
        "      END IF\n"
        "      !\n"
        "      IF (m2_proxy%is_dirty(depth=1)) THEN\n"
        "        CALL m2_proxy%halo_exchange(depth=1)\n"
        "      END IF\n"
        "      !\n"
        "      DO cell=1,mesh%get_last_halo_cell(1)\n"
        "        !\n"
        "        CALL testkern_code(nlayers, a, f1_proxy%data, f2_proxy%data,"
        " m1_proxy%data, m2_proxy%data, ndf_w1, undf_w1, map_w1(:,cell), "
        "ndf_w2, undf_w2, map_w2(:,cell), ndf_w3, undf_w3, map_w3(:,cell))\n")
    assert expected in generated_code


def test_int_scalar(tmpdir):
    ''' Tests that we generate correct code when a kernel takes a single,
    integer scalar argument (plus fields).

    '''
    _, invoke_info = parse(
        os.path.join(BASE_PATH,
                     "1.6.1_single_invoke_1_int_scalar.f90"),
        api=TEST_API)
    psy = PSyFactory(TEST_API, distributed_memory=True).create(invoke_info)
    generated_code = str(psy.gen)

    assert LFRicBuild(tmpdir).code_compiles(psy)

    expected = (
        "    SUBROUTINE invoke_0_testkern_one_int_scalar_type"
        "(f1, iflag, f2, m1, m2)\n"
        "      USE testkern_one_int_scalar_mod, ONLY: "
        "testkern_one_int_scalar_code\n"
        "      USE mesh_mod, ONLY: mesh_type\n"
        "      INTEGER(KIND=i_def), intent(in) :: iflag\n"
        "      TYPE(field_type), intent(in) :: f1, f2, m1, m2\n"
        "      INTEGER(KIND=i_def) cell\n"
        "      INTEGER(KIND=i_def) nlayers\n"
        "      TYPE(field_proxy_type) f1_proxy, f2_proxy, m1_proxy, m2_proxy\n"
        "      INTEGER(KIND=i_def), pointer :: map_w1(:,:) => null(), "
        "map_w2(:,:) => null(), map_w3(:,:) => null()\n"
        "      INTEGER(KIND=i_def) ndf_w1, undf_w1, ndf_w2, undf_w2, ndf_w3, "
        "undf_w3\n"
        "      TYPE(mesh_type), pointer :: mesh => null()\n"
        "      !\n"
        "      ! Initialise field and/or operator proxies\n"
        "      !\n"
        "      f1_proxy = f1%get_proxy()\n"
        "      f2_proxy = f2%get_proxy()\n"
        "      m1_proxy = m1%get_proxy()\n"
        "      m2_proxy = m2%get_proxy()\n"
        "      !\n"
        "      ! Initialise number of layers\n"
        "      !\n"
        "      nlayers = f1_proxy%vspace%get_nlayers()\n"
        "      !\n"
        "      ! Create a mesh object\n"
        "      !\n"
        "      mesh => f1_proxy%vspace%get_mesh()\n"
        "      !\n"
        "      ! Look-up dofmaps for each function space\n"
        "      !\n"
        "      map_w1 => f1_proxy%vspace%get_whole_dofmap()\n"
        "      map_w2 => f2_proxy%vspace%get_whole_dofmap()\n"
        "      map_w3 => m2_proxy%vspace%get_whole_dofmap()\n"
        "      !\n"
        "      ! Initialise number of DoFs for w1\n"
        "      !\n"
        "      ndf_w1 = f1_proxy%vspace%get_ndf()\n"
        "      undf_w1 = f1_proxy%vspace%get_undf()\n"
        "      !\n"
        "      ! Initialise number of DoFs for w2\n"
        "      !\n"
        "      ndf_w2 = f2_proxy%vspace%get_ndf()\n"
        "      undf_w2 = f2_proxy%vspace%get_undf()\n"
        "      !\n"
        "      ! Initialise number of DoFs for w3\n"
        "      !\n"
        "      ndf_w3 = m2_proxy%vspace%get_ndf()\n"
        "      undf_w3 = m2_proxy%vspace%get_undf()\n"
        "      !\n"
        "      ! Call kernels and communication routines\n"
        "      !\n"
        "      IF (f1_proxy%is_dirty(depth=1)) THEN\n"
        "        CALL f1_proxy%halo_exchange(depth=1)\n"
        "      END IF\n"
        "      !\n"
        "      IF (f2_proxy%is_dirty(depth=1)) THEN\n"
        "        CALL f2_proxy%halo_exchange(depth=1)\n"
        "      END IF\n"
        "      !\n"
        "      IF (m1_proxy%is_dirty(depth=1)) THEN\n"
        "        CALL m1_proxy%halo_exchange(depth=1)\n"
        "      END IF\n"
        "      !\n"
        "      IF (m2_proxy%is_dirty(depth=1)) THEN\n"
        "        CALL m2_proxy%halo_exchange(depth=1)\n"
        "      END IF\n"
        "      !\n"
        "      DO cell=1,mesh%get_last_halo_cell(1)\n"
        "        !\n"
        "        CALL testkern_one_int_scalar_code(nlayers, f1_proxy%data, "
        "iflag, f2_proxy%data, m1_proxy%data, m2_proxy%data, ndf_w1, undf_w1, "
        "map_w1(:,cell), ndf_w2, undf_w2, map_w2(:,cell), ndf_w3, undf_w3, "
        "map_w3(:,cell))\n")
    assert expected in generated_code


def test_two_real_scalars(tmpdir):
    ''' Tests that we generate correct code when a kernel has two real,
    scalar arguments.

    '''
    _, invoke_info = parse(
        os.path.join(BASE_PATH,
                     "1.9_single_invoke_2_real_scalars.f90"),
        api=TEST_API)
    psy = PSyFactory(TEST_API, distributed_memory=True).create(invoke_info)
    generated_code = str(psy.gen)

    assert LFRicBuild(tmpdir).code_compiles(psy)

    expected = (
        "    SUBROUTINE invoke_0_testkern_two_real_scalars_type(a, f1, f2, "
        "m1, m2, b)\n"
        "      USE testkern_two_real_scalars_mod, ONLY: "
        "testkern_two_real_scalars_code\n"
        "      USE mesh_mod, ONLY: mesh_type\n"
        "      REAL(KIND=r_def), intent(in) :: a, b\n"
        "      TYPE(field_type), intent(in) :: f1, f2, m1, m2\n"
        "      INTEGER(KIND=i_def) cell\n"
        "      INTEGER(KIND=i_def) nlayers\n"
        "      TYPE(field_proxy_type) f1_proxy, f2_proxy, m1_proxy, m2_proxy\n"
        "      INTEGER(KIND=i_def), pointer :: map_w1(:,:) => null(), "
        "map_w2(:,:) => null(), map_w3(:,:) => null()\n"
        "      INTEGER(KIND=i_def) ndf_w1, undf_w1, ndf_w2, undf_w2, ndf_w3, "
        "undf_w3\n"
        "      TYPE(mesh_type), pointer :: mesh => null()\n"
        "      !\n"
        "      ! Initialise field and/or operator proxies\n"
        "      !\n"
        "      f1_proxy = f1%get_proxy()\n"
        "      f2_proxy = f2%get_proxy()\n"
        "      m1_proxy = m1%get_proxy()\n"
        "      m2_proxy = m2%get_proxy()\n"
        "      !\n"
        "      ! Initialise number of layers\n"
        "      !\n"
        "      nlayers = f1_proxy%vspace%get_nlayers()\n"
        "      !\n"
        "      ! Create a mesh object\n"
        "      !\n"
        "      mesh => f1_proxy%vspace%get_mesh()\n"
        "      !\n"
        "      ! Look-up dofmaps for each function space\n"
        "      !\n"
        "      map_w1 => f1_proxy%vspace%get_whole_dofmap()\n"
        "      map_w2 => f2_proxy%vspace%get_whole_dofmap()\n"
        "      map_w3 => m2_proxy%vspace%get_whole_dofmap()\n"
        "      !\n"
        "      ! Initialise number of DoFs for w1\n"
        "      !\n"
        "      ndf_w1 = f1_proxy%vspace%get_ndf()\n"
        "      undf_w1 = f1_proxy%vspace%get_undf()\n"
        "      !\n"
        "      ! Initialise number of DoFs for w2\n"
        "      !\n"
        "      ndf_w2 = f2_proxy%vspace%get_ndf()\n"
        "      undf_w2 = f2_proxy%vspace%get_undf()\n"
        "      !\n"
        "      ! Initialise number of DoFs for w3\n"
        "      !\n"
        "      ndf_w3 = m2_proxy%vspace%get_ndf()\n"
        "      undf_w3 = m2_proxy%vspace%get_undf()\n"
        "      !\n"
        "      ! Call kernels and communication routines\n"
        "      !\n"
        "      IF (f1_proxy%is_dirty(depth=1)) THEN\n"
        "        CALL f1_proxy%halo_exchange(depth=1)\n"
        "      END IF\n"
        "      !\n"
        "      IF (f2_proxy%is_dirty(depth=1)) THEN\n"
        "        CALL f2_proxy%halo_exchange(depth=1)\n"
        "      END IF\n"
        "      !\n"
        "      IF (m1_proxy%is_dirty(depth=1)) THEN\n"
        "        CALL m1_proxy%halo_exchange(depth=1)\n"
        "      END IF\n"
        "      !\n"
        "      IF (m2_proxy%is_dirty(depth=1)) THEN\n"
        "        CALL m2_proxy%halo_exchange(depth=1)\n"
        "      END IF\n"
        "      !\n"
        "      DO cell=1,mesh%get_last_halo_cell(1)\n"
        "        !\n"
        "        CALL testkern_two_real_scalars_code(nlayers, a, "
        "f1_proxy%data, f2_proxy%data, m1_proxy%data, m2_proxy%data, "
        "b, ndf_w1, undf_w1, map_w1(:,cell), ndf_w2, undf_w2, "
        "map_w2(:,cell), ndf_w3, undf_w3, map_w3(:,cell))\n")
    assert expected in generated_code


def test_two_int_scalars(tmpdir):
    ''' Tests that we generate correct code when a kernel has two integer,
    scalar arguments.

    '''
    _, invoke_info = parse(os.path.join(BASE_PATH,
                                        "1.6_single_invoke_2_int_scalars.f90"),
                           api=TEST_API)
    psy = PSyFactory(TEST_API, distributed_memory=True).create(invoke_info)
    generated_code = str(psy.gen)

    assert LFRicBuild(tmpdir).code_compiles(psy)

    expected = (
        "    SUBROUTINE invoke_0(iflag, f1, f2, m1, m2, istep)\n"
        "      USE testkern_two_int_scalars_mod, ONLY: "
        "testkern_two_int_scalars_code\n"
        "      USE mesh_mod, ONLY: mesh_type\n"
        "      INTEGER(KIND=i_def), intent(in) :: iflag, istep\n"
        "      TYPE(field_type), intent(in) :: f1, f2, m1, m2\n"
        "      INTEGER(KIND=i_def) cell\n"
        "      INTEGER(KIND=i_def) nlayers\n"
        "      TYPE(field_proxy_type) f1_proxy, f2_proxy, m1_proxy, m2_proxy\n"
        "      INTEGER(KIND=i_def), pointer :: map_w1(:,:) => null(), "
        "map_w2(:,:) => null(), map_w3(:,:) => null()\n"
        "      INTEGER(KIND=i_def) ndf_w1, undf_w1, ndf_w2, undf_w2, ndf_w3, "
        "undf_w3\n"
        "      TYPE(mesh_type), pointer :: mesh => null()\n"
        "      !\n"
        "      ! Initialise field and/or operator proxies\n"
        "      !\n"
        "      f1_proxy = f1%get_proxy()\n"
        "      f2_proxy = f2%get_proxy()\n"
        "      m1_proxy = m1%get_proxy()\n"
        "      m2_proxy = m2%get_proxy()\n"
        "      !\n"
        "      ! Initialise number of layers\n"
        "      !\n"
        "      nlayers = f1_proxy%vspace%get_nlayers()\n"
        "      !\n"
        "      ! Create a mesh object\n"
        "      !\n"
        "      mesh => f1_proxy%vspace%get_mesh()\n"
        "      !\n"
        "      ! Look-up dofmaps for each function space\n"
        "      !\n"
        "      map_w1 => f1_proxy%vspace%get_whole_dofmap()\n"
        "      map_w2 => f2_proxy%vspace%get_whole_dofmap()\n"
        "      map_w3 => m2_proxy%vspace%get_whole_dofmap()\n"
        "      !\n"
        "      ! Initialise number of DoFs for w1\n"
        "      !\n"
        "      ndf_w1 = f1_proxy%vspace%get_ndf()\n"
        "      undf_w1 = f1_proxy%vspace%get_undf()\n"
        "      !\n"
        "      ! Initialise number of DoFs for w2\n"
        "      !\n"
        "      ndf_w2 = f2_proxy%vspace%get_ndf()\n"
        "      undf_w2 = f2_proxy%vspace%get_undf()\n"
        "      !\n"
        "      ! Initialise number of DoFs for w3\n"
        "      !\n"
        "      ndf_w3 = m2_proxy%vspace%get_ndf()\n"
        "      undf_w3 = m2_proxy%vspace%get_undf()\n"
        "      !\n"
        "      ! Call kernels and communication routines\n"
        "      !\n"
        "      IF (f1_proxy%is_dirty(depth=1)) THEN\n"
        "        CALL f1_proxy%halo_exchange(depth=1)\n"
        "      END IF\n"
        "      !\n"
        "      IF (f2_proxy%is_dirty(depth=1)) THEN\n"
        "        CALL f2_proxy%halo_exchange(depth=1)\n"
        "      END IF\n"
        "      !\n"
        "      IF (m1_proxy%is_dirty(depth=1)) THEN\n"
        "        CALL m1_proxy%halo_exchange(depth=1)\n"
        "      END IF\n"
        "      !\n"
        "      IF (m2_proxy%is_dirty(depth=1)) THEN\n"
        "        CALL m2_proxy%halo_exchange(depth=1)\n"
        "      END IF\n"
        "      !\n"
        "      DO cell=1,mesh%get_last_halo_cell(1)\n"
        "        !\n"
        "        CALL testkern_two_int_scalars_code(nlayers, iflag, "
        "f1_proxy%data, f2_proxy%data, m1_proxy%data, m2_proxy%data, istep, "
        "ndf_w1, undf_w1, map_w1(:,cell), ndf_w2, undf_w2, map_w2(:,cell), "
        "ndf_w3, undf_w3, map_w3(:,cell))\n")
    assert expected in generated_code
    # Check that we pass iflag by value in the second kernel call
    expected = (
        "        CALL testkern_two_int_scalars_code(nlayers, 1, "
        "f1_proxy%data, f2_proxy%data, m1_proxy%data, m2_proxy%data, iflag, "
        "ndf_w1, undf_w1, map_w1(:,cell), ndf_w2, undf_w2, map_w2(:,cell), "
        "ndf_w3, undf_w3, map_w3(:,cell))\n")
    assert expected in generated_code


def test_two_scalars(tmpdir):
    ''' Tests that we generate correct code when a kernel has two scalar
    arguments, one real and one integer.

    '''
    _, invoke_info = parse(os.path.join(BASE_PATH,
                                        "1.7_single_invoke_2scalar.f90"),
                           api=TEST_API)
    psy = PSyFactory(TEST_API, distributed_memory=True).create(invoke_info)

    assert LFRicBuild(tmpdir).code_compiles(psy)

    generated_code = str(psy.gen)
    expected = (
        "    SUBROUTINE invoke_0_testkern_two_scalars_type(a, f1, f2, m1, "
        "m2, istep)\n"
        "      USE testkern_two_scalars_mod, ONLY: testkern_two_scalars_code\n"
        "      USE mesh_mod, ONLY: mesh_type\n"
        "      REAL(KIND=r_def), intent(in) :: a\n"
        "      INTEGER(KIND=i_def), intent(in) :: istep\n"
        "      TYPE(field_type), intent(in) :: f1, f2, m1, m2\n"
        "      INTEGER(KIND=i_def) cell\n"
        "      INTEGER(KIND=i_def) nlayers\n"
        "      TYPE(field_proxy_type) f1_proxy, f2_proxy, m1_proxy, m2_proxy\n"
        "      INTEGER(KIND=i_def), pointer :: map_w1(:,:) => null(), "
        "map_w2(:,:) => null(), map_w3(:,:) => null()\n"
        "      INTEGER(KIND=i_def) ndf_w1, undf_w1, ndf_w2, undf_w2, ndf_w3, "
        "undf_w3\n"
        "      TYPE(mesh_type), pointer :: mesh => null()\n"
        "      !\n"
        "      ! Initialise field and/or operator proxies\n"
        "      !\n"
        "      f1_proxy = f1%get_proxy()\n"
        "      f2_proxy = f2%get_proxy()\n"
        "      m1_proxy = m1%get_proxy()\n"
        "      m2_proxy = m2%get_proxy()\n"
        "      !\n"
        "      ! Initialise number of layers\n"
        "      !\n"
        "      nlayers = f1_proxy%vspace%get_nlayers()\n"
        "      !\n"
        "      ! Create a mesh object\n"
        "      !\n"
        "      mesh => f1_proxy%vspace%get_mesh()\n"
        "      !\n"
        "      ! Look-up dofmaps for each function space\n"
        "      !\n"
        "      map_w1 => f1_proxy%vspace%get_whole_dofmap()\n"
        "      map_w2 => f2_proxy%vspace%get_whole_dofmap()\n"
        "      map_w3 => m2_proxy%vspace%get_whole_dofmap()\n"
        "      !\n"
        "      ! Initialise number of DoFs for w1\n"
        "      !\n"
        "      ndf_w1 = f1_proxy%vspace%get_ndf()\n"
        "      undf_w1 = f1_proxy%vspace%get_undf()\n"
        "      !\n"
        "      ! Initialise number of DoFs for w2\n"
        "      !\n"
        "      ndf_w2 = f2_proxy%vspace%get_ndf()\n"
        "      undf_w2 = f2_proxy%vspace%get_undf()\n"
        "      !\n"
        "      ! Initialise number of DoFs for w3\n"
        "      !\n"
        "      ndf_w3 = m2_proxy%vspace%get_ndf()\n"
        "      undf_w3 = m2_proxy%vspace%get_undf()\n"
        "      !\n"
        "      ! Call kernels and communication routines\n"
        "      !\n"
        "      IF (f1_proxy%is_dirty(depth=1)) THEN\n"
        "        CALL f1_proxy%halo_exchange(depth=1)\n"
        "      END IF\n"
        "      !\n"
        "      IF (f2_proxy%is_dirty(depth=1)) THEN\n"
        "        CALL f2_proxy%halo_exchange(depth=1)\n"
        "      END IF\n"
        "      !\n"
        "      IF (m1_proxy%is_dirty(depth=1)) THEN\n"
        "        CALL m1_proxy%halo_exchange(depth=1)\n"
        "      END IF\n"
        "      !\n"
        "      IF (m2_proxy%is_dirty(depth=1)) THEN\n"
        "        CALL m2_proxy%halo_exchange(depth=1)\n"
        "      END IF\n"
        "      !\n"
        "      DO cell=1,mesh%get_last_halo_cell(1)\n"
        "        !\n"
        "        CALL testkern_two_scalars_code(nlayers, a, f1_proxy%data, "
        "f2_proxy%data, m1_proxy%data, m2_proxy%data, istep, ndf_w1, undf_w1, "
        "map_w1(:,cell), ndf_w2, undf_w2, map_w2(:,cell), ndf_w3, undf_w3, "
        "map_w3(:,cell))\n")
    assert expected in generated_code


def test_no_vector_scalar():
    ''' Tests that we raise an error when kernel metadata erroneously
    specifies a vector real or integer scalar argument. '''
    fparser.logging.disable(fparser.logging.CRITICAL)
    name = "testkern_qr_type"
    for argname in LFRicArgDescriptor.VALID_SCALAR_NAMES:
        vectname = argname + " * 3"
        code = CODE.replace("arg_type(" + argname + ", gh_read)",
                            "arg_type(" + argname + "*3, gh_read)", 1)
        ast = fpapi.parse(code, ignore_comments=False)
        with pytest.raises(ParseError) as excinfo:
            _ = DynKernMetadata(ast, name=name)
        assert ("vector notation is only supported for ['gh_field'] "
                "argument types but found '{0}'".format(vectname) in
                str(excinfo.value))


def test_vector_field(tmpdir):
    ''' Tests that a vector field is declared correctly in the PSy
    layer. '''
    _, invoke_info = parse(os.path.join(BASE_PATH, "8_vector_field.f90"),
                           api=TEST_API)
    psy = PSyFactory(TEST_API, distributed_memory=True).create(invoke_info)
    generated_code = str(psy.gen)

    assert LFRicBuild(tmpdir).code_compiles(psy)

    assert ("SUBROUTINE invoke_0_testkern_coord_w0_type(f1, chi, f2)" in
            generated_code)
    assert "TYPE(field_type), intent(in) :: f1, chi(3), f2" in generated_code


def test_vector_field_2(tmpdir):
    ''' Tests that a vector field is indexed correctly in the PSy layer. '''
    _, invoke_info = parse(os.path.join(BASE_PATH, "8_vector_field_2.f90"),
                           api=TEST_API)
    psy = PSyFactory(TEST_API, distributed_memory=True).create(invoke_info)
    generated_code = str(psy.gen)

    assert LFRicBuild(tmpdir).code_compiles(psy)

    # all references to chi_proxy should be chi_proxy(1)
    assert "chi_proxy%" not in generated_code
    assert generated_code.count("chi_proxy(1)%vspace") == 5
    # use each chi field individually in the kernel
    assert ("chi_proxy(1)%data, chi_proxy(2)%data, chi_proxy(3)%data" in
            generated_code)


def test_vector_field_deref(tmpdir, dist_mem):
    ''' Tests that a vector field is declared correctly in the PSy
    layer when it is obtained by de-referencing a derived type in the
    Algorithm layer.

    '''
    _, invoke_info = parse(os.path.join(BASE_PATH,
                                        "8.1_vector_field_deref.f90"),
                           api=TEST_API)
    psy = PSyFactory(TEST_API,
                     distributed_memory=dist_mem).create(invoke_info)
    generated_code = str(psy.gen)
    assert ("SUBROUTINE invoke_0_testkern_coord_w0_type(f1, box_chi, f2)" in
            generated_code)
    assert ("TYPE(field_type), intent(in) :: f1, box_chi(3), f2" in
            generated_code)

    assert LFRicBuild(tmpdir).code_compiles(psy)


def test_orientation(tmpdir):
    ''' Tests that orientation information is created correctly in
    the PSy layer. '''
    _, invoke_info = parse(os.path.join(BASE_PATH, "9_orientation.f90"),
                           api=TEST_API)
    psy = PSyFactory(TEST_API, distributed_memory=True).create(invoke_info)
    generated_code = str(psy.gen)
    assert ("INTEGER(KIND=i_def), pointer :: orientation_w2(:) "
            "=> null()") in generated_code
    assert ("orientation_w2 => f2_proxy%vspace%"
            "get_cell_orientation(cell)" in generated_code)

    assert LFRicBuild(tmpdir).code_compiles(psy)


def test_any_space_1(tmpdir):
    ''' Tests that any_space is implemented correctly in the PSy
    layer. Includes more than one type of any_space declaration
    and func_type basis functions on any_space.

    '''
    _, invoke_info = parse(os.path.join(BASE_PATH, "11_any_space.f90"),
                           api=TEST_API)
    psy = PSyFactory(TEST_API, distributed_memory=True).create(invoke_info)
    generated_code = str(psy.gen)

    assert LFRicBuild(tmpdir).code_compiles(psy)

    assert ("INTEGER(KIND=i_def), pointer :: map_aspc1_a(:,:) => null(), "
            "map_aspc2_b(:,:) => null(), map_w0(:,:) => null()\n"
            in generated_code)
    assert ("REAL(KIND=r_def), allocatable :: basis_aspc1_a_qr(:,:,:,:),"
            " basis_aspc2_b_qr(:,:,:,:)" in generated_code)
    assert ("ALLOCATE (basis_aspc1_a_qr(dim_aspc1_a, ndf_aspc1_a, "
            "np_xy_qr, np_z_qr))" in generated_code)
    assert ("ALLOCATE (basis_aspc2_b_qr(dim_aspc2_b, ndf_aspc2_b, "
            "np_xy_qr, np_z_qr))" in generated_code)
    assert ("map_aspc1_a => a_proxy%vspace%get_whole_dofmap()" in
            generated_code)
    assert ("map_aspc2_b => b_proxy%vspace%get_whole_dofmap()" in
            generated_code)
    assert ("CALL testkern_any_space_1_code(nlayers, a_proxy%data, rdt, "
            "b_proxy%data, c_proxy(1)%data, c_proxy(2)%data, c_proxy(3)%data, "
            "ndf_aspc1_a, undf_aspc1_a, map_aspc1_a(:,cell), "
            "basis_aspc1_a_qr, ndf_aspc2_b, undf_aspc2_b, "
            "map_aspc2_b(:,cell), basis_aspc2_b_qr, ndf_w0, undf_w0, "
            "map_w0(:,cell), diff_basis_w0_qr, np_xy_qr, np_z_qr, "
            "weights_xy_qr, weights_z_qr)" in generated_code)
    assert ("DEALLOCATE (basis_aspc1_a_qr, basis_aspc2_b_qr, diff_basis_w0_qr)"
            in generated_code)


def test_any_space_2(tmpdir):
    ''' Tests that any_space is implemented correctly in the PSy
    layer. Includes multiple declarations of the same space, no
    func_type declarations and any_space used with an operator.

    '''
    _, invoke_info = parse(os.path.join(BASE_PATH, "11.1_any_space.f90"),
                           api=TEST_API)
    psy = PSyFactory(TEST_API, distributed_memory=True).create(invoke_info)
    generated_code = str(psy.gen)

    assert LFRicBuild(tmpdir).code_compiles(psy)

    assert "INTEGER(KIND=i_def), intent(in) :: istp" in generated_code
    assert ("INTEGER(KIND=i_def), pointer :: map_aspc1_a(:,:) => null()"
            in generated_code)
    assert "INTEGER(KIND=i_def) ndf_aspc1_a, undf_aspc1_a" in generated_code
    assert "ndf_aspc1_a = a_proxy%vspace%get_ndf()" in generated_code
    assert "undf_aspc1_a = a_proxy%vspace%get_undf()" in generated_code
    assert ("map_aspc1_a => a_proxy%vspace%get_whole_dofmap()"
            in generated_code)
    assert ("CALL testkern_any_space_2_code(cell, nlayers, a_proxy%data, "
            "b_proxy%data, c_proxy%ncell_3d, c_proxy%local_stencil, istp, "
            "ndf_aspc1_a, undf_aspc1_a, map_aspc1_a(:,cell))"
            in generated_code)


def test_op_any_space_different_space_1(tmpdir):
    ''' Tests that any_space is implemented correctly in the PSy layer.
    Includes different spaces for an operator and no other fields.

    '''
    _, invoke_info = parse(os.path.join(BASE_PATH, "11.2_any_space.f90"),
                           api=TEST_API)
    psy = PSyFactory(TEST_API, distributed_memory=True).create(invoke_info)
    generated_code = str(psy.gen)

    assert LFRicBuild(tmpdir).code_compiles(psy)

    assert "ndf_aspc2_a = a_proxy%fs_from%get_ndf()" in generated_code
    assert "ndf_aspc1_a = a_proxy%fs_to%get_ndf()" in generated_code


def test_op_any_space_different_space_2(tmpdir):
    ''' Tests that any_space is implemented correctly in the PSy
    layer in a more complicated example.

    '''
    _, invoke_info = parse(os.path.join(BASE_PATH, "11.3_any_space.f90"),
                           api=TEST_API)
    psy = PSyFactory(TEST_API, distributed_memory=True).create(invoke_info)
    generated_code = str(psy.gen)

    assert LFRicBuild(tmpdir).code_compiles(psy)

    assert "ndf_aspc1_b = b_proxy%fs_to%get_ndf()" in generated_code
    assert "dim_aspc1_b = b_proxy%fs_to%get_dim_space()" in generated_code
    assert "ndf_aspc2_b = b_proxy%fs_from%get_ndf()" in generated_code
    assert "ndf_aspc3_c = c_proxy%fs_to%get_ndf()" in generated_code
    assert "ndf_aspc4_d = d_proxy%fs_from%get_ndf()" in generated_code
    assert "undf_aspc4_d = d_proxy%fs_from%get_undf()" in generated_code
    assert "dim_aspc4_d = d_proxy%fs_from%get_dim_space()" in generated_code
    assert "ndf_aspc5_a = a_proxy%vspace%get_ndf()" in generated_code
    assert "undf_aspc5_a = a_proxy%vspace%get_undf()" in generated_code
    assert "CALL qr%compute_function(BASIS, b_proxy%fs_to, " in generated_code
    assert ("CALL qr%compute_function(BASIS, d_proxy%fs_from, " in
            generated_code)
    assert ("CALL qr%compute_function(DIFF_BASIS, d_proxy%fs_from, " in
            generated_code)
    assert "map_aspc5_a => a_proxy%vspace%get_whole_dofmap()" in generated_code
    assert "map_aspc4_d => f_proxy%vspace%get_whole_dofmap()" in generated_code


def test_op_any_discontinuous_space_1(tmpdir):
    ''' Tests that any_discontinuous_space is implemented correctly
    in the PSy layer. Includes multiple declarations of the same space,
    field vectors and any_discontinuous_space used with operators
    (same and different "to" and "from" spaces).

    '''
    _, invoke_info = parse(
        os.path.join(BASE_PATH, "11.4_any_discontinuous_space.f90"),
        api=TEST_API)
    psy = PSyFactory(TEST_API, distributed_memory=True).create(invoke_info)
    generated_code = str(psy.gen)

    assert LFRicBuild(tmpdir).code_compiles(psy)

    assert "REAL(KIND=r_def), intent(in) :: rdt" in generated_code
    assert ("INTEGER(KIND=i_def), pointer :: map_adspc1_f1(:,:) => null()"
            in generated_code)
    assert ("INTEGER(KIND=i_def) ndf_adspc1_f1, undf_adspc1_f1"
            in generated_code)
    assert "ndf_adspc1_f1 = f1_proxy(1)%vspace%get_ndf()" in generated_code
    assert "undf_adspc1_f1 = f1_proxy(1)%vspace%get_undf()" in generated_code
    assert ("map_adspc1_f1 => f1_proxy(1)%vspace%get_whole_dofmap()"
            in generated_code)
    assert "ndf_adspc3_op4 = op4_proxy%fs_to%get_ndf()" in generated_code
    assert "ndf_adspc7_op4 = op4_proxy%fs_from%get_ndf()" in generated_code
    assert ("CALL testkern_any_discontinuous_space_op_1_code(cell, nlayers, "
            "f1_proxy(1)%data, f1_proxy(2)%data, f1_proxy(3)%data, "
            "f2_proxy%data, op3_proxy%ncell_3d, op3_proxy%local_stencil, "
            "op4_proxy%ncell_3d, op4_proxy%local_stencil, rdt, "
            "ndf_adspc1_f1, undf_adspc1_f1, map_adspc1_f1(:,cell), "
            "ndf_adspc2_f2, undf_adspc2_f2, map_adspc2_f2(:,cell), "
            "ndf_adspc3_op4, ndf_adspc7_op4)" in generated_code)


def test_op_any_discontinuous_space_2(tmpdir):
    ''' Tests that any_discontinuous_space is implemented correctly in the
    PSy layer when including multiple spaces, operators on same and different
    "to" and "from" spaces and basis/differential basis functions.

    '''
    _, invoke_info = parse(
        os.path.join(BASE_PATH, "11.5_any_discontinuous_space.f90"),
        api=TEST_API)
    psy = PSyFactory(TEST_API, distributed_memory=True).create(invoke_info)
    generated_code = str(psy.gen)

    assert LFRicBuild(tmpdir).code_compiles(psy)

    assert "ndf_adspc4_f1 = f1_proxy%vspace%get_ndf()" in generated_code
    assert "undf_adspc4_f1 = f1_proxy%vspace%get_undf()" in generated_code
    assert ("map_adspc4_f1 => f1_proxy%vspace%get_whole_dofmap()"
            in generated_code)
    assert "ndf_adspc1_op1 = op1_proxy%fs_to%get_ndf()" in generated_code
    assert "ndf_adspc2_op1 = op1_proxy%fs_from%get_ndf()" in generated_code
    assert "dim_adspc4_f1 = f1_proxy%vspace%get_dim_space()" in generated_code
    assert ("diff_dim_adspc4_f1 = f1_proxy%vspace%get_dim_space_diff()"
            in generated_code)
    assert ("ALLOCATE (basis_adspc1_op1_qr(dim_adspc1_op1, ndf_adspc1_op1"
            in generated_code)
    assert ("ALLOCATE (diff_basis_adspc4_f1_qr(diff_dim_adspc4_f1, "
            "ndf_adspc4_f1" in generated_code)
    assert ("CALL qr%compute_function(BASIS, op1_proxy%fs_to, dim_adspc1_op1, "
            "ndf_adspc1_op1, basis_adspc1_op1_qr)" in generated_code)
    assert ("CALL qr%compute_function(DIFF_BASIS, f1_proxy%vspace, "
            "diff_dim_adspc4_f1, ndf_adspc4_f1, diff_basis_adspc4_f1_qr)"
            in generated_code)


def test_invoke_uniq_declns():
    ''' Tests that we raise an error when Invoke.unique_declarations() is
    called for an invalid argument type. '''
    _, invoke_info = parse(os.path.join(BASE_PATH,
                                        "1.7_single_invoke_2scalar.f90"),
                           api=TEST_API)
    psy = PSyFactory(TEST_API, distributed_memory=True).create(invoke_info)
    with pytest.raises(InternalError) as excinfo:
        psy.invokes.invoke_list[0].unique_declarations(["not_a_type"])
    assert ("Invoke.unique_declarations() called with an invalid argument "
            "type. Expected one of {0} but found 'not_a_type'".
            format(LFRicArgDescriptor.VALID_ARG_TYPE_NAMES) in
            str(excinfo.value))


def test_invoke_uniq_declns_invalid_access():
    ''' Tests that we raise an error when Invoke.unique_declarations() is
    called for an invalid access type. '''
    _, invoke_info = parse(os.path.join(BASE_PATH,
                                        "1.7_single_invoke_2scalar.f90"),
                           api=TEST_API)
    psy = PSyFactory(TEST_API, distributed_memory=True).create(invoke_info)
    with pytest.raises(InternalError) as excinfo:
        psy.invokes.invoke_list[0].unique_declarations(["gh_field"],
                                                       access="invalid_acc")
    assert ("Invoke.unique_declarations() called with an invalid access "
            "type. Type is 'invalid_acc'" in str(excinfo.value))


def test_invoke_uniq_declns_valid_access():
    ''' Tests that all valid access modes for user-defined field arguments
    (AccessType.READ, AccessType.INC, AccessType.WRITE, AccessType.READWRITE)
    are accepted by Invoke.unique_declarations(). '''

    # Test READ and INC
    _, invoke_info = parse(os.path.join(BASE_PATH,
                                        "1.7_single_invoke_2scalar.f90"),
                           api=TEST_API)
    psy = PSyFactory(TEST_API, distributed_memory=True).create(invoke_info)
    fields_read_args = psy.invokes.invoke_list[0]\
        .unique_declarations(["gh_field"], access=AccessType.READ)
    fields_read = [arg.declaration_name for arg in fields_read_args]
    assert fields_read == ["f2", "m1", "m2"]
    fields_incremented_args = psy.invokes.invoke_list[0]\
        .unique_declarations(["gh_field"], access=AccessType.INC)
    fields_incremented = [arg.declaration_name for arg in
                          fields_incremented_args]
    assert fields_incremented == ["f1"]

    # Test WRITE
    _, invoke_info = parse(os.path.join(BASE_PATH,
                                        "1_single_invoke_w3_only_vector.f90"),
                           api=TEST_API)
    psy = PSyFactory(TEST_API, distributed_memory=True).create(invoke_info)
    fields_written_args = psy.invokes.invoke_list[0]\
        .unique_declarations(["gh_field"], access=AccessType.WRITE)
    fields_written = [arg.declaration_name for arg in fields_written_args]
    assert fields_written == ["f1(3)"]

    # Test READWRITE
    _, invoke_info = parse(os.path.join(BASE_PATH,
                                        "1_single_invoke_w2v.f90"),
                           api=TEST_API)
    psy = PSyFactory(TEST_API, distributed_memory=True).create(invoke_info)
    fields_readwritten_args = psy.invokes.invoke_list[0]\
        .unique_declarations(["gh_field"], access=AccessType.READWRITE)
    fields_readwritten = [arg.declaration_name for arg in
                          fields_readwritten_args]
    assert fields_readwritten == ["f1"]


def test_invoke_uniq_proxy_declns():
    ''' Tests that we raise an error when DynInvoke.unique_proxy_declarations()
    is called for an invalid argument type. '''
    _, invoke_info = parse(os.path.join(BASE_PATH,
                                        "1.7_single_invoke_2scalar.f90"),
                           api=TEST_API)
    psy = PSyFactory(TEST_API, distributed_memory=True).create(invoke_info)
    with pytest.raises(InternalError) as excinfo:
        psy.invokes.invoke_list[0].unique_proxy_declarations(["not_a_type"])
    assert ("DynInvoke.unique_proxy_declarations() called with an invalid "
            "argument type. Expected one of {0} but found 'not_a_type'".
            format(LFRicArgDescriptor.VALID_ARG_TYPE_NAMES) in
            str(excinfo.value))


def test_uniq_proxy_declns_invalid_access():
    ''' Tests that we raise an error when DynInvoke.unique_proxy_declarations()
    is called for an invalid access type. '''
    _, invoke_info = parse(os.path.join(BASE_PATH,
                                        "1.7_single_invoke_2scalar.f90"),
                           api=TEST_API)
    psy = PSyFactory(TEST_API, distributed_memory=True).create(invoke_info)
    api_config = Config.get().api_conf("dynamo0.3")
    valid_access_names = api_config.get_valid_accesses_api()
    with pytest.raises(InternalError) as excinfo:
        psy.invokes.invoke_list[0].unique_proxy_declarations(
            ["gh_field"],
            access="invalid_acc")
    assert ("DynInvoke.unique_proxy_declarations() called with an invalid "
            "access type. Expected one of {0} but found 'invalid_acc'".
            format(valid_access_names) in str(excinfo.value))


def test_dyninvoke_first_access():
    ''' tests that we raise an error if DynInvoke.first_access(name) is
    called for an argument name that doesn't exist '''
    _, invoke_info = parse(os.path.join(BASE_PATH,
                                        "1.7_single_invoke_2scalar.f90"),
                           api=TEST_API)
    psy = PSyFactory(TEST_API, distributed_memory=True).create(invoke_info)
    with pytest.raises(GenerationError) as excinfo:
        psy.invokes.invoke_list[0].first_access("not_an_arg")
    assert 'Failed to find any kernel argument with name' \
        in str(excinfo.value)


def test_dyninvoke_uniq_declns_inv_type():
    ''' Tests that we raise an error when DynInvoke.unique_declns_by_intent()
    is called for an invalid argument type. '''
    _, invoke_info = parse(os.path.join(BASE_PATH,
                                        "1.7_single_invoke_2scalar.f90"),
                           api=TEST_API)
    psy = PSyFactory(TEST_API, distributed_memory=True).create(invoke_info)
    with pytest.raises(InternalError) as excinfo:
        psy.invokes.invoke_list[0].unique_declns_by_intent(["gh_invalid"])
    assert ("Invoke.unique_declns_by_intent() called with an invalid "
            "argument type. Expected one of {0} but found 'gh_invalid'".
            format(LFRicArgDescriptor.VALID_ARG_TYPE_NAMES) in
            str(excinfo.value))


def test_dyninvoke_uniq_declns_intent_fields():
    ''' Tests that DynInvoke.unique_declns_by_intent() returns the correct
    list of arguments for 'gh_field' argument type. '''
    _, invoke_info = parse(os.path.join(BASE_PATH,
                                        "1.7_single_invoke_2scalar.f90"),
                           api=TEST_API)
    psy = PSyFactory(TEST_API, distributed_memory=True).create(invoke_info)
    args = psy.invokes.invoke_list[0].unique_declns_by_intent(["gh_field"])
    args_inout = [arg.declaration_name for arg in args['inout']]
    assert args_inout == ['f1']
    assert args['out'] == []
    args_in = [arg.declaration_name for arg in args['in']]
    assert args_in == ['f2', 'm1', 'm2']


def test_dyninvoke_uniq_declns_intent_real():
    ''' Tests that DynInvoke.unique_declns_by_intent() returns the correct
    list of arguments for 'gh_real' argument type. '''
    _, invoke_info = parse(os.path.join(BASE_PATH,
                                        "1.7_single_invoke_2scalar.f90"),
                           api=TEST_API)
    psy = PSyFactory(TEST_API, distributed_memory=True).create(invoke_info)
    args = psy.invokes.invoke_list[0].unique_declns_by_intent(["gh_real"])
    assert args['inout'] == []
    assert args['out'] == []
    args_in = [arg.declaration_name for arg in args['in']]
    assert args_in == ['a']


def test_dyninvoke_uniq_declns_intent_int():
    ''' Tests that DynInvoke.unique_declns_by_intent() returns the correct
    list of arguments for 'gh_integer' argument type. '''
    _, invoke_info = parse(os.path.join(BASE_PATH,
                                        "1.7_single_invoke_2scalar.f90"),
                           api=TEST_API)
    psy = PSyFactory(TEST_API, distributed_memory=True).create(invoke_info)
    args = psy.invokes.invoke_list[0].unique_declns_by_intent(["gh_integer"])
    assert args['inout'] == []
    assert args['out'] == []
    args_in = [arg.declaration_name for arg in args['in']]
    assert args_in == ['istep']


def test_dyninvoke_uniq_declns_intent_ops(tmpdir):
    ''' Tests that DynInvoke.unique_declns_by_intent() returns the correct
    list of arguments for operator arguments. '''
    _, invoke_info = parse(os.path.join(BASE_PATH,
                                        "4.4_multikernel_invokes.f90"),
                           api=TEST_API)
    psy = PSyFactory(TEST_API, distributed_memory=True).create(invoke_info)
    args = psy.invokes.invoke_list[0].unique_declns_by_intent(["gh_operator"])
    assert args['inout'] == []
    args_out = [arg.declaration_name for arg in args['out']]
    assert args_out == ['op']
    assert args['in'] == []

    assert LFRicBuild(tmpdir).code_compiles(psy)


def test_dyninvoke_uniq_declns_intent_cma_ops(tmpdir):
    ''' Tests that DynInvoke.unique_declns_by_intent() returns the correct
    list of arguments for columnwise operator arguments. '''
    _, invoke_info = parse(os.path.join(BASE_PATH,
                                        "20.5_multi_cma_invoke.f90"),
                           api=TEST_API)
    psy = PSyFactory(TEST_API, distributed_memory=True).create(invoke_info)
    args = psy.invokes.invoke_list[0]\
        .unique_declns_by_intent(["gh_columnwise_operator"])
    args_out = [arg.declaration_name for arg in args['out']]
    assert args_out == ['cma_op1']
    args_inout = [arg.declaration_name for arg in args['inout']]
    assert args_inout == ['cma_opc']
    args_in = [arg.declaration_name for arg in args['in']]
    assert args_in == ['cma_opb']

    assert LFRicBuild(tmpdir).code_compiles(psy)


def test_dyninvoke_arg_for_fs():
    ''' tests that we raise an error when DynInvoke.arg_for_funcspace() is
    called for an un-used space '''
    _, invoke_info = parse(os.path.join(BASE_PATH,
                                        "1.7_single_invoke_2scalar.f90"),
                           api=TEST_API)
    psy = PSyFactory(TEST_API, distributed_memory=True).create(invoke_info)
    with pytest.raises(GenerationError) as excinfo:
        psy.invokes.invoke_list[0].arg_for_funcspace(FunctionSpace("wtheta",
                                                                   None))
    assert "No argument found on 'wtheta' space" \
        in str(excinfo.value)


def test_kernel_specific(tmpdir):
    ''' Test that a call to enforce boundary conditions is *not* added
    following a call to the matrix_vector_kernel_type kernel. Boundary
    conditions are now explicitly specified in the Algorithm as required.

    '''
    _, invoke_info = parse(os.path.join(BASE_PATH, "12_kernel_specific.f90"),
                           api=TEST_API)
    psy = PSyFactory(TEST_API, distributed_memory=True).create(invoke_info)
    generated_code = str(psy.gen)
    output0 = "USE enforce_bc_kernel_mod, ONLY: enforce_bc_code"
    assert output0 not in generated_code
    output1 = "USE function_space_mod, ONLY: w1, w2, w2h, w2v\n"
    assert output1 not in generated_code
    output2 = "INTEGER(KIND=i_def) fs"
    assert output2 not in generated_code
    output3 = "INTEGER(KIND=i_def), pointer :: boundary_dofs(:,:) => null()"
    assert output3 not in generated_code
    output4 = "fs = f1%which_function_space()"
    assert output4 not in generated_code
    # We only call enforce_bc if the field is on a vector space
    output5 = (
        "IF (fs == w1 .or. fs == w2 .or. fs == w2h .or. fs == w2v .or. "
        "fs == any_w2) THEN\n"
        "        boundary_dofs => f1_proxy%vspace%get_boundary_dofs()\n"
        "      END IF")
    assert output5 not in generated_code
    output6 = (
        "IF (fs == w1 .or. fs == w2 .or. fs == w2h .or. fs == w2v .or. "
        "fs == any_w2) THEN\n"
        "          CALL enforce_bc_code(nlayers, f1_proxy%data, "
        "ndf_anyspc1_f1, undf_anyspc1_f1, map_anyspc1_f1(:,cell), "
        "boundary_dofs)")
    assert output6 not in generated_code

    assert LFRicBuild(tmpdir).code_compiles(psy)


def test_multi_kernel_specific(tmpdir):
    ''' Test that a call to enforce boundary conditions is *not* added
    following multiple calls to the matrix_vector_kernel_type kernel.
    Boundary conditions must now be explicitly specified as part of the
    Algorithm.

    '''
    _, invoke_info = parse(os.path.join(BASE_PATH,
                                        "12.3_multi_kernel_specific.f90"),
                           api=TEST_API)
    psy = PSyFactory(TEST_API, distributed_memory=True).create(invoke_info)
    generated_code = str(psy.gen)

    # Output must not contain any bc-related code
    output0 = "USE enforce_bc_kernel_mod, ONLY: enforce_bc_code"
    assert generated_code.count(output0) == 0
    output1 = "USE function_space_mod, ONLY: w1, w2, w2h, w2v, any_w2\n"
    assert generated_code.count(output1) == 0

    # first loop
    output1 = "INTEGER(KIND=i_def) fs\n"
    assert output1 not in generated_code
    output2 = "INTEGER(KIND=i_def), pointer :: boundary_dofs(:,:) => null()"
    assert output2 not in generated_code
    output3 = "fs = f1%which_function_space()"
    assert output3 not in generated_code
    # We only call enforce_bc if the field is on a vector space
    output4 = (
        "IF (fs == w1 .or. fs == w2 .or. fs == w2h .or. fs == w2v .or. "
        "fs == any_w2) THEN\n"
        "        boundary_dofs => f1_proxy%vspace%get_boundary_dofs()\n"
        "      END IF")
    assert output4 not in generated_code
    output5 = (
        "IF (fs == w1 .or. fs == w2 .or. fs == w2h .or. fs == w2v .or. "
        "fs == any_w2) THEN\n"
        "          CALL enforce_bc_code(nlayers, f1_proxy%data, "
        "ndf_anyspc1_f1, undf_anyspc1_f1, map_anyspc1_f1(:,cell), "
        "boundary_dofs)")
    assert output5 not in generated_code

    # second loop
    output6 = "INTEGER(KIND=i_def) fs_1\n"
    assert output6 not in generated_code
    output7 = "INTEGER(KIND=i_def), pointer :: boundary_dofs_1(:,:) => null()"
    assert output7 not in generated_code
    output8 = "fs_1 = f1%which_function_space()"
    assert output8 not in generated_code
    output9 = (
        "IF (fs_1 == w1 .or. fs_1 == w2 .or. fs_1 == w2h .or. fs_1 == w2v "
        ".or. fs_1 == any_w2) "
        "THEN\n"
        "        boundary_dofs_1 => f1_proxy%vspace%get_boundary_dofs()\n"
        "      END IF")
    assert output9 not in generated_code
    output10 = (
        "IF (fs_1 == w1 .or. fs_1 == w2 .or. fs_1 == w2h .or. fs_1 == w2v "
        ".or. fs_1 == any_w2) THEN\n"
        "          CALL enforce_bc_code(nlayers, f1_proxy%data, "
        "ndf_anyspc1_f1, undf_anyspc1_f1, map_anyspc1_f1(:,cell), "
        "boundary_dofs_1)")
    assert output10 not in generated_code

    assert LFRicBuild(tmpdir).code_compiles(psy)


def test_field_bc_kernel(tmpdir):
    ''' Tests that a kernel with a particular name is recognised as a
    boundary condition kernel and that appopriate code is added to
    support this. This code is required as the dynamo0.3 api does not
    know about boundary conditions but this kernel requires them. This
    "hack" is only supported to get PSyclone to generate correct code
    for the current implementation of LFRic. Future APIs will not
    support any hacks.

    '''
    _, invoke_info = parse(os.path.join(BASE_PATH,
                                        "12.2_enforce_bc_kernel.f90"),
                           api=TEST_API)
    psy = PSyFactory(TEST_API, distributed_memory=True).create(invoke_info)
    gen_code = str(psy.gen)
    assert ("INTEGER(KIND=i_def), pointer :: boundary_dofs_a(:,:) => "
            "null()" in gen_code)
    assert "boundary_dofs_a => a_proxy%vspace%get_boundary_dofs()" in gen_code
    assert ("CALL enforce_bc_code(nlayers, a_proxy%data, ndf_aspc1_a, "
            "undf_aspc1_a, map_aspc1_a(:,cell), boundary_dofs_a)"
            in gen_code)

    assert LFRicBuild(tmpdir).code_compiles(psy)


def test_bc_kernel_field_only(monkeypatch, annexed, dist_mem):
    ''' Tests that the recognised boundary-condition kernel is rejected
    if it has an operator as argument instead of a field. Test with and
    without annexed as different numbers of halo exchanges are
    produced.

    '''
    config = Config.get()
    dyn_config = config.api_conf("dynamo0.3")
    monkeypatch.setattr(dyn_config, "_compute_annexed_dofs", annexed)
    _, invoke_info = parse(os.path.join(BASE_PATH,
                                        "12.2_enforce_bc_kernel.f90"),
                           api=TEST_API)
    if dist_mem and not annexed:
        idx = 1
    else:
        idx = 0
    psy = PSyFactory(TEST_API,
                     distributed_memory=dist_mem).create(invoke_info)
    schedule = psy.invokes.invoke_list[0].schedule
    loop = schedule.children[idx]
    call = loop.loop_body[0]
    arg = call.arguments.args[0]
    # Monkeypatch the argument object so that it thinks it is an
    # operator rather than a field
    monkeypatch.setattr(arg, "_argument_type", value="gh_operator")
    # We have to monkey-patch the arg.ref_name() function too as
    # otherwise the first monkey-patch causes it to break. Since
    # it is a function we have to patch it with a temporary
    # function which we create using lambda.
    monkeypatch.setattr(arg, "ref_name",
                        lambda function_space=None: "vspace")
    with pytest.raises(GenerationError) as excinfo:
        _ = psy.gen
    assert ("Expected an argument of {0} type from which to look-up "
            "boundary dofs for kernel enforce_bc_code but got "
            "'gh_operator'".format(LFRicArgDescriptor.VALID_FIELD_NAMES)
            in str(excinfo.value))


def test_bc_kernel_anyspace1_only():
    ''' Tests that the recognised boundary-condition kernel is rejected
    if its argument is not specified as being on ANY_SPACE_1.

    '''
    from psyclone.dynamo0p3 import DynBoundaryConditions
    _, invoke_info = parse(os.path.join(BASE_PATH,
                                        "12.2_enforce_bc_kernel.f90"),
                           api=TEST_API)
    psy = PSyFactory(TEST_API, distributed_memory=False).create(invoke_info)
    invoke = psy.invokes.invoke_list[0]
    schedule = invoke.schedule
    kernels = schedule.walk(DynKern)
    # Ensure that none of the arguments are listed as being on ANY_SPACE_1
    for fspace in kernels[0].arguments._unique_fss:
        fspace._orig_name = "W2"
    with pytest.raises(GenerationError) as err:
        _ = DynBoundaryConditions(invoke)
    assert ("enforce_bc_code kernel must have an argument on ANY_SPACE_1 but "
            "failed to find such an argument" in str(err.value))


def test_bc_op_kernel_wrong_args():
    '''Tests that the recognised operator boundary-condition kernel is
    rejected if it does not have exactly one argument.

    '''
    from psyclone.dynamo0p3 import DynBoundaryConditions
    _, invoke_info = parse(os.path.join(BASE_PATH,
                                        "12.4_enforce_op_bc_kernel.f90"),
                           api=TEST_API)
    psy = PSyFactory(TEST_API, distributed_memory=False).create(invoke_info)
    invoke = psy.invokes.invoke_list[0]
    schedule = invoke.schedule
    kernels = schedule.walk(DynKern)
    # Ensure that the kernel has the wrong number of arguments - duplicate
    # the existing argument in the list
    kernels[0].arguments.args.append(kernels[0].arguments.args[0])
    with pytest.raises(GenerationError) as err:
        _ = DynBoundaryConditions(invoke)
    assert ("enforce_operator_bc_code kernel must have exactly one argument "
            "but found 2" in str(err.value))


def test_multikernel_invoke_1(tmpdir):
    ''' Test that correct code is produced when there are multiple
    kernels within an invoke. We test the parts of the code that
    are incorrect at the time of writing.

    '''
    _, invoke_info = parse(os.path.join(BASE_PATH,
                                        "4_multikernel_invokes.f90"),
                           api=TEST_API)
    psy = PSyFactory(TEST_API, distributed_memory=True).create(invoke_info)
    generated_code = str(psy.gen)

    assert LFRicBuild(tmpdir).code_compiles(psy)

    # Check that argument names are not replicated
    assert "SUBROUTINE invoke_0(a, f1, f2, m1, m2)" in generated_code
    # Check that only one proxy initialisation is produced
    assert "f1_proxy = f1%get_proxy()" in generated_code
    # Check that we only initialise dofmaps once
    assert "map_w2 => f2_proxy%vspace%get_whole_dofmap()" in generated_code


def test_multikernel_invoke_qr(tmpdir):
    ''' Test that correct code is produced when there are multiple
    kernels with (the same) QR within an invoke. '''
    _, invoke_info = parse(os.path.join(BASE_PATH,
                                        "4.1_multikernel_invokes.f90"),
                           api=TEST_API)
    psy = PSyFactory(TEST_API, distributed_memory=True).create(invoke_info)

    assert LFRicBuild(tmpdir).code_compiles(psy)

    generated_code = psy.gen
    # simple check that two kernel calls exist
    assert str(generated_code).count("CALL testkern_qr_code") == 2


def test_mkern_invoke_vec_fields():
    ''' Test that correct code is produced when there are multiple
    kernels within an invoke with vector fields '''
    _, invoke_info = parse(os.path.join(BASE_PATH,
                                        "4.2_multikernel_invokes.f90"),
                           api=TEST_API)
    psy = PSyFactory(TEST_API, distributed_memory=True).create(invoke_info)
    generated_code = str(psy.gen)
    # 1st test for duplication of name vector-field declaration
    assert ("TYPE(field_type), intent(in) :: f1, chi(3), chi(3)"
            not in generated_code)
    # 2nd test for duplication of name vector-field declaration
    assert ("TYPE(field_proxy_type) f1_proxy, chi_proxy(3), chi_proxy(3)"
            not in generated_code)


def test_multikern_invoke_orient(tmpdir):
    ''' Test that correct code is produced when there are multiple
    kernels within an invoke with orientation. '''
    _, invoke_info = parse(os.path.join(BASE_PATH,
                                        "4.3_multikernel_invokes.f90"),
                           api=TEST_API)
    psy = PSyFactory(TEST_API, distributed_memory=True).create(invoke_info)
    generated_code = str(psy.gen)
    # 1st test for duplication of orientation pointer
    assert generated_code.count("orientation_w2(:) => null()") == 1
    # 2nd test for duplication of name vector-field declaration
    assert ("TYPE(field_type), intent(in) :: f2, f3(3), f3(3)" not in
            generated_code)
    # 3rd test for duplication of name vector-field declaration
    assert ("TYPE(field_proxy_type) f1_proxy, f2_proxy, f3_proxy(3), "
            "f3_proxy(3)" not in generated_code)
    # Compilation test
    assert LFRicBuild(tmpdir).code_compiles(psy)


def test_multikern_invoke_oper():
    ''' Test that correct code is produced when there are multiple
    kernels within an invoke with operators '''
    _, invoke_info = parse(os.path.join(BASE_PATH,
                                        "4.4_multikernel_invokes.f90"),
                           api=TEST_API)
    psy = PSyFactory(TEST_API, distributed_memory=True).create(invoke_info)
    generated_code = str(psy.gen)
    # 1st test for duplication of name vector-field declaration
    assert "TYPE(field_type), intent(in) :: f1(3), f1(3)" not in generated_code
    # 2nd test for duplication of name vector-field declaration
    assert "TYPE(field_proxy_type) f1_proxy(3), f1_proxy(3)" not in \
        generated_code


def test_2kern_invoke_any_space(tmpdir):
    ''' Test correct code is generated when there are just two same
    kernels within an invoke with kernel fields declared as any_space.

    '''
    _, invoke_info = parse(os.path.join(BASE_PATH,
                                        "4.5.1_multikernel_invokes.f90"),
                           api=TEST_API)
    psy = PSyFactory(TEST_API, distributed_memory=True).create(invoke_info)
    gen = str(psy.gen)

    assert LFRicBuild(tmpdir).code_compiles(psy)

    assert ("INTEGER(KIND=i_def), pointer :: map_aspc1_f1(:,:) => null(), "
            "map_aspc1_f2(:,:) => null()\n" in gen)
    assert "map_aspc1_f1 => f1_proxy%vspace%get_whole_dofmap()\n" in gen
    assert "map_aspc1_f2 => f2_proxy%vspace%get_whole_dofmap()\n" in gen
    assert (
        "        CALL testkern_any_space_2_code(cell, nlayers, f1_proxy%data,"
        " f2_proxy%data, op_proxy%ncell_3d, op_proxy%local_stencil, scalar, "
        "ndf_aspc1_f1, undf_aspc1_f1, map_aspc1_f1(:,cell))\n" in gen)
    assert "map_aspc1_f2 => f2_proxy%vspace%get_whole_dofmap()\n" in gen
    assert (
        "        CALL testkern_any_space_2_code(cell, nlayers, f2_proxy%data,"
        " f1_proxy%data, op_proxy%ncell_3d, op_proxy%local_stencil, scalar, "
        "ndf_aspc1_f2, undf_aspc1_f2, map_aspc1_f2(:,cell))\n" in gen)


def test_multikern_invoke_any_space(tmpdir):
    ''' Test that we generate correct code when there are multiple
    kernels within an invoke with kernel fields declared as any_space.

    '''
    _, invoke_info = parse(os.path.join(BASE_PATH,
                                        "4.5_multikernel_invokes.f90"),
                           api=TEST_API)
    psy = PSyFactory(TEST_API, distributed_memory=True).create(invoke_info)
    gen = str(psy.gen)

    assert LFRicBuild(tmpdir).code_compiles(psy)

    assert ("INTEGER(KIND=i_def), pointer :: map_aspc1_f1(:,:) => null(), "
            "map_aspc1_f2(:,:) => null(), map_aspc2_f1(:,:) => null(), "
            "map_aspc2_f2(:,:) => null(), map_w0(:,:) => null()" in gen)
    assert (
        "REAL(KIND=r_def), allocatable :: basis_aspc1_f1_qr(:,:,:,:), "
        "basis_aspc2_f2_qr(:,:,:,:), diff_basis_w0_qr(:,:,:,:), "
        "basis_aspc1_f2_qr(:,:,:,:), basis_aspc2_f1_qr(:,:,:,:)" in gen)
    assert "ndf_aspc1_f1 = f1_proxy%vspace%get_ndf()" in gen
    assert "ndf_aspc2_f2 = f2_proxy%vspace%get_ndf()" in gen
    assert "ndf_w0 = f3_proxy(1)%vspace%get_ndf()" in gen
    assert "ndf_aspc1_f2 = f2_proxy%vspace%get_ndf()" in gen
    assert ("CALL qr%compute_function(BASIS, f2_proxy%vspace, "
            "dim_aspc1_f2, ndf_aspc1_f2, basis_aspc1_f2_qr)" in gen)
    assert (
        "      map_aspc1_f1 => f1_proxy%vspace%get_whole_dofmap()\n"
        "      map_aspc2_f2 => f2_proxy%vspace%get_whole_dofmap()\n"
        "      map_w0 => f3_proxy(1)%vspace%get_whole_dofmap()\n"
        "      map_aspc1_f2 => f2_proxy%vspace%get_whole_dofmap()\n"
        "      map_aspc2_f1 => f1_proxy%vspace%get_whole_dofmap()\n"
        in gen)
    assert ("CALL testkern_any_space_1_code(nlayers, f1_proxy%data, rdt, "
            "f2_proxy%data, f3_proxy(1)%data, f3_proxy(2)%data, "
            "f3_proxy(3)%data, ndf_aspc1_f1, undf_aspc1_f1, "
            "map_aspc1_f1(:,cell), basis_aspc1_f1_qr, ndf_aspc2_f2, "
            "undf_aspc2_f2, map_aspc2_f2(:,cell), basis_aspc2_f2_qr, ndf_w0, "
            "undf_w0, map_w0(:,cell), diff_basis_w0_qr, np_xy_qr, np_z_qr, "
            "weights_xy_qr, weights_z_qr" in gen)


def test_mkern_invoke_multiple_any_spaces(tmpdir):
    ''' Test that we generate correct code when there are multiple
    kernels within an invoke with kernel fields declared as any_space.

    '''
    _, invoke_info = parse(os.path.join(BASE_PATH,
                                        "4.5.2_multikernel_invokes.f90"),
                           api=TEST_API)
    psy = PSyFactory(TEST_API, distributed_memory=True).create(invoke_info)
    gen = str(psy.gen)

    assert LFRicBuild(tmpdir).code_compiles(psy)

    assert "ndf_aspc1_f1 = f1_proxy%vspace%get_ndf()" in gen
    assert ("CALL qr%compute_function(BASIS, f1_proxy%vspace, "
            "dim_aspc1_f1, ndf_aspc1_f1, basis_aspc1_f1_qr)" in gen)
    assert "ndf_aspc2_f2 = f2_proxy%vspace%get_ndf()" in gen
    assert ("CALL qr%compute_function(BASIS, f2_proxy%vspace, "
            "dim_aspc2_f2, ndf_aspc2_f2, basis_aspc2_f2_qr)" in gen)
    assert "ndf_aspc1_f2 = f2_proxy%vspace%get_ndf()" in gen
    assert "ndf_aspc1_op = op_proxy%fs_to%get_ndf()" in gen
    assert "ndf_aspc5_f2 = f2_proxy%vspace%get_ndf()" in gen
    assert "ndf_aspc1_op2 = op2_proxy%fs_to%get_ndf()" in gen
    assert "ndf_aspc3_op3 = op3_proxy%fs_to%get_ndf()" in gen
    assert gen.count("ndf_aspc4_op4 = op4_proxy%fs_from%get_ndf()") == 1
    assert "ndf_aspc3_op5" not in gen
    assert "ndf_aspc4_f1" not in gen
    # testkern_any_space_1_type requires GH_BASIS on ANY_SPACE_1 and 2 and
    # DIFF_BASIS on w0
    # f1 is on ANY_SPACE_1 and f2 is on ANY_SPACE_2. f3 is on W0.
    assert ("CALL qr%compute_function(BASIS, f1_proxy%vspace, "
            "dim_aspc1_f1, ndf_aspc1_f1, basis_aspc1_f1_qr)" in gen)
    assert ("CALL qr%compute_function(BASIS, f2_proxy%vspace, "
            "dim_aspc2_f2, ndf_aspc2_f2, basis_aspc2_f2_qr)" in gen)
    # testkern_any_space_4_type needs GH_BASIS on ANY_SPACE_1 which is the
    # to-space of op2
    assert ("CALL qr%compute_function(BASIS, op2_proxy%fs_to, "
            "dim_aspc1_op2, ndf_aspc1_op2, basis_aspc1_op2_qr)" in gen)
    # Need GH_BASIS and DIFF_BASIS on ANY_SPACE_4 which is to/from-space
    # of op4
    assert ("CALL qr%compute_function(BASIS, op4_proxy%fs_from, "
            "dim_aspc4_op4, ndf_aspc4_op4, basis_aspc4_op4_qr)" in gen)
    assert ("CALL qr%compute_function(DIFF_BASIS, op4_proxy%fs_from, "
            "diff_dim_aspc4_op4, ndf_aspc4_op4, diff_basis_aspc4_op4_qr)"
            in gen)


@pytest.mark.xfail(reason="bug : loop fuse replicates maps in loops")
def test_loopfuse():
    ''' Tests whether loop fuse actually fuses and whether
    multiple maps are produced or not. Multiple maps are not an
    error but it would be nicer if there were only one '''
    _, invoke_info = parse(os.path.join(BASE_PATH,
                                        "4_multikernel_invokes.f90"),
                           api=TEST_API)
    psy = PSyFactory(TEST_API, distributed_memory=True).create(invoke_info)
    invoke = psy.invokes.get("invoke_0")
    schedule = invoke.schedule
    loop1 = schedule.children[0]
    loop2 = schedule.children[1]
    trans = LoopFuseTrans()
    schedule, _ = trans.apply(loop1, loop2)
    invoke.schedule = schedule
    generated_code = psy.gen
    # only one loop
    assert str(generated_code).count("DO cell") == 1
    # only one map for each space
    assert str(generated_code).count("map_w1 =>") == 1
    assert str(generated_code).count("map_w2 =>") == 1
    assert str(generated_code).count("map_w3 =>") == 1
    # kernel call tests
    kern_idxs = []
    for idx, line in enumerate(str(generated_code).split('\n')):
        if "DO cell" in line:
            do_idx = idx
        if "CALL testkern_code(" in line:
            kern_idxs.append(idx)
        if "END DO" in line:
            enddo_idx = idx
    # two kernel calls
    assert len(kern_idxs) == 2
    # both kernel calls are within the loop
    for kern_id in kern_idxs:
        assert enddo_idx > kern_id > do_idx


def test_kern_colourmap(monkeypatch):
    ''' Tests for error conditions in the colourmap getter of DynKern. '''
    _, invoke_info = parse(os.path.join(BASE_PATH, "1_single_invoke.f90"),
                           api=TEST_API)
    psy = PSyFactory(TEST_API, distributed_memory=True).create(invoke_info)
    kern = psy.invokes.invoke_list[0].schedule.children[4].loop_body[0]
    with pytest.raises(InternalError) as err:
        _ = kern.colourmap
    assert ("Kernel 'testkern_code' is not inside a coloured loop"
            in str(err.value))
    monkeypatch.setattr(kern, "is_coloured", lambda: True)
    monkeypatch.setattr(kern, "_is_intergrid", True)
    with pytest.raises(InternalError) as err:
        _ = kern.colourmap
    assert ("Colourmap information for kernel 'testkern_code' has not yet "
            "been initialised" in str(err.value))


def test_kern_ncolours(monkeypatch):
    ''' Tests for error conditions in the ncolours getter of DynKern. '''
    _, invoke_info = parse(os.path.join(BASE_PATH, "1_single_invoke.f90"),
                           api=TEST_API)
    psy = PSyFactory(TEST_API, distributed_memory=True).create(invoke_info)
    kern = psy.invokes.invoke_list[0].schedule.children[4].loop_body[0]
    with pytest.raises(InternalError) as err:
        _ = kern.ncolours_var
    assert ("Kernel 'testkern_code' is not inside a coloured loop"
            in str(err.value))
    monkeypatch.setattr(kern, "is_coloured", lambda: True)
    monkeypatch.setattr(kern, "_is_intergrid", True)
    with pytest.raises(InternalError) as err:
        _ = kern.ncolours_var
    assert ("Colourmap information for kernel 'testkern_code' has not yet "
            "been initialised" in str(err.value))


def test_named_psy_routine(dist_mem, tmpdir):
    ''' Check that we generate a subroutine with the expected name
    if an invoke is named. '''
    _, invoke_info = parse(os.path.join(BASE_PATH,
                                        "1.0.1_single_named_invoke.f90"),
                           api=TEST_API)
    psy = PSyFactory(TEST_API,
                     distributed_memory=dist_mem).create(invoke_info)
    gen_code = str(psy.gen)

    assert LFRicBuild(tmpdir).code_compiles(psy)

    # Name should be all lower-case and with spaces replaced by underscores
    assert "SUBROUTINE invoke_important_invoke" in gen_code

# tests for dynamo0.3 stub generator


def test_stub_non_existant_filename():
    ''' fail if the file does not exist '''
    with pytest.raises(IOError) as excinfo:
        generate("non_existant_file.f90", api=TEST_API)
    assert "file 'non_existant_file.f90' not found" in str(excinfo.value)


def test_stub_invalid_api():
    ''' fail if the specified api is not supported '''
    with pytest.raises(GenerationError) as excinfo:
        generate(os.path.join(BASE_PATH, "ru_kernel_mod.f90"), api="dynamo0.1")
    assert "Unsupported API 'dynamo0.1' specified" in str(excinfo.value)


def test_stub_file_content_not_fortran():
    ''' fail if the kernel file does not contain fortran '''
    with pytest.raises(ParseError) as excinfo:
        generate(os.path.join(os.path.dirname(os.path.abspath(__file__)),
                              "dynamo0p3_test.py"), api=TEST_API)
    assert 'no parse pattern found' \
        in str(excinfo.value)


def test_stub_file_fortran_invalid():
    ''' fail if the fortran in the kernel is not valid '''
    with pytest.raises(ParseError) as excinfo:
        generate(os.path.join(BASE_PATH, "testkern_invalid_fortran.F90"),
                 api=TEST_API)
    assert 'contain <== no parse pattern found' in str(excinfo.value)


def test_file_fortran_not_kernel():
    ''' fail if file is valid fortran but is not a kernel file '''
    with pytest.raises(ParseError) as excinfo:
        generate(os.path.join(BASE_PATH, "1_single_invoke.f90"),
                 api=TEST_API)
    assert 'file does not contain a module. Is it a Kernel file?' \
        in str(excinfo.value)


def test_module_name_too_short():
    ''' fail if length of kernel module name is too short '''
    with pytest.raises(ParseError) as excinfo:
        generate(os.path.join(BASE_PATH, "testkern_short_name.F90"),
                 api=TEST_API)
    assert "too short to have '_mod' as an extension" in str(excinfo.value)


def test_module_name_convention():
    ''' Fail if kernel module name does not have _mod at end. '''
    with pytest.raises(ParseError) as excinfo:
        generate(os.path.join(BASE_PATH, "testkern_wrong_mod_name.F90"),
                 api=TEST_API)
    assert "does not have '_mod' as an extension" in str(excinfo.value)


def test_kernel_datatype_not_found():
    ''' fail if kernel datatype is not found '''
    with pytest.raises(ParseError) as excinfo:
        generate(os.path.join(BASE_PATH, "testkern_no_datatype.F90"),
                 api=TEST_API)
    assert 'Kernel type testkern_type does not exist' in str(excinfo.value)


STENCIL_CODE = '''
module stencil_mod
  type, extends(kernel_type) :: stencil_type
     type(arg_type), meta_args(2) =          &
          (/ arg_type(gh_field, gh_inc, w1), &
             arg_type(gh_field, gh_read, w2, stencil(cross)) &
           /)
     integer :: iterates_over = cells
   contains
     procedure, nopass :: code => stencil_code
  end type stencil_type
contains
  subroutine stencil_code()
  end subroutine stencil_code
end module stencil_mod
'''


def test_stencil_metadata():
    ''' Check that we can parse Kernels with stencil metadata. '''
    ast = fpapi.parse(STENCIL_CODE, ignore_comments=False)
    metadata = DynKernMetadata(ast)

    stencil_descriptor_0 = metadata.arg_descriptors[0]
    assert stencil_descriptor_0.stencil is None
    stencil_descriptor_1 = metadata.arg_descriptors[1]
    assert stencil_descriptor_1.stencil['type'] == 'cross'
    # stencil extent is not provided in the above metadata
    assert stencil_descriptor_1.stencil['extent'] is None

    # Check other LFRicArgDescriptor argument properties for a
    # field stencil argument
    assert stencil_descriptor_1.argument_type == "gh_field"
    assert stencil_descriptor_1.data_type == "gh_real"
    assert stencil_descriptor_1.function_space == "w2"
    assert stencil_descriptor_1.function_spaces == ['w2']
    assert str(stencil_descriptor_1.access) == "READ"
    assert stencil_descriptor_1.mesh is None
    assert stencil_descriptor_1.vector_size == 1


def test_field_metadata_too_many_arguments():
    ''' Check that we raise an exception if more than 4 arguments are
    provided in the metadata for a 'gh_field' argument type. '''
    result = STENCIL_CODE.replace(
        "gh_field, gh_read, w2, stencil(cross)",
        "gh_field, gh_read, w2, stencil(cross), w1", 1)
    ast = fpapi.parse(result, ignore_comments=False)
    with pytest.raises(ParseError) as excinfo:
        _ = DynKernMetadata(ast)
    assert ("each 'meta_arg' entry must have at most 4 arguments" in
            str(excinfo.value))


def test_invalid_stencil_form_1():
    '''Check that we raise an exception if the stencil does not obey the
    stencil(<type>[,<extent>]) format by being a literal integer or
    just "stencil" '''
    result = STENCIL_CODE.replace("stencil(cross)", "1", 1)
    ast = fpapi.parse(result, ignore_comments=False)
    with pytest.raises(ParseError) as excinfo:
        _ = DynKernMetadata(ast)
    assert "entry must be either a valid stencil specification" \
        in str(excinfo.value)
    assert "Unrecognised metadata entry" in str(excinfo.value)
    result = STENCIL_CODE.replace("stencil(cross)", "stencil", 1)
    ast = fpapi.parse(result, ignore_comments=False)
    with pytest.raises(ParseError) as excinfo:
        _ = DynKernMetadata(ast)
    assert "entry must be either a valid stencil specification" \
        in str(excinfo.value)
    assert "Expecting format stencil(<type>[,<extent>]) but found stencil" \
        in str(excinfo.value)


def test_invalid_stencil_form_2():
    '''Check that we raise an exception if the stencil does not obey the
    stencil(<type>[,<extent>]) format by having an invalid name'''
    result = STENCIL_CODE.replace("stencil(cross)", "stenci(cross)", 1)
    ast = fpapi.parse(result, ignore_comments=False)
    with pytest.raises(ParseError) as excinfo:
        _ = DynKernMetadata(ast)
    assert "entry must be either a valid stencil specification" \
        in str(excinfo.value)


def test_invalid_stencil_form_3():
    '''Check that we raise an exception if the stencil does not obey the
    stencil(<type>[,<extent>]) format by not having brackets'''
    result = STENCIL_CODE.replace("stencil(cross)", "stencil", 1)
    ast = fpapi.parse(result, ignore_comments=False)
    with pytest.raises(ParseError) as excinfo:
        _ = DynKernMetadata(ast)
    assert "entry must be either a valid stencil specification" \
        in str(excinfo.value)


def test_invalid_stencil_form_4():
    '''Check that we raise an exception if the stencil does not obey the
    stencil(<type>[,<extent>]) format by containing no values in
    the brackets '''
    result = STENCIL_CODE.replace("stencil(cross)", "stencil()", 1)
    ast = fpapi.parse(result, ignore_comments=False)
    with pytest.raises(ParseError) as excinfo:
        _ = DynKernMetadata(ast)
    assert "but found stencil()" in str(excinfo.value)


def test_invalid_stencil_form_5():
    '''Check that we raise an exception if the stencil does not obey the
    stencil(<type>[,<extent>]) format by containing no values in
    the brackets, with a separator '''
    result = STENCIL_CODE.replace("stencil(cross)", "stencil(,)", 1)
    ast = fpapi.parse(result, ignore_comments=False)
    with pytest.raises(ParseError) as excinfo:
        _ = DynKernMetadata(ast)
    assert "Kernel metadata has an invalid format" \
        in str(excinfo.value)


def test_invalid_stencil_form_6():
    '''Check that we raise an exception if the stencil does not obey the
    stencil(<type>[,<extent>]) format by containing more than two
    values in in the brackets '''
    result = STENCIL_CODE.replace("stencil(cross)", "stencil(cross,1,1)", 1)
    ast = fpapi.parse(result, ignore_comments=False)
    with pytest.raises(ParseError) as excinfo:
        _ = DynKernMetadata(ast)
    assert "entry must be either a valid stencil specification" \
        in str(excinfo.value)
    assert "there must be at most two arguments inside the brackets" \
        in str(excinfo.value)


def test_invalid_stencil_first_arg_1():
    '''Check that we raise an exception if the value of the stencil type in
    stencil(<type>[,<extent>]) is not valid and is an integer'''
    result = STENCIL_CODE.replace("stencil(cross)", "stencil(1)", 1)
    ast = fpapi.parse(result, ignore_comments=False)
    with pytest.raises(ParseError) as excinfo:
        _ = DynKernMetadata(ast)
    assert "not one of the valid types" in str(excinfo.value)
    assert "is a literal" in str(excinfo.value)


def test_invalid_stencil_first_arg_2():
    '''Check that we raise an exception if the value of the stencil type in
    stencil(<type>[,<extent>]) is not valid and is a name'''
    result = STENCIL_CODE.replace("stencil(cross)", "stencil(cros)", 1)
    ast = fpapi.parse(result, ignore_comments=False)
    with pytest.raises(ParseError) as excinfo:
        _ = DynKernMetadata(ast)
    assert "not one of the valid types" in str(excinfo.value)


def test_invalid_stencil_first_arg_3():
    '''Check that we raise an exception if the value of the stencil type in
    stencil(<type>[,<extent>]) is not valid and has brackets'''
    result = STENCIL_CODE.replace("stencil(cross)", "stencil(x1d(xx))", 1)
    ast = fpapi.parse(result, ignore_comments=False)
    with pytest.raises(ParseError) as excinfo:
        _ = DynKernMetadata(ast)
    assert "the specified <type>" in str(excinfo.value)
    assert "includes brackets" in str(excinfo.value)


def test_invalid_stencil_second_arg_1():
    '''Check that we raise an exception if the value of the stencil extent in
    stencil(<type>[,<extent>]) is not an integer'''
    result = STENCIL_CODE.replace("stencil(cross)", "stencil(x1d,x1d)", 1)
    ast = fpapi.parse(result, ignore_comments=False)
    with pytest.raises(ParseError) as excinfo:
        _ = DynKernMetadata(ast)
    assert "the specified <extent>" in str(excinfo.value)
    assert "is not an integer" in str(excinfo.value)


def test_invalid_stencil_second_arg_2():
    '''Check that we raise an exception if the value of the stencil extent in
    stencil(<type>[,<extent>]) is less than 1'''
    result = STENCIL_CODE.replace("stencil(cross)", "stencil(x1d,0)", 1)
    ast = fpapi.parse(result, ignore_comments=False)
    with pytest.raises(ParseError) as excinfo:
        _ = DynKernMetadata(ast)
    assert "the specified <extent>" in str(excinfo.value)
    assert "is less than 1" in str(excinfo.value)


def test_unsupported_second_argument():
    '''Check that we raise an exception if stencil extent is specified, as
    we do not currently support it'''
    result = STENCIL_CODE.replace("stencil(cross)", "stencil(x1d,1)", 1)
    ast = fpapi.parse(result, ignore_comments=False)
    with pytest.raises(NotImplementedError) as excinfo:
        _ = DynKernMetadata(ast)
    assert "Kernels with fixed stencil extents are not currently supported" \
        in str(excinfo.value)


def test_valid_stencil_types():
    ''' Check that we successfully parse all valid stencil types. '''
    for stencil_type in LFRicArgDescriptor.VALID_STENCIL_TYPES:
        result = STENCIL_CODE.replace("stencil(cross)",
                                      "stencil("+stencil_type+")", 1)
        ast = fpapi.parse(result, ignore_comments=False)
        _ = DynKernMetadata(ast)


def test_arg_descriptor_funcs_method_error():
    ''' Tests that an internal error is raised in LFRicArgDescriptor
    when function_spaces is called and the internal type is an
    unexpected value. It should not be possible to get to here so we
    need to mess about with internal values to trip this.

    '''
    fparser.logging.disable(fparser.logging.CRITICAL)
    ast = fpapi.parse(CODE, ignore_comments=False)
    metadata = DynKernMetadata(ast, name="testkern_qr_type")
    field_descriptor = metadata.arg_descriptors[0]
    field_descriptor._argument_type = "gh_fire_starter"
    with pytest.raises(InternalError) as excinfo:
        _ = field_descriptor.function_spaces
    assert ("LFRicArgDescriptor.function_spaces(), should not get "
            "to here." in str(excinfo.value))


def test_dynkernmetadata_read_fs_error():
    '''Tests that an exception is raised if a field on a read only
    function space is specified as being written to by the kernel
    metadata.

    '''
    code = (
        "module testkern_chi_write_mod\n"
        "  use argument_mod\n"
        "  use kernel_mod\n"
        "  use constants_mod\n"
        "  type, extends(kernel_type) :: testkern_chi_write_type\n"
        "     type(arg_type), dimension(2) :: meta_args =  &\n"
        "          (/ arg_type(gh_field,gh_write,wchi),    &\n"
        "             arg_type(gh_field,gh_read,wchi)      &\n"
        "           /)\n"
        "     integer :: iterates_over = cells\n"
        "   contains\n"
        "     procedure, nopass :: code => testkern_chi_write_code\n"
        "  end type testkern_chi_write_type\n"
        "contains\n"
        "  subroutine testkern_chi_write_code()\n"
        "  end subroutine testkern_chi_write_code\n"
        "end module testkern_chi_write_mod\n")
    ast = fpapi.parse(code, ignore_comments=False)
    with pytest.raises(ParseError) as info:
        _ = DynKernMetadata(ast)
    assert ("Found kernel metadata in 'testkern_chi_write_type' that "
            "specifies writing to the read-only function space 'wchi'."
            in str(info.value))


def test_dynkernelargument_intent_invalid(dist_mem):
    ''' Tests that an error is raised in DynKernelArgument when an invalid
    intent value is found. Tests with and without distributed memory. '''
    _, invoke_info = parse(os.path.join(BASE_PATH, "1_single_invoke.f90"),
                           api=TEST_API)
    if dist_mem:
        idx = 4
    else:
        idx = 0
    psy = PSyFactory(TEST_API,
                     distributed_memory=dist_mem).create(invoke_info)
    invoke = psy.invokes.invoke_list[0]
    schedule = invoke.schedule
    loop = schedule.children[idx]
    call = loop.loop_body[0]
    arg = call.arguments.args[0]
    arg._access = "invalid"
    with pytest.raises(GenerationError) as excinfo:
        _ = arg.intent
    assert "Expecting argument access to be one of 'gh_read," in \
        str(excinfo.value)


def test_arg_ref_name_method_error1():
    ''' Tests that an internal error is raised in DynKernelArgument
    when ref_name() is called with a function space that is not
    associated with this field'''
    _, invoke_info = parse(os.path.join(BASE_PATH, "1_single_invoke.f90"),
                           api=TEST_API)
    psy = PSyFactory(TEST_API, distributed_memory=True).create(invoke_info)
    first_invoke = psy.invokes.invoke_list[0]
    first_kernel = first_invoke.schedule.coded_kernels()[0]
    first_argument = first_kernel.arguments.args[1]
    with pytest.raises(GenerationError) as excinfo:
        # the argument is a field and is on "w1"
        _ = first_argument.ref_name(FunctionSpace("w3", None))
    assert 'not one of the function spaces associated with this argument' \
        in str(excinfo.value)


def test_arg_ref_name_method_error2():
    ''' Tests that an internal error is raised in DynKernelArgument
    when ref_name() is called when the argument type is not a field
    or an operator.

    '''
    _, invoke_info = parse(os.path.join(BASE_PATH, "1_single_invoke.f90"),
                           api=TEST_API)
    psy = PSyFactory(TEST_API, distributed_memory=True).create(invoke_info)
    first_invoke = psy.invokes.invoke_list[0]
    first_kernel = first_invoke.schedule.coded_kernels()[0]
    first_argument = first_kernel.arguments.args[1]
    first_argument._argument_type = "gh_funky_instigator"
    with pytest.raises(GenerationError) as excinfo:
        _ = first_argument.ref_name()
    assert ("DynKernelArgument.ref_name(fs): Found unsupported argument "
            "type 'gh_funky_instigator'" in str(excinfo.value))


def test_arg_intent_error():
    ''' Tests that an internal error is raised in DynKernelArgument
    when intent() is called and the argument access property is not one of
    gh_{read,write,inc,readwrite} '''
    _, invoke_info = parse(os.path.join(BASE_PATH, "1_single_invoke.f90"),
                           api=TEST_API)
    psy = PSyFactory(TEST_API, distributed_memory=True).create(invoke_info)
    first_invoke = psy.invokes.invoke_list[0]
    first_kernel = first_invoke.schedule.coded_kernels()[0]
    first_argument = first_kernel.arguments.args[0]
    # Mess with the internal state of this argument object
    first_argument._access = "gh_not_an_intent"
    with pytest.raises(GenerationError) as excinfo:
        _ = first_argument.intent()
    assert ("Expecting argument access to be one of 'gh_read, gh_write, "
            "gh_inc', 'gh_readwrite' or one of ['gh_sum'], but found "
            "'gh_not_an_intent'" in str(excinfo.value))


def test_arg_intrinsic_type_error(monkeypatch):
    ''' Tests that an internal error is raised in creating argument
    'intrinsic_type' property when an invalid 'data_type' property is
    passed from the LFRicArgDescriptor class.

    '''
    _, invoke_info = parse(os.path.join(BASE_PATH, "1_single_invoke.f90"),
                           api=TEST_API)
    psy = PSyFactory(TEST_API, distributed_memory=True).create(invoke_info)
    first_invoke = psy.invokes.invoke_list[0]
    first_kernel = first_invoke.schedule.coded_kernels()[0]
    first_argument = first_kernel.arguments.args[0]
    # Mess with the internal state of this argument's intrinsic type
    monkeypatch.setattr(first_argument.descriptor, "_data_type",
                        value="gh_unreal")
    expected_descriptor = (
        "LFRicArgDescriptor object\n"
        "  argument_type[0]='gh_real'\n"
        "  data_type[1]='gh_unreal'\n"
        "  access_descriptor[2]='gh_read'\n")
    with pytest.raises(InternalError) as excinfo:
        _ = first_argument.intrinsic_type()
    assert ("DynKernelArgument.intrinsic_type: Found unsupported data "
            "type 'gh_unreal' in the kernel argument descriptor '{0}'.".
            format(expected_descriptor) in str(excinfo.value))


@pytest.mark.skipif(
    sys.version_info > (3,),
    reason="Deepcopy of function_space not working in Python 3")
def test_no_arg_on_space(monkeypatch):
    ''' Tests that DynKernelArguments.get_arg_on_space[,_name] raise
    the appropriate error when there is no kernel argument on the
    supplied space. '''
    from psyclone.psyGen import FieldNotFoundError
    _, invoke_info = parse(os.path.join(BASE_PATH, "1_single_invoke.f90"),
                           api=TEST_API)
    psy = PSyFactory(TEST_API, distributed_memory=True).create(invoke_info)
    first_invoke = psy.invokes.invoke_list[0]
    first_kernel = first_invoke.schedule.coded_kernels()[0]
    kernel_args = first_kernel.arguments
    # Test getting the argument by the meta-data name for the function space
    arg, fspace = kernel_args.get_arg_on_space_name("w2")
    assert arg.name == "f2"
    assert fspace.orig_name == "w2"
    with pytest.raises(FieldNotFoundError) as excinfo:
        _ = kernel_args.get_arg_on_space_name("not_a_space")
    assert ("there is no field or operator with function space not_a_space" in
            str(excinfo.value))
    # Now test get_arg_on_space - we need a FunctionSpace object for this
    fspace = arg.function_space
    arg = kernel_args.get_arg_on_space(fspace)
    assert arg.name == "f2"
    # Take a deep copy of the function space object so that we get a new
    # one whose state we can monkeypatch
    import copy
    fspace = copy.deepcopy(arg.function_space)
    monkeypatch.setattr(fspace, "_mangled_name", "not_a_space_name")
    with pytest.raises(FieldNotFoundError) as excinfo:
        _ = kernel_args.get_arg_on_space(fspace)
    assert ("there is no field or operator with function space w2 (mangled "
            "name = 'not_a_space_name')" in str(excinfo.value))


def test_arg_descriptor_func_method_error():
    ''' Tests that an internal error is raised in LFRicArgDescriptor
    when function_space is called and the internal type is an
    unexpected value. It should not be possible to get to here so we
    need to mess about with internal values to trip this.

    '''
    fparser.logging.disable(fparser.logging.CRITICAL)
    ast = fpapi.parse(CODE, ignore_comments=False)
    metadata = DynKernMetadata(ast, name="testkern_qr_type")
    field_descriptor = metadata.arg_descriptors[0]
    field_descriptor._argument_type = "gh_fire_starter"
    with pytest.raises(InternalError) as excinfo:
        _ = field_descriptor.function_space
    assert ("LFRicArgDescriptor.function_space(), should not get "
            "to here." in str(excinfo.value))


def test_arg_descriptor_fld():
    ''' Test that the LFRicArgDescriptor argument representation works
    as expected for a field argument. '''
    fparser.logging.disable(fparser.logging.CRITICAL)
    ast = fpapi.parse(CODE, ignore_comments=False)
    metadata = DynKernMetadata(ast, name="testkern_qr_type")
    field_descriptor = metadata.arg_descriptors[1]

    # Assert correct string representation from LFRicArgDescriptor
    result = str(field_descriptor)
    expected_output = (
        "LFRicArgDescriptor object\n"
        "  argument_type[0]='gh_field'\n"
        "  data_type[1]='gh_real'\n"
        "  access_descriptor[2]='gh_inc'\n"
        "  function_space[3]='w1'")
    assert expected_output in result

    # Check LFRicArgDescriptor argument properties
    assert field_descriptor.argument_type == "gh_field"
    assert field_descriptor.data_type == "gh_real"
    assert field_descriptor.function_space == "w1"
    assert field_descriptor.function_spaces == ['w1']
    assert str(field_descriptor.access) == "INC"
    assert field_descriptor.mesh is None
    assert field_descriptor.stencil is None
    assert field_descriptor.vector_size == 1


def test_arg_descriptor_real_scalar():
    ''' Test that the LFRicArgDescriptor argument representation works
    as expected for a real scalar argument. '''
    fparser.logging.disable(fparser.logging.CRITICAL)
    ast = fpapi.parse(CODE, ignore_comments=False)
    metadata = DynKernMetadata(ast, name="testkern_qr_type")
    scalar_descriptor = metadata.arg_descriptors[0]

    # Assert correct string representation from LFRicArgDescriptor
    result = str(scalar_descriptor)
    expected_output = (
        "LFRicArgDescriptor object\n"
        "  argument_type[0]='gh_real'\n"
        "  data_type[1]='gh_real'\n"
        "  access_descriptor[2]='gh_read'\n")
    assert expected_output in result

    # Check LFRicArgDescriptor argument properties
    assert scalar_descriptor.argument_type == "gh_real"
    assert scalar_descriptor.data_type == "gh_real"
    assert scalar_descriptor.function_space is None
    assert scalar_descriptor.function_spaces == []
    assert str(scalar_descriptor.access) == "READ"
    assert scalar_descriptor.mesh is None
    assert scalar_descriptor.stencil is None
    assert scalar_descriptor.vector_size == 0


def test_arg_descriptor_int_scalar():
    ''' Test that the LFRicArgDescriptor argument representation works
    as expected for an integer scalar argument. '''
    fparser.logging.disable(fparser.logging.CRITICAL)
    ast = fpapi.parse(CODE, ignore_comments=False)
    metadata = DynKernMetadata(ast, name="testkern_qr_type")
    scalar_descriptor = metadata.arg_descriptors[5]

    # Assert correct string representation from LFRicArgDescriptor
    result = str(scalar_descriptor)
    expected_output = (
        "LFRicArgDescriptor object\n"
        "  argument_type[0]='gh_integer'\n"
        "  data_type[1]='gh_integer'\n"
        "  access_descriptor[2]='gh_read'\n")
    assert expected_output in result

    # Check LFRicArgDescriptor argument properties
    assert scalar_descriptor.argument_type == "gh_integer"
    assert scalar_descriptor.data_type == "gh_integer"
    assert scalar_descriptor.function_space is None
    assert scalar_descriptor.function_spaces == []
    assert str(scalar_descriptor.access) == "READ"
    assert scalar_descriptor.mesh is None
    assert scalar_descriptor.stencil is None
    assert scalar_descriptor.vector_size == 0


def test_arg_descriptor_str_error():
    ''' Tests that an internal error is raised in LFRicArgDescriptor
    when __str__() is called and the internal type is an unexpected
    value. It should not be possible to get to here so we need to
    mess about with internal values to trip this.

    '''
    fparser.logging.disable(fparser.logging.CRITICAL)
    ast = fpapi.parse(CODE, ignore_comments=False)
    metadata = DynKernMetadata(ast, name="testkern_qr_type")
    field_descriptor = metadata.arg_descriptors[0]
    field_descriptor._argument_type = "gh_fire_starter"
    with pytest.raises(InternalError) as excinfo:
        _ = str(field_descriptor)
    assert ("LFRicArgDescriptor.__str__(), should not get to here." in
            str(excinfo.value))


def test_arg_desc_func_space_tofrom_err():
    ''' Tests that an internal error is raised in LFRicArgDescriptor
    when function_space_to or function_space_from is called and the
    internal type is not an operator argument.

    '''
    fparser.logging.disable(fparser.logging.CRITICAL)
    ast = fpapi.parse(CODE, ignore_comments=False)
    metadata = DynKernMetadata(ast, name="testkern_qr_type")
    field_descriptor = metadata.arg_descriptors[0]
    with pytest.raises(InternalError) as excinfo:
        _ = field_descriptor.function_space_to
    assert ("In the LFRic API 'function_space_to' only makes sense "
            "for one of ['gh_operator', 'gh_columnwise_operator'], but "
            "this is a 'gh_real'") in str(excinfo.value)
    with pytest.raises(InternalError) as excinfo:
        _ = field_descriptor.function_space_from
    assert ("In the LFRic API 'function_space_from' only makes sense "
            "for one of ['gh_operator', 'gh_columnwise_operator'], but "
            "this is a 'gh_real'") in str(excinfo.value)


def test_unrecognised_fspace_error():
    ''' Tests that an error is raised in FunctionSpace initialisation when
    an unrecognised function space is supplied.

    '''
    _, invoke_info = parse(os.path.join(BASE_PATH,
                                        "4.5.2_multikernel_invokes.f90"),
                           api=TEST_API)
    psy = PSyFactory(TEST_API, distributed_memory=True).create(invoke_info)
    first_invoke = psy.invokes.invoke_list[0]
    first_kernel = first_invoke.schedule.coded_kernels()[0]
    with pytest.raises(InternalError) as excinfo:
        _ = FunctionSpace("not_a_space", first_kernel.arguments)
    assert ("Unrecognised function space 'not_a_space'. The supported spaces "
            "are {0}".format(FunctionSpace.VALID_FUNCTION_SPACE_NAMES) in
            str(excinfo.value))


def test_mangle_no_space_error():
    ''' Tests that an error is raised in FunctionSpace.mangled_name when
    none of the provided kernel arguments are on the specified space.

    '''
    from psyclone.psyGen import FieldNotFoundError
    _, invoke_info = parse(os.path.join(BASE_PATH,
                                        "4.5.2_multikernel_invokes.f90"),
                           api=TEST_API)
    psy = PSyFactory(TEST_API, distributed_memory=True).create(invoke_info)
    first_invoke = psy.invokes.invoke_list[0]
    first_kernel = first_invoke.schedule.coded_kernels()[0]
    with pytest.raises(FieldNotFoundError) as excinfo:
        _ = FunctionSpace("any_space_7", first_kernel.arguments).mangled_name
    assert ("No kernel argument found for function space 'any_space_7'"
            in str(excinfo.value))


def test_mangle_function_space():
    ''' Tests that we correctly mangle the function space name, including
    the creation of its short name.

    '''
    # Test any_space
    _, invoke_info = parse(
        os.path.join(BASE_PATH, "4.5.2_multikernel_invokes.f90"),
        api=TEST_API)
    psy = PSyFactory(TEST_API, distributed_memory=True).create(invoke_info)
    first_invoke = psy.invokes.invoke_list[0]
    first_kernel = first_invoke.schedule.coded_kernels()[0]
    fs_name = "any_space_2"
    mangled_name = FunctionSpace(fs_name, first_kernel.arguments).mangled_name
    short_name = FunctionSpace(fs_name, first_kernel.arguments).short_name
    assert mangled_name == "aspc2_f2"
    assert short_name == "aspc2"
    # Test any_discontinuous_space
    _, invoke_info = parse(
        os.path.join(BASE_PATH, "11.4_any_discontinuous_space.f90"),
        api=TEST_API)
    psy = PSyFactory(TEST_API, distributed_memory=True).create(invoke_info)
    first_invoke = psy.invokes.invoke_list[0]
    first_kernel = first_invoke.schedule.coded_kernels()[0]
    fs_name = "any_discontinuous_space_1"
    mangled_name = FunctionSpace(fs_name, first_kernel.arguments).mangled_name
    short_name = FunctionSpace(fs_name, first_kernel.arguments).short_name
    assert mangled_name == "adspc1_f1"
    assert short_name == "adspc1"


def test_no_mangle_specified_function_space():
    ''' Test that we do not name-mangle a function space that is not
    any_space or any_discontinuous_space. Also test that an attempt to
    create a short name for such a space will fail.

    '''
    _, invoke_info = parse(os.path.join(BASE_PATH,
                                        "1_single_invoke.f90"),
                           api=TEST_API)
    psy = PSyFactory(TEST_API, distributed_memory=True).create(invoke_info)
    first_invoke = psy.invokes.invoke_list[0]
    first_kernel = first_invoke.schedule.coded_kernels()[0]
    fs_name = "w2"
    mangled_name = FunctionSpace(fs_name, first_kernel.arguments).mangled_name
    short_name = FunctionSpace(fs_name, first_kernel.arguments).short_name
    assert mangled_name == fs_name
    assert short_name == fs_name
    # Try to call the internal _mangle_fs_name function with a FS name other
    # than any_*_space name (not allowed)
    with pytest.raises(InternalError) as excinfo:
        _ = FunctionSpace(fs_name, first_kernel.arguments)._mangle_fs_name()
    assert ("_mangle_fs_name: function space '{0}' is not one of {1} or {2} "
            "spaces.".format(fs_name, FunctionSpace.VALID_ANY_SPACE_NAMES,
                             FunctionSpace.VALID_ANY_DISCONTINUOUS_SPACE_NAMES)
            in str(excinfo.value))
    # Try to create a short name for this function space (not allowed)
    with pytest.raises(InternalError) as excinfo:
        _ = FunctionSpace(fs_name, first_kernel.arguments)._shorten_fs_name()
    assert ("_shorten_fs_name: function space '{0}' is not one of {1} or {2} "
            "spaces.".format(fs_name, FunctionSpace.VALID_ANY_SPACE_NAMES,
                             FunctionSpace.VALID_ANY_DISCONTINUOUS_SPACE_NAMES)
            in str(excinfo.value))


def test_fsdescriptors_get_descriptor():
    ''' Test that FSDescriptors.get_descriptor() raises the expected error
    when passed a function space for which there is no corresponding kernel
    argument '''
    _, invoke_info = parse(os.path.join(BASE_PATH,
                                        "1_single_invoke.f90"),
                           api=TEST_API)
    psy = PSyFactory(TEST_API, distributed_memory=True).create(invoke_info)
    first_invoke = psy.invokes.invoke_list[0]
    first_kernel = first_invoke.schedule.coded_kernels()[0]
    fspace = FunctionSpace("w0", None)
    with pytest.raises(GenerationError) as excinfo:
        first_kernel.fs_descriptors.get_descriptor(fspace)
    assert "there is no descriptor for function space w0" in str(excinfo.value)


def test_arg_descriptor_init_error(monkeypatch):
    ''' Tests that an internal error is raised in LFRicArgDescriptor
    when an invalid argument type is provided. However, this error never
    gets tripped due to an earlier test so we need to force the error by
    changing the internal state.

    '''
    fparser.logging.disable(fparser.logging.CRITICAL)
    ast = fpapi.parse(CODE, ignore_comments=False)
    metadata = DynKernMetadata(ast, name="testkern_qr_type")
    field_descriptor = metadata.arg_descriptors[0]
    # Extract an arg_type object that we can use to create a
    # LFRicArgDescriptor object
    arg_type = field_descriptor._arg_type
    # Now try to trip the error by making the initial test think
    # that 'GH_INVALID' is actually valid
    monkeypatch.setattr(
        target=LFRicArgDescriptor, name="VALID_ARG_TYPE_NAMES",
        value=LFRicArgDescriptor.VALID_ARG_TYPE_NAMES + ["GH_INVALID"])
    arg_type.args[0].name = "GH_INVALID"
    with pytest.raises(InternalError) as excinfo:
        _ = LFRicArgDescriptor(arg_type)
    assert ("LFRicArgDescriptor.__init__(): failed argument validation for "
            "the 'meta_arg' entry 'arg_type(GH_INVALID, gh_read)', should "
            "not get to here." in str(excinfo.value))


def test_func_descriptor_repr():
    ''' Tests the __repr__ output of a func_descriptor '''
    fparser.logging.disable(fparser.logging.CRITICAL)
    ast = fpapi.parse(CODE, ignore_comments=False)
    metadata = DynKernMetadata(ast, name="testkern_qr_type")
    func_descriptor = metadata.func_descriptors[0]
    func_str = repr(func_descriptor)
    assert "DynFuncDescriptor03(func_type(w1, gh_basis))" in func_str


def test_func_descriptor_str():
    ''' Tests the __str__ output of a func_descriptor '''
    fparser.logging.disable(fparser.logging.CRITICAL)
    ast = fpapi.parse(CODE, ignore_comments=False)
    metadata = DynKernMetadata(ast, name="testkern_qr_type")
    func_descriptor = metadata.func_descriptors[0]
    func_str = str(func_descriptor)
    output = (
        "DynFuncDescriptor03 object\n"
        "  name='func_type'\n"
        "  nargs=2\n"
        "  function_space_name[0] = 'w1'\n"
        "  operator_name[1] = 'gh_basis'")
    assert output in func_str


def test_dynkern_arg_for_fs():
    ''' Test that DynInvoke.arg_for_funcspace() raises an error if
    passed an invalid function space.

    '''
    _, invoke_info = parse(os.path.join(BASE_PATH, "1_single_invoke.f90"),
                           api=TEST_API)
    psy = PSyFactory(TEST_API, distributed_memory=True).create(invoke_info)
    first_invoke = psy.invokes.invoke_list[0]
    with pytest.raises(InternalError) as err:
        _ = first_invoke.arg_for_funcspace(FunctionSpace("waah", "waah"))
    assert ("Unrecognised function space 'waah'. The supported spaces are "
            "{0}".format(FunctionSpace.VALID_FUNCTION_SPACE_NAMES) in
            str(err.value))


def test_dist_memory_true():
    ''' Test that the distributed memory flag is on by default. '''
    Config._instance = None
    config = Config()
    config.load(config_file=DEFAULT_CFG_FILE)
    assert config.distributed_memory


def test_halo_dirty_1():
    ''' check halo_dirty call is added correctly with a simple example '''
    _, invoke_info = parse(os.path.join(BASE_PATH, "1_single_invoke.f90"),
                           api=TEST_API)
    psy = PSyFactory(TEST_API, distributed_memory=True).create(invoke_info)
    generated_code = str(psy.gen)
    expected = (
        "     END DO\n"
        "      !\n"
        "      ! Set halos dirty/clean for fields modified in the above loop\n"
        "      !\n"
        "      CALL f1_proxy%set_dirty()\n")
    assert expected in generated_code


def test_halo_dirty_2(tmpdir):
    ''' Check halo_dirty calls only for field "writers", that is fields with
    write, readwrite and inc access (not for read). '''
    _, invoke_info = parse(os.path.join(BASE_PATH, "14.1_halo_writers.f90"),
                           api=TEST_API)
    psy = PSyFactory(TEST_API, distributed_memory=True).create(invoke_info)
    generated_code = str(psy.gen)
    expected = (
        "      END DO\n"
        "      !\n"
        "      ! Set halos dirty/clean for fields modified in the above loop\n"
        "      !\n"
        "      CALL f1_proxy%set_dirty()\n"
        "      CALL f3_proxy%set_dirty()\n"
        "      CALL f5_proxy%set_dirty()\n"
        "      CALL f6_proxy%set_dirty()\n"
        "      CALL f7_proxy%set_dirty()\n"
        "      CALL f8_proxy%set_dirty()\n")

    assert expected in generated_code

    assert LFRicBuild(tmpdir).code_compiles(psy)


def test_halo_dirty_3():
    ''' check halo_dirty calls with multiple kernel calls '''
    _, invoke_info = parse(os.path.join(BASE_PATH,
                                        "4_multikernel_invokes.f90"),
                           api=TEST_API)
    psy = PSyFactory(TEST_API, distributed_memory=True).create(invoke_info)
    generated_code = psy.gen
    assert str(generated_code).count("CALL f1_proxy%set_dirty()") == 2


def test_halo_dirty_4():
    ''' Check halo_dirty calls with field vectors. '''
    _, invoke_info = parse(os.path.join(BASE_PATH, "8_vector_field_2.f90"),
                           api=TEST_API)
    psy = PSyFactory(TEST_API, distributed_memory=True).create(invoke_info)
    generated_code = str(psy.gen)
    expected = (
        "      END DO\n"
        "      !\n"
        "      ! Set halos dirty/clean for fields modified in the above loop\n"
        "      !\n"
        "      CALL chi_proxy(1)%set_dirty()\n"
        "      CALL chi_proxy(2)%set_dirty()\n"
        "      CALL chi_proxy(3)%set_dirty()\n"
        "      CALL f1_proxy%set_dirty()\n")
    assert expected in generated_code


def test_halo_dirty_5():
    ''' Check no halo_dirty calls for operators. '''
    _, invoke_info = parse(os.path.join(BASE_PATH,
                                        "10.1_operator_nofield.f90"),
                           api=TEST_API)
    psy = PSyFactory(TEST_API, distributed_memory=True).create(invoke_info)
    generated_code = str(psy.gen)
    assert "set_dirty()" not in generated_code
    assert "! Set halos dirty/clean" not in generated_code


def test_no_halo_dirty():
    '''check that no halo_dirty code is produced if distributed_memory is
    set to False'''
    _, invoke_info = parse(os.path.join(BASE_PATH, "1_single_invoke.f90"),
                           api=TEST_API)
    psy = PSyFactory(TEST_API, distributed_memory=False).create(invoke_info)
    generated_code = str(psy.gen)
    assert "set_dirty()" not in generated_code
    assert "! Set halos dirty/clean" not in generated_code


def test_halo_exchange(tmpdir):
    ''' Test that a halo_exchange call is added for a loop with a
    stencil operation. '''
    _, invoke_info = parse(os.path.join(BASE_PATH, "14.2_halo_readers.f90"),
                           api=TEST_API)
    psy = PSyFactory(TEST_API, distributed_memory=True).create(invoke_info)
    generated_code = str(psy.gen)
    output1 = (
        "     IF (f2_proxy%is_dirty(depth=f2_extent+1)) THEN\n"
        "        CALL f2_proxy%halo_exchange(depth=f2_extent+1)\n"
        "      END IF\n"
        "      !\n")
    assert output1 in generated_code
    output2 = ("      DO cell=1,mesh%get_last_halo_cell(1)\n")
    assert output2 in generated_code

    assert LFRicBuild(tmpdir).code_compiles(psy)


def test_halo_exchange_inc(monkeypatch, annexed):
    '''test that appropriate halo exchange calls are added if we have a
    gh_inc operation and that the loop bounds included computation in
    the l1 halo. Test when annexed is False and True as a different
    number of halo exchanges are produced.

    '''
    config = Config.get()
    dyn_config = config.api_conf("dynamo0.3")
    monkeypatch.setattr(dyn_config, "_compute_annexed_dofs", annexed)
    _, invoke_info = parse(os.path.join(BASE_PATH,
                                        "4.6_multikernel_invokes.f90"),
                           api=TEST_API)
    psy = PSyFactory(TEST_API, distributed_memory=True).create(invoke_info)
    result = str(psy.gen)
    output0 = (
        "      IF (a_proxy%is_dirty(depth=1)) THEN\n"
        "        CALL a_proxy%halo_exchange(depth=1)\n"
        "      END IF\n"
        "      !\n")
    output1 = (
        "      IF (b_proxy%is_dirty(depth=1)) THEN\n"
        "        CALL b_proxy%halo_exchange(depth=1)\n"
        "      END IF\n"
        "      !\n"
        "      IF (d_proxy%is_dirty(depth=1)) THEN\n"
        "        CALL d_proxy%halo_exchange(depth=1)\n"
        "      END IF\n"
        "      !\n"
        "      IF (e_proxy(1)%is_dirty(depth=1)) THEN\n"
        "        CALL e_proxy(1)%halo_exchange(depth=1)\n"
        "      END IF\n"
        "      !\n"
        "      IF (e_proxy(2)%is_dirty(depth=1)) THEN\n"
        "        CALL e_proxy(2)%halo_exchange(depth=1)\n"
        "      END IF\n"
        "      !\n"
        "      IF (e_proxy(3)%is_dirty(depth=1)) THEN\n"
        "        CALL e_proxy(3)%halo_exchange(depth=1)\n"
        "      END IF\n"
        "      !\n"
        "      DO cell=1,mesh%get_last_halo_cell(1)\n")
    output2 = (
        "      IF (f_proxy%is_dirty(depth=1)) THEN\n"
        "        CALL f_proxy%halo_exchange(depth=1)\n"
        "      END IF\n"
        "      !\n"
        "      DO cell=1,mesh%get_last_halo_cell(1)\n")
    assert output1 in result
    if annexed:
        assert result.count("halo_exchange") == 5
    else:
        assert output0 in result
        assert output2 in result
        assert result.count("halo_exchange") == 7


def test_no_halo_exchange_for_operator():
    ''' Test that no halo exchange is generated before a kernel that reads
    from an operator and updates a discontinuous field. '''
    _, invoke_info = parse(os.path.join(BASE_PATH,
                                        "10.7_operator_read.f90"),
                           api=TEST_API)
    psy = PSyFactory(TEST_API, distributed_memory=True).create(invoke_info)
    result = str(psy.gen)
    # This kernel reads from an operator and a scalar and these
    # do not require halos to be updated.
    assert "halo_exchange" not in result


def test_no_set_dirty_for_operator():
    ''' Test that we do not call set_dirty for an operator that is written
    by a kernel. '''
    _, invoke_info = parse(os.path.join(BASE_PATH,
                                        "10.6_operator_no_field_scalar.f90"),
                           api=TEST_API)
    psy = PSyFactory(TEST_API, distributed_memory=True).create(invoke_info)
    result = str(psy.gen)
    # This kernel only writes to an operator and since operators are
    # cell-local this does not require us to call the is_dirty() method.
    assert "is_dirty" not in result


def test_halo_exchange_different_spaces(tmpdir):
    ''' Test that all of our different function spaces with a stencil
    access result in halo calls including any_space, any_w2 and
    any_discontinuous_space.

    '''
    _, invoke_info = parse(os.path.join(BASE_PATH,
                                        "14.3_halo_readers_all_fs.f90"),
                           api=TEST_API)
    psy = PSyFactory(TEST_API, distributed_memory=True).create(invoke_info)
    result = str(psy.gen)
    assert result.count("halo_exchange") == 16
    # Check compilation
    assert LFRicBuild(tmpdir).code_compiles(psy)


def test_halo_exchange_vectors_1(monkeypatch, annexed, tmpdir):
    ''' Test that halo exchange produces correct code for vector fields
    including a field with a gh_inc access. Test when annexed = False
    and True as halo exchanges are only produced when annexed = False.

    '''
    config = Config.get()
    dyn_config = config.api_conf("dynamo0.3")
    monkeypatch.setattr(dyn_config, "_compute_annexed_dofs", annexed)

    _, invoke_info = parse(os.path.join(BASE_PATH,
                                        "14.4.1_halo_vector.f90"),
                           api=TEST_API)
    psy = PSyFactory(TEST_API, distributed_memory=True).create(invoke_info)
    result = str(psy.gen)

    assert LFRicBuild(tmpdir).code_compiles(psy)

    if annexed:
        assert result.count("halo_exchange(") == 0
    else:
        assert result.count("halo_exchange(") == 3
        for idx in range(1, 4):
            assert "f1_proxy("+str(idx)+")%halo_exchange(depth=1)" in result
        expected = ("      IF (f1_proxy(3)%is_dirty(depth=1)) THEN\n"
                    "        CALL f1_proxy(3)%halo_exchange(depth=1)\n"
                    "      END IF\n"
                    "      !\n"
                    "      DO cell=1,mesh%get_last_halo_cell(1)\n")
        assert expected in result


def test_halo_exchange_vectors(monkeypatch, annexed):
    '''Test that halo exchange produces correct code for vector
    fields. Test both a field with a stencil and a field with
    gh_inc. Test when annexed = False and True as a different number
    of halo exchanges are produced.

    '''
    config = Config.get()
    dyn_config = config.api_conf("dynamo0.3")
    monkeypatch.setattr(dyn_config, "_compute_annexed_dofs", annexed)
    _, invoke_info = parse(os.path.join(BASE_PATH,
                                        "14.4_halo_vector.f90"),
                           api=TEST_API)
    psy = PSyFactory(TEST_API, distributed_memory=True).create(invoke_info)
    result = str(psy.gen)
    if annexed:
        assert result.count("halo_exchange(") == 4
    else:
        assert result.count("halo_exchange(") == 7
        for idx in range(1, 4):
            assert "f1_proxy("+str(idx)+")%halo_exchange(depth=1)" in result
    for idx in range(1, 4):
        assert ("f2_proxy("+str(idx)+")%halo_exchange("
                "depth=f2_extent+1)" in result)
    expected = ("      IF (f2_proxy(4)%is_dirty(depth=f2_extent+1)) "
                "THEN\n"
                "        CALL f2_proxy(4)%halo_exchange(depth=f2_extent+1)\n"
                "      END IF\n"
                "      !\n"
                "      DO cell=1,mesh%get_last_halo_cell(1)\n")
    assert expected in result


def test_halo_exchange_depths(tmpdir):
    ''' Test that halo exchange includes the correct halo depth with
    gh_write.

    '''
    _, invoke_info = parse(os.path.join(BASE_PATH,
                                        "14.5_halo_depth.f90"),
                           api=TEST_API)
    psy = PSyFactory(TEST_API, distributed_memory=True).create(invoke_info)
    result = str(psy.gen)
    expected = ("      IF (f2_proxy%is_dirty(depth=extent)) THEN\n"
                "        CALL f2_proxy%halo_exchange(depth=extent)\n"
                "      END IF\n"
                "      !\n"
                "      IF (f3_proxy%is_dirty(depth=extent)) THEN\n"
                "        CALL f3_proxy%halo_exchange(depth=extent)\n"
                "      END IF\n"
                "      !\n"
                "      IF (f4_proxy%is_dirty(depth=extent)) THEN\n"
                "        CALL f4_proxy%halo_exchange(depth=extent)\n"
                "      END IF\n"
                "      !\n"
                "      DO cell=1,mesh%get_last_edge_cell()\n")
    assert expected in result

    assert LFRicBuild(tmpdir).code_compiles(psy)


def test_halo_exchange_depths_gh_inc(tmpdir, monkeypatch, annexed):
    ''' Test that halo exchange includes the correct halo depth when we
    have a gh_inc as this increases the required depth by 1 (as
    redundant computation is performed in the l1 halo). Test when
    annexed = False and True as a different number of halo exchanges
    are produced.

    '''

    config = Config.get()
    dyn_config = config.api_conf("dynamo0.3")
    monkeypatch.setattr(dyn_config, "_compute_annexed_dofs", annexed)
    _, invoke_info = parse(os.path.join(BASE_PATH,
                                        "14.6_halo_depth_2.f90"),
                           api=TEST_API)
    psy = PSyFactory(TEST_API, distributed_memory=True).create(invoke_info)
    result = str(psy.gen)
    expected1 = (
        "      IF (f1_proxy%is_dirty(depth=1)) THEN\n"
        "        CALL f1_proxy%halo_exchange(depth=1)\n"
        "      END IF\n"
        "      !\n")
    expected2 = (
        "      IF (f2_proxy%is_dirty(depth=f2_extent+1)) THEN\n"
        "        CALL f2_proxy%halo_exchange(depth=f2_extent+1)\n"
        "      END IF\n"
        "      !\n"
        "      IF (f3_proxy%is_dirty(depth=f3_extent+1)) THEN\n"
        "        CALL f3_proxy%halo_exchange(depth=f3_extent+1)\n"
        "      END IF\n"
        "      !\n"
        "      IF (f4_proxy%is_dirty(depth=f4_extent+1)) THEN\n"
        "        CALL f4_proxy%halo_exchange(depth=f4_extent+1)\n"
        "      END IF\n"
        "      !\n"
        "      DO cell=1,mesh%get_last_halo_cell(1)\n")
    if not annexed:
        assert expected1 in result
    assert expected2 in result

    assert LFRicBuild(tmpdir).code_compiles(psy)


def test_stencil_read_only():
    ''' Test that an error is raised if a field with a stencil is not
    accessed as 'gh_read'. '''
    fparser.logging.disable(fparser.logging.CRITICAL)
    code = STENCIL_CODE.replace("gh_read, w2, stencil(cross)",
                                "gh_inc, w2, stencil(cross)", 1)
    ast = fpapi.parse(code, ignore_comments=False)
    with pytest.raises(ParseError) as excinfo:
        _ = DynKernMetadata(ast, name="stencil_type")
    assert ("In the LFRic API a field with a stencil access must be "
            "read-only ('gh_read'), but found 'gh_inc'" in
            str(excinfo.value))


def test_fs_discontinuous_and_inc_error():
    ''' Test that an error is raised if a discontinuous function space
    and 'gh_inc' are provided for the same field in the metadata. '''
    fparser.logging.disable(fparser.logging.CRITICAL)
    for fspace in FunctionSpace.VALID_DISCONTINUOUS_NAMES:
        code = CODE.replace("arg_type(gh_field, gh_read, w3)",
                            "arg_type(gh_field, gh_inc, " +
                            fspace + ")", 1)
        ast = fpapi.parse(code, ignore_comments=False)
        with pytest.raises(ParseError) as excinfo:
            _ = DynKernMetadata(ast, name="testkern_qr_type")
        assert ("In the LFRic API, allowed accesses for a field on a "
                "discontinuous function space '{0}' are ['gh_read', "
                "'gh_write', 'gh_readwrite'], but found 'gh_inc'".
                format(fspace) in str(excinfo.value))


def test_fs_continuous_write_and_readwrite_error():
    ''' Test that an error is raised if a continuous function space and
    'gh_write' or 'gh_readwrite' accesses are provided for the same field
    in the metadata.

    '''
    fparser.logging.disable(fparser.logging.CRITICAL)
    for fspace in FunctionSpace.CONTINUOUS_FUNCTION_SPACES:
        for acc in ["gh_write", "gh_readwrite"]:
            code = CODE.replace("arg_type(gh_field, gh_read, w2)",
                                "arg_type(gh_field, " + acc + ", " +
                                fspace + ")", 1)
            ast = fpapi.parse(code, ignore_comments=False)
            with pytest.raises(ParseError) as excinfo:
                _ = DynKernMetadata(ast, name="testkern_qr_type")
            assert ("In the LFRic API, allowed accesses for a field on "
                    "a continuous function space '{0}' are ['gh_read', "
                    "'gh_inc'], but found '{1}'".
                    format(fspace, acc) in str(excinfo.value))


def test_fs_anyspace_and_readwrite_error():
    ''' Test that an error is raised if 'any_space' and
    'gh_readwrite' are provided for the same field in the metadata. '''
    fparser.logging.disable(fparser.logging.CRITICAL)
    for fspace in FunctionSpace.VALID_ANY_SPACE_NAMES:
        code = CODE.replace("arg_type(gh_field, gh_read, w2)",
                            "arg_type(gh_field, gh_readwrite, " +
                            fspace + ")", 1)
        ast = fpapi.parse(code, ignore_comments=False)
        with pytest.raises(ParseError) as excinfo:
            _ = DynKernMetadata(ast, name="testkern_qr_type")
        assert ("In the LFRic API, allowed accesses for a field on "
                "'any_space' are ['gh_read', 'gh_inc', 'gh_write'], but "
                "found 'gh_readwrite'" in str(excinfo.value))


def test_halo_exchange_view(capsys):
    ''' Test that the halo exchange view method returns what we expect. '''
    from psyclone.psyir.nodes.node import colored, SCHEDULE_COLOUR_MAP
    _, invoke_info = parse(os.path.join(BASE_PATH, "14.2_halo_readers.f90"),
                           api=TEST_API)
    psy = PSyFactory(TEST_API, distributed_memory=True).create(invoke_info)
    schedule = psy.invokes.get('invoke_0_testkern_stencil_type').schedule
    schedule.view()
    result, _ = capsys.readouterr()

    # Ensure we test for text containing the correct (colour) control codes
    sched = colored("InvokeSchedule", SCHEDULE_COLOUR_MAP["Schedule"])
    exch = colored("HaloExchange", SCHEDULE_COLOUR_MAP["HaloExchange"])

    expected = (
        sched + "[invoke='invoke_0_testkern_stencil_type', dm=True]\n"
        "    0: " + exch + "[field='f1', type='region', depth=1, "
        "check_dirty=True]\n"
        "    1: " + exch + "[field='f2', type='region', depth=f2_extent+1, "
        "check_dirty=True]\n"
        "    2: " + exch + "[field='f3', type='region', depth=1, "
        "check_dirty=True]\n"
        "    3: " + exch + "[field='f4', type='region', depth=1, "
        "check_dirty=True]\n")
    assert expected in result


def test_no_mesh_mod(tmpdir):
    '''test that we do not add a mesh module to the PSy layer if one is
    not required. '''
    _, invoke_info = parse(os.path.join(BASE_PATH,
                                        "4.6_multikernel_invokes.f90"),
                           api=TEST_API)
    psy = PSyFactory(TEST_API, distributed_memory=False).create(invoke_info)
    result = str(psy.gen)

    assert LFRicBuild(tmpdir).code_compiles(psy)
    assert "USE mesh_mod, ONLY: mesh_type" not in result
    assert "TYPE(mesh_type), pointer :: mesh => null()" not in result
    assert "mesh => a_proxy%vspace%get_mesh()" not in result


def test_mesh_mod(tmpdir):
    '''test that a mesh module is added to the PSy layer and a mesh object
    is created when required. One is required when we determine loop
    bounds for distributed memory '''
    _, invoke_info = parse(os.path.join(BASE_PATH,
                                        "4.6_multikernel_invokes.f90"),
                           api=TEST_API)
    psy = PSyFactory(TEST_API, distributed_memory=True).create(invoke_info)
    result = str(psy.gen)
    assert LFRicBuild(tmpdir).code_compiles(psy)
    assert "USE mesh_mod, ONLY: mesh_type" in result
    assert "TYPE(mesh_type), pointer :: mesh => null()" in result
    output = ("      !\n"
              "      ! Create a mesh object\n"
              "      !\n"
              "      mesh => a_proxy%vspace%get_mesh()\n")
    assert output in result

# when we add build tests we should test that we can we get the mesh
# object from an operator


def test_set_lower_bound_functions():
    '''test that we raise appropriate exceptions when the lower bound of
    a loop is set to invalid values '''
    schedule = Schedule()
    my_loop = DynLoop(parent=schedule)
    schedule.children = [my_loop]
    with pytest.raises(GenerationError) as excinfo:
        my_loop.set_lower_bound("invalid_loop_bounds_name")
    assert "lower bound loop name is invalid" in str(excinfo.value)
    with pytest.raises(GenerationError) as excinfo:
        my_loop.set_lower_bound("inner", index=0)
    assert "specified index" in str(excinfo.value)
    assert "lower loop bound is invalid" in str(excinfo.value)


def test_set_upper_bound_functions():
    '''test that we raise appropriate exceptions when the upper bound of
    a loop is set to invalid values '''
    schedule = Schedule()
    my_loop = DynLoop(parent=schedule)
    schedule.children = [my_loop]
    with pytest.raises(GenerationError) as excinfo:
        my_loop.set_upper_bound("invalid_loop_bounds_name")
    assert "upper loop bound name is invalid" in str(excinfo.value)
    with pytest.raises(GenerationError) as excinfo:
        my_loop.set_upper_bound("start")
    assert "'start' is not a valid upper bound" in str(excinfo.value)
    with pytest.raises(GenerationError) as excinfo:
        my_loop.set_upper_bound("inner", index=0)
    assert "specified index" in str(excinfo.value)
    assert "upper loop bound is invalid" in str(excinfo.value)


def test_lower_bound_fortran_1():
    '''tests we raise an exception in the DynLoop:_lower_bound_fortran()
    method - first GenerationError'''
    _, invoke_info = parse(os.path.join(BASE_PATH, "1_single_invoke.f90"),
                           api=TEST_API)
    psy = PSyFactory(TEST_API, distributed_memory=False).create(invoke_info)
    my_loop = psy.invokes.invoke_list[0].schedule.children[0]
    my_loop.set_lower_bound("inner", index=1)
    with pytest.raises(GenerationError) as excinfo:
        _ = my_loop._lower_bound_fortran()
    assert ("lower bound must be 'start' if we are sequential" in
            str(excinfo.value))


def test_lower_bound_fortran_2(monkeypatch):
    ''' Tests we raise an exception in the DynLoop:_lower_bound_fortran()
    method - second GenerationError. '''
    _, invoke_info = parse(os.path.join(BASE_PATH, "1_single_invoke.f90"),
                           api=TEST_API)
    psy = PSyFactory(TEST_API, distributed_memory=True).create(invoke_info)
    my_loop = psy.invokes.invoke_list[0].schedule.children[4]
    # We can not use the standard set_lower_bound function as that
    # checks for valid input
    monkeypatch.setattr(my_loop, "_lower_bound_name", value="invalid")
    with pytest.raises(GenerationError) as excinfo:
        _ = my_loop._lower_bound_fortran()
    assert ("Unsupported lower bound name 'invalid' found" in
            str(excinfo.value))


@pytest.mark.parametrize("name, index, output",
                         [("inner", 10, "inner_cell(11)"),
                          ("ncells", 10, "inner_cell(1)"),
                          ("cell_halo", 1, "ncells_cell()"),
                          ("cell_halo", 10, "cell_halo_cell(9)")])
def test_lower_bound_fortran_3(monkeypatch, name, index, output):
    ''' Test _lower_bound_fortran() with multiple valid iteration spaces. '''
    _, invoke_info = parse(os.path.join(BASE_PATH, "1_single_invoke.f90"),
                           api=TEST_API)
    psy = PSyFactory(TEST_API, distributed_memory=True).create(invoke_info)
    my_loop = psy.invokes.invoke_list[0].schedule.children[4]
    # We can not use the standard set_lower_bound function as that
    # checks for valid input
    monkeypatch.setattr(my_loop, "_lower_bound_name", value=name)
    monkeypatch.setattr(my_loop, "_lower_bound_index", value=index)
    assert my_loop._lower_bound_fortran() == "mesh%get_last_" + output + "+1"


def test_upper_bound_fortran_1():
    '''tests we raise an exception in the DynLoop:_upper_bound_fortran()
    method when 'cell_halo', 'dof_halo' or 'inner' are used'''
    _, invoke_info = parse(os.path.join(BASE_PATH, "1_single_invoke.f90"),
                           api=TEST_API)
    psy = PSyFactory(TEST_API, distributed_memory=False).create(invoke_info)
    my_loop = psy.invokes.invoke_list[0].schedule.children[0]
    for option in ["cell_halo", "dof_halo", "inner"]:
        my_loop.set_upper_bound(option, index=1)
        with pytest.raises(GenerationError) as excinfo:
            _ = my_loop._upper_bound_fortran()
            assert (
                "'{0}' is not a valid loop upper bound for sequential/"
                "shared-memory code".format(option) in
                str(excinfo.value))


def test_upper_bound_fortran_2(monkeypatch):
    '''tests we raise an exception in the DynLoop:_upper_bound_fortran()
    method if an invalid value is provided'''
    _, invoke_info = parse(os.path.join(BASE_PATH, "1_single_invoke.f90"),
                           api=TEST_API)
    psy = PSyFactory(TEST_API, distributed_memory=False).create(invoke_info)
    my_loop = psy.invokes.invoke_list[0].schedule.children[0]
    monkeypatch.setattr(my_loop, "_upper_bound_name", value="invalid")
    with pytest.raises(GenerationError) as excinfo:
        _ = my_loop._upper_bound_fortran()
    assert (
        "Unsupported upper bound name 'invalid' found" in str(excinfo.value))
    # Pretend the loop is over colours and does not contain a kernel
    monkeypatch.setattr(my_loop, "_upper_bound_name", value="ncolours")
    monkeypatch.setattr(my_loop, "walk", lambda x: [])
    with pytest.raises(InternalError) as excinfo:
        _ = my_loop._upper_bound_fortran()
    assert ("Failed to find a kernel within a loop over colours"
            in str(excinfo.value))


def test_upper_bound_inner(monkeypatch):
    ''' Check that we get the correct Fortran generated if a loop's upper
    bound is "inner". '''
    _, invoke_info = parse(os.path.join(BASE_PATH, "1_single_invoke.f90"),
                           api=TEST_API)
    psy = PSyFactory(TEST_API, distributed_memory=True).create(invoke_info)
    my_loop = psy.invokes.invoke_list[0].schedule.children[4]
    monkeypatch.setattr(my_loop, "_upper_bound_name", value="inner")
    ubound = my_loop._upper_bound_fortran()
    assert ubound == "mesh%get_last_inner_cell(1)"


def test_field_gh_sum_invalid():
    ''' Tests that an error is raised when a field is specified with
    access type 'gh_sum'. '''
    fparser.logging.disable(fparser.logging.CRITICAL)
    code = CODE.replace("arg_type(gh_field, gh_read, w2)",
                        "arg_type(gh_field, gh_sum, w2)", 1)
    ast = fpapi.parse(code, ignore_comments=False)
    name = "testkern_qr_type"
    with pytest.raises(ParseError) as excinfo:
        _ = DynKernMetadata(ast, name=name)
    assert ("allowed accesses for a field on a continuous function "
            "space 'w2' are ['gh_read', 'gh_inc'], but found 'gh_sum'"
            in str(excinfo.value))


def test_operator_gh_sum_invalid():
    ''' Tests that an error is raised when an operator is specified with
    access type 'gh_sum'. '''
    fparser.logging.disable(fparser.logging.CRITICAL)
    code = CODE.replace("arg_type(gh_operator, gh_read, w2, w2)",
                        "arg_type(gh_operator, gh_sum, w2, w2)", 1)
    ast = fpapi.parse(code, ignore_comments=False)
    name = "testkern_qr_type"
    with pytest.raises(ParseError) as excinfo:
        _ = DynKernMetadata(ast, name=name)
    assert ("allowed accesses for operators are ['gh_read', 'gh_write', "
            "'gh_readwrite'] because they behave as discontinuous "
            "quantities, but found 'gh_sum'" in str(excinfo.value))


def test_derived_type_arg(dist_mem, tmpdir):
    ''' Test that we generate a suitable name for a dummy variable
    in the PSy layer when its value in the algorithm layer is
    obtained from the component of a derived type or from a type-bound
    procedure call. '''
    _, invoke_info = parse(
        os.path.join(BASE_PATH,
                     "1.6.2_single_invoke_1_int_from_derived_type.f90"),
        api=TEST_API)
    psy = PSyFactory(TEST_API,
                     distributed_memory=dist_mem).create(invoke_info)
    gen = str(psy.gen)

    assert LFRicBuild(tmpdir).code_compiles(psy)

    # Check the four integer variables are named and declared correctly
    expected = (
        "    SUBROUTINE invoke_0(f1, my_obj_iflag, f2, m1, m2, "
        "my_obj_get_flag, my_obj_get_flag_1, my_obj_get_flag_2)\n")
    assert expected in gen
    expected = (
        "      INTEGER(KIND=i_def), intent(in) :: my_obj_iflag, "
        "my_obj_get_flag, my_obj_get_flag_1, my_obj_get_flag_2\n")
    assert expected in gen
    # Check that they are still named correctly when passed to the
    # kernels
    assert (
        "CALL testkern_one_int_scalar_code(nlayers, f1_proxy%data, "
        "my_obj_iflag, f2_proxy%data, m1_proxy%data, m2_proxy%data, "
        "ndf_w1, undf_w1, map_w1(:,cell), ndf_w2, undf_w2, map_w2(:,cell), "
        "ndf_w3, undf_w3, map_w3(:,cell))" in gen)
    assert (
        "CALL testkern_one_int_scalar_code(nlayers, f1_proxy%data, "
        "my_obj_get_flag, f2_proxy%data, m1_proxy%data, m2_proxy%data, "
        "ndf_w1, undf_w1, map_w1(:,cell), ndf_w2, undf_w2, map_w2(:,cell), "
        "ndf_w3, undf_w3, map_w3(:,cell))" in gen)
    assert (
        "CALL testkern_one_int_scalar_code(nlayers, f1_proxy%data, "
        "my_obj_get_flag_1, f2_proxy%data, m1_proxy%data, m2_proxy%data, "
        "ndf_w1, undf_w1, map_w1(:,cell), ndf_w2, undf_w2, map_w2(:,cell), "
        "ndf_w3, undf_w3, map_w3(:,cell))" in gen)
    assert (
        "CALL testkern_one_int_scalar_code(nlayers, f1_proxy%data, "
        "my_obj_get_flag_2, f2_proxy%data, m1_proxy%data, m2_proxy%data, "
        "ndf_w1, undf_w1, map_w1(:,cell), ndf_w2, undf_w2, map_w2(:,cell), "
        "ndf_w3, undf_w3, map_w3(:,cell))" in gen)


def test_multiple_derived_type_args(dist_mem, tmpdir):
    ''' Test that we generate correct code when kernel arguments are
    supplied from the algorithm layer as different components of the
    same derived type object. '''
    _, invoke_info = parse(
        os.path.join(BASE_PATH,
                     "1.6.3_single_invoke_multiple_derived_types.f90"),
        api=TEST_API)
    psy = PSyFactory(TEST_API,
                     distributed_memory=dist_mem).create(invoke_info)
    gen = str(psy.gen)

    assert LFRicBuild(tmpdir).code_compiles(psy)

    # Check the four integer variables are named and declared correctly
    expected = (
        "    SUBROUTINE invoke_0(f1, obj_a_iflag, f2, m1, m2, "
        "obj_b_iflag, obj_a_obj_b, obj_b_obj_a)\n")
    assert expected in gen
    expected = (
        "      INTEGER(KIND=i_def), intent(in) :: obj_a_iflag, obj_b_iflag, "
        "obj_a_obj_b, obj_b_obj_a\n")
    assert expected in gen
    # Check that they are still named correctly when passed to the
    # kernels
    assert (
        "CALL testkern_one_int_scalar_code(nlayers, f1_proxy%data, "
        "obj_a_iflag, f2_proxy%data, m1_proxy%data, m2_proxy%data, ndf_w1, "
        "undf_w1, map_w1(:,cell), ndf_w2, undf_w2, map_w2(:,cell), ndf_w3, "
        "undf_w3, map_w3(:,cell))" in gen)
    assert (
        "CALL testkern_one_int_scalar_code(nlayers, f1_proxy%data, "
        "obj_b_iflag, f2_proxy%data, m1_proxy%data, m2_proxy%data, ndf_w1, "
        "undf_w1, map_w1(:,cell), ndf_w2, undf_w2, map_w2(:,cell), ndf_w3, "
        "undf_w3, map_w3(:,cell))" in gen)
    assert (
        "CALL testkern_one_int_scalar_code(nlayers, f1_proxy%data, "
        "obj_a_obj_b, f2_proxy%data, m1_proxy%data, m2_proxy%data, ndf_w1, "
        "undf_w1, map_w1(:,cell), ndf_w2, undf_w2, map_w2(:,cell), ndf_w3, "
        "undf_w3, map_w3(:,cell))" in gen)
    assert (
        "CALL testkern_one_int_scalar_code(nlayers, f1_proxy%data, "
        "obj_b_obj_a, f2_proxy%data, m1_proxy%data, m2_proxy%data, ndf_w1, "
        "undf_w1, map_w1(:,cell), ndf_w2, undf_w2, map_w2(:,cell), ndf_w3, "
        "undf_w3, map_w3(:,cell))" in gen)


def test_single_stencil_extent(dist_mem, tmpdir):
    ''' Test a single stencil access with an extent value passed from the
    algorithm layer is treated correctly in the PSy layer. Test both
    sequential and distributed memory.

    '''
    _, invoke_info = parse(
        os.path.join(BASE_PATH, "19.1_single_stencil.f90"),
        api=TEST_API)
    psy = PSyFactory(TEST_API,
                     distributed_memory=dist_mem).create(invoke_info)
    result = str(psy.gen)

    assert LFRicBuild(tmpdir).code_compiles(psy)

    output1 = (
        "SUBROUTINE invoke_0_testkern_stencil_type(f1, f2, f3, f4, "
        "f2_extent)")
    assert output1 in result
    assert "USE stencil_dofmap_mod, ONLY: stencil_dofmap_type\n" in result
    assert "USE stencil_dofmap_mod, ONLY: STENCIL_CROSS\n" in result
    output3 = ("      INTEGER(KIND=i_def), intent(in) :: f2_extent\n")
    assert output3 in result
    output4 = (
        "      INTEGER(KIND=i_def) f2_stencil_size\n"
        "      INTEGER(KIND=i_def), pointer :: f2_stencil_dofmap(:,:,:) => "
        "null()\n"
        "      TYPE(stencil_dofmap_type), pointer :: f2_stencil_map => "
        "null()\n")
    assert output4 in result
    output5 = (
        "      !\n"
        "      ! Initialise stencil dofmaps\n"
        "      !\n"
        "      f2_stencil_map => f2_proxy%vspace%get_stencil_dofmap("
        "STENCIL_CROSS,f2_extent)\n"
        "      f2_stencil_dofmap => f2_stencil_map%get_whole_dofmap()\n"
        "      f2_stencil_size = f2_stencil_map%get_size()\n"
        "      !\n")
    assert output5 in result
    output6 = (
        "        CALL testkern_stencil_code(nlayers, f1_proxy%data,"
        " f2_proxy%data, f2_stencil_size, f2_stencil_dofmap(:,:,cell),"
        " f3_proxy%data, f4_proxy%data, ndf_w1, undf_w1, map_w1(:,cell), "
        "ndf_w2, undf_w2, map_w2(:,cell), ndf_w3, undf_w3, "
        "map_w3(:,cell))")
    assert output6 in result


def test_single_stencil_xory1d(dist_mem, tmpdir):
    ''' Test a single stencil access with an extent and direction value
    passed from the algorithm layer is treated correctly in the PSy
    layer. Test both sequential and distributed memory.

    '''
    _, invoke_info = parse(
        os.path.join(BASE_PATH, "19.3_single_stencil_xory1d.f90"),
        api=TEST_API)
    psy = PSyFactory(TEST_API,
                     distributed_memory=dist_mem).create(invoke_info)
    result = str(psy.gen)

    assert LFRicBuild(tmpdir).code_compiles(psy)

    output1 = (
        "    SUBROUTINE invoke_0_testkern_stencil_xory1d_type(f1, f2, f3, "
        "f4, f2_extent, f2_direction)")
    assert output1 in result
    output2 = (
        "      USE stencil_dofmap_mod, ONLY: STENCIL_1DX, STENCIL_1DY\n"
        "      USE flux_direction_mod, ONLY: x_direction, y_direction\n"
        "      USE stencil_dofmap_mod, ONLY: stencil_dofmap_type\n")
    assert output2 in result
    output3 = (
        "      INTEGER(KIND=i_def), intent(in) :: f2_extent\n"
        "      INTEGER(KIND=i_def), intent(in) :: f2_direction\n")
    assert output3 in result
    output4 = (
        "      INTEGER(KIND=i_def) f2_stencil_size\n"
        "      INTEGER(KIND=i_def), pointer :: f2_stencil_dofmap(:,:,:) => "
        "null()\n"
        "      TYPE(stencil_dofmap_type), pointer :: f2_stencil_map => "
        "null()\n")
    assert output4 in result
    output5 = (
        "      !\n"
        "      ! Initialise stencil dofmaps\n"
        "      !\n"
        "      IF (f2_direction .eq. x_direction) THEN\n"
        "        f2_stencil_map => f2_proxy%vspace%get_stencil_dofmap("
        "STENCIL_1DX,f2_extent)\n"
        "      END IF\n"
        "      IF (f2_direction .eq. y_direction) THEN\n"
        "        f2_stencil_map => f2_proxy%vspace%get_stencil_dofmap("
        "STENCIL_1DY,f2_extent)\n"
        "      END IF\n"
        "      f2_stencil_dofmap => f2_stencil_map%get_whole_dofmap()\n"
        "      f2_stencil_size = f2_stencil_map%get_size()\n"
        "      !\n")
    assert output5 in result
    output6 = (
        "        CALL testkern_stencil_xory1d_code(nlayers, "
        "f1_proxy%data, f2_proxy%data, f2_stencil_size, f2_direction, "
        "f2_stencil_dofmap(:,:,cell), f3_proxy%data, f4_proxy%data, "
        "ndf_w1, undf_w1, map_w1(:,cell), ndf_w2, undf_w2, "
        "map_w2(:,cell), ndf_w3, undf_w3, map_w3(:,cell))")
    assert output6 in result


def test_single_stencil_literal(dist_mem, tmpdir):
    ''' Test extent value is used correctly from the algorithm layer when
    it is a literal value so is not passed by argument. '''
    _, invoke_info = parse(
        os.path.join(BASE_PATH, "19.4_single_stencil_literal.f90"),
        api=TEST_API)
    psy = PSyFactory(TEST_API,
                     distributed_memory=dist_mem).create(invoke_info)
    result = str(psy.gen)

    assert LFRicBuild(tmpdir).code_compiles(psy)

    output1 = ("    SUBROUTINE invoke_0_testkern_stencil_type(f1, f2, "
               "f3, f4)")
    assert output1 in result
    output2 = (
        "      USE stencil_dofmap_mod, ONLY: STENCIL_CROSS\n"
        "      USE stencil_dofmap_mod, ONLY: stencil_dofmap_type\n")
    assert output2 in result
    output3 = (
        "      INTEGER(KIND=i_def) f2_stencil_size\n"
        "      INTEGER(KIND=i_def), pointer :: f2_stencil_dofmap(:,:,:) => "
        "null()\n"
        "      TYPE(stencil_dofmap_type), pointer :: f2_stencil_map => "
        "null()\n")
    assert output3 in result
    output4 = (
        "      !\n"
        "      ! Initialise stencil dofmaps\n"
        "      !\n"
        "      f2_stencil_map => f2_proxy%vspace%get_stencil_dofmap("
        "STENCIL_CROSS,1)\n"
        "      f2_stencil_dofmap => f2_stencil_map%get_whole_dofmap()\n"
        "      f2_stencil_size = f2_stencil_map%get_size()\n"
        "      !\n")
    assert output4 in result
    if dist_mem:
        output5 = (
            "      IF (f2_proxy%is_dirty(depth=2)) THEN\n"
            "        CALL f2_proxy%halo_exchange(depth=2)\n"
            "      END IF\n")
        assert output5 in result
    output6 = (
        "        CALL testkern_stencil_code(nlayers, f1_proxy%data, "
        "f2_proxy%data, f2_stencil_size, f2_stencil_dofmap(:,:,cell), "
        "f3_proxy%data, f4_proxy%data, ndf_w1, undf_w1, map_w1(:,cell), "
        "ndf_w2, undf_w2, map_w2(:,cell), ndf_w3, undf_w3, "
        "map_w3(:,cell))")
    assert output6 in result


def test_stencil_region_unsupported(dist_mem):
    '''Check that we raise an exception if the value of the stencil type
    in stencil(<type>[,<extent>]) is region. This is not a parse error
    as region is a valid value, it is just that the LFRic
    infrastructure does not yet support it. '''
    _, invoke_info = parse(
        os.path.join(BASE_PATH, "19.12_single_stencil_region.f90"),
        api=TEST_API)
    psy = PSyFactory(TEST_API,
                     distributed_memory=dist_mem).create(invoke_info)
    with pytest.raises(GenerationError) as excinfo:
        _ = str(psy.gen)
    assert "Unsupported stencil type 'region' supplied" in \
        str(excinfo.value)


def test_single_stencil_xory1d_literal(dist_mem, tmpdir):
    ''' Test extent value is used correctly from the algorithm layer when
    it is a literal value so is not passed by argument.

    '''
    _, invoke_info = parse(
        os.path.join(BASE_PATH, "19.5_single_stencil_xory1d_literal.f90"),
        api=TEST_API)
    psy = PSyFactory(TEST_API,
                     distributed_memory=dist_mem).create(invoke_info)
    result = str(psy.gen)

    assert LFRicBuild(tmpdir).code_compiles(psy)

    output1 = ("    SUBROUTINE invoke_0_testkern_stencil_xory1d_type("
               "f1, f2, f3, f4)")
    assert output1 in result
    output2 = (
        "      USE stencil_dofmap_mod, ONLY: STENCIL_1DX, STENCIL_1DY\n"
        "      USE flux_direction_mod, ONLY: x_direction, y_direction\n"
        "      USE stencil_dofmap_mod, ONLY: stencil_dofmap_type\n")
    assert output2 in result
    output3 = (
        "      INTEGER(KIND=i_def) f2_stencil_size\n"
        "      INTEGER(KIND=i_def), pointer :: f2_stencil_dofmap(:,:,:) => "
        "null()\n"
        "      TYPE(stencil_dofmap_type), pointer :: f2_stencil_map => "
        "null()\n")
    assert output3 in result
    output4 = (
        "      ! Initialise stencil dofmaps\n"
        "      !\n"
        "      IF (x_direction .eq. x_direction) THEN\n"
        "        f2_stencil_map => f2_proxy%vspace%get_stencil_dofmap("
        "STENCIL_1DX,2)\n"
        "      END IF\n"
        "      IF (x_direction .eq. y_direction) THEN\n"
        "        f2_stencil_map => f2_proxy%vspace%get_stencil_dofmap("
        "STENCIL_1DY,2)\n"
        "      END IF\n"
        "      f2_stencil_dofmap => f2_stencil_map%get_whole_dofmap()\n"
        "      f2_stencil_size = f2_stencil_map%get_size()\n"
        "      !\n")
    assert output4 in result
    if dist_mem:
        output5 = (
            "      IF (f2_proxy%is_dirty(depth=3)) THEN\n"
            "        CALL f2_proxy%halo_exchange(depth=3)\n"
            "      END IF\n")
        assert output5 in result
    output6 = (
        "        CALL testkern_stencil_xory1d_code(nlayers, "
        "f1_proxy%data, f2_proxy%data, f2_stencil_size, x_direction, "
        "f2_stencil_dofmap(:,:,cell), f3_proxy%data, f4_proxy%data, "
        "ndf_w1, undf_w1, map_w1(:,cell), ndf_w2, undf_w2, "
        "map_w2(:,cell), ndf_w3, undf_w3, map_w3(:,cell))")
    assert output6 in result


def test_single_stencil_xory1d_literal_mixed(dist_mem, tmpdir):
    ''' Test extent value is used correctly from the algorithm layer when
    it is a literal value so is not passed by argument and the case of the
    literal is specified in mixed case.

    '''
    _, invoke_info = parse(
        os.path.join(BASE_PATH,
                     "19.5.1_single_stencil_xory1d_literal.f90"),
        api=TEST_API)
    psy = PSyFactory(TEST_API,
                     distributed_memory=dist_mem).create(invoke_info)
    result = str(psy.gen)

    assert LFRicBuild(tmpdir).code_compiles(psy)

    output1 = ("    SUBROUTINE invoke_0_testkern_stencil_xory1d_type("
               "f1, f2, f3, f4)")
    assert output1 in result
    output2 = (
        "      USE stencil_dofmap_mod, ONLY: STENCIL_1DX, STENCIL_1DY\n"
        "      USE flux_direction_mod, ONLY: x_direction, y_direction\n"
        "      USE stencil_dofmap_mod, ONLY: stencil_dofmap_type\n")
    assert output2 in result
    output3 = (
        "      INTEGER(KIND=i_def) f2_stencil_size\n"
        "      INTEGER(KIND=i_def), pointer :: f2_stencil_dofmap(:,:,:) => "
        "null()\n"
        "      TYPE(stencil_dofmap_type), pointer :: f2_stencil_map => "
        "null()\n")
    assert output3 in result
    output4 = (
        "      ! Initialise stencil dofmaps\n"
        "      !\n"
        "      IF (x_direction .eq. x_direction) THEN\n"
        "        f2_stencil_map => f2_proxy%vspace%get_stencil_dofmap("
        "STENCIL_1DX,2)\n"
        "      END IF\n"
        "      IF (x_direction .eq. y_direction) THEN\n"
        "        f2_stencil_map => f2_proxy%vspace%get_stencil_dofmap("
        "STENCIL_1DY,2)\n"
        "      END IF\n"
        "      f2_stencil_dofmap => f2_stencil_map%get_whole_dofmap()\n"
        "      f2_stencil_size = f2_stencil_map%get_size()\n"
        "      !\n")
    assert output4 in result
    if dist_mem:
        output5 = (
            "      IF (f2_proxy%is_dirty(depth=3)) THEN\n"
            "        CALL f2_proxy%halo_exchange(depth=3)\n"
            "      END IF\n")
        assert output5 in result
    output6 = (
        "        CALL testkern_stencil_xory1d_code(nlayers, "
        "f1_proxy%data, f2_proxy%data, f2_stencil_size, x_direction, "
        "f2_stencil_dofmap(:,:,cell), f3_proxy%data, f4_proxy%data, "
        "ndf_w1, undf_w1, map_w1(:,cell), ndf_w2, undf_w2, "
        "map_w2(:,cell), ndf_w3, undf_w3, map_w3(:,cell))")
    assert output6 in result


def test_multiple_stencils(dist_mem, tmpdir):
    ''' Test for correct output when there is more than one stencil in a
    kernel. '''
    _, invoke_info = parse(
        os.path.join(BASE_PATH, "19.7_multiple_stencils.f90"),
        api=TEST_API)
    psy = PSyFactory(TEST_API,
                     distributed_memory=dist_mem).create(invoke_info)
    result = str(psy.gen)

    assert LFRicBuild(tmpdir).code_compiles(psy)

    output1 = (
        "    SUBROUTINE invoke_0_testkern_stencil_multi_type(f1, f2, f3, "
        "f4, f2_extent, f3_extent, f3_direction)")
    assert output1 in result
    output2 = (
        "      USE stencil_dofmap_mod, ONLY: STENCIL_1DX, STENCIL_1DY\n"
        "      USE flux_direction_mod, ONLY: x_direction, y_direction\n"
        "      USE stencil_dofmap_mod, ONLY: STENCIL_CROSS\n"
        "      USE stencil_dofmap_mod, ONLY: stencil_dofmap_type\n")
    assert output2 in result
    output3 = (
        "      INTEGER(KIND=i_def), intent(in) :: f2_extent, f3_extent\n"
        "      INTEGER(KIND=i_def), intent(in) :: f3_direction\n")
    assert output3 in result
    output4 = (
        "      INTEGER(KIND=i_def) f4_stencil_size\n"
        "      INTEGER(KIND=i_def), pointer :: f4_stencil_dofmap(:,:,:) => "
        "null()\n"
        "      TYPE(stencil_dofmap_type), pointer :: f4_stencil_map => "
        "null()\n"
        "      INTEGER(KIND=i_def) f3_stencil_size\n"
        "      INTEGER(KIND=i_def), pointer :: f3_stencil_dofmap(:,:,:) => "
        "null()\n"
        "      TYPE(stencil_dofmap_type), pointer :: f3_stencil_map => "
        "null()\n"
        "      INTEGER(KIND=i_def) f2_stencil_size\n"
        "      INTEGER(KIND=i_def), pointer :: f2_stencil_dofmap(:,:,:) => "
        "null()\n"
        "      TYPE(stencil_dofmap_type), pointer :: f2_stencil_map => "
        "null()\n")
    assert output4 in result
    output5 = (
        "      ! Initialise stencil dofmaps\n"
        "      !\n"
        "      f2_stencil_map => f2_proxy%vspace%get_stencil_dofmap("
        "STENCIL_CROSS,f2_extent)\n"
        "      f2_stencil_dofmap => f2_stencil_map%get_whole_dofmap()\n"
        "      f2_stencil_size = f2_stencil_map%get_size()\n"
        "      IF (f3_direction .eq. x_direction) THEN\n"
        "        f3_stencil_map => f3_proxy%vspace%get_stencil_dofmap("
        "STENCIL_1DX,f3_extent)\n"
        "      END IF\n"
        "      IF (f3_direction .eq. y_direction) THEN\n"
        "        f3_stencil_map => f3_proxy%vspace%get_stencil_dofmap("
        "STENCIL_1DY,f3_extent)\n"
        "      END IF\n"
        "      f3_stencil_dofmap => f3_stencil_map%get_whole_dofmap()\n"
        "      f3_stencil_size = f3_stencil_map%get_size()\n"
        "      f4_stencil_map => f4_proxy%vspace%get_stencil_dofmap("
        "STENCIL_1DX,1)\n"
        "      f4_stencil_dofmap => f4_stencil_map%get_whole_dofmap()\n"
        "      f4_stencil_size = f4_stencil_map%get_size()\n"
        "      !\n")
    assert output5 in result
    if dist_mem:
        output6 = (
            "      IF (f2_proxy%is_dirty(depth=f2_extent+1)) THEN\n"
            "        CALL f2_proxy%halo_exchange(depth=f2_extent+1)\n"
            "      END IF\n"
            "      !\n"
            "      IF (f3_proxy%is_dirty(depth=f3_extent+1)) THEN\n"
            "        CALL f3_proxy%halo_exchange(depth=f3_extent+1)\n"
            "      END IF\n")
        assert output6 in result
    output7 = (
        "        CALL testkern_stencil_multi_code(nlayers, f1_proxy%data, "
        "f2_proxy%data, f2_stencil_size, f2_stencil_dofmap(:,:,cell), "
        "f3_proxy%data, f3_stencil_size, f3_direction, "
        "f3_stencil_dofmap(:,:,cell), f4_proxy%data, f4_stencil_size, "
        "f4_stencil_dofmap(:,:,cell), ndf_w1, undf_w1, map_w1(:,cell), "
        "ndf_w2, undf_w2, map_w2(:,cell), ndf_w3, undf_w3, "
        "map_w3(:,cell))")
    assert output7 in result


def test_multiple_stencil_same_name(dist_mem, tmpdir):
    ''' Test the case when there is more than one stencil in a kernel with
    the same name for extent. '''
    _, invoke_info = parse(
        os.path.join(BASE_PATH, "19.8_multiple_stencils_same_name.f90"),
        api=TEST_API)
    psy = PSyFactory(TEST_API,
                     distributed_memory=dist_mem).create(invoke_info)
    result = str(psy.gen)

    assert LFRicBuild(tmpdir).code_compiles(psy)

    output1 = (
        "    SUBROUTINE invoke_0_testkern_stencil_multi_type(f1, f2, f3, "
        "f4, extent, f3_direction)")
    assert output1 in result
    output2 = (
        "      INTEGER(KIND=i_def), intent(in) :: extent\n"
        "      INTEGER(KIND=i_def), intent(in) :: f3_direction\n")
    assert output2 in result
    output3 = (
        "      INTEGER(KIND=i_def) f4_stencil_size\n"
        "      INTEGER(KIND=i_def), pointer :: f4_stencil_dofmap(:,:,:) => "
        "null()\n"
        "      TYPE(stencil_dofmap_type), pointer :: f4_stencil_map => "
        "null()\n"
        "      INTEGER(KIND=i_def) f3_stencil_size\n"
        "      INTEGER(KIND=i_def), pointer :: f3_stencil_dofmap(:,:,:) => "
        "null()\n"
        "      TYPE(stencil_dofmap_type), pointer :: f3_stencil_map => "
        "null()\n"
        "      INTEGER(KIND=i_def) f2_stencil_size\n"
        "      INTEGER(KIND=i_def), pointer :: f2_stencil_dofmap(:,:,:) => "
        "null()\n"
        "      TYPE(stencil_dofmap_type), pointer :: f2_stencil_map => "
        "null()\n")
    assert output3 in result
    output4 = (
        "      ! Initialise stencil dofmaps\n"
        "      !\n"
        "      f2_stencil_map => f2_proxy%vspace%get_stencil_dofmap("
        "STENCIL_CROSS,extent)\n"
        "      f2_stencil_dofmap => f2_stencil_map%get_whole_dofmap()\n"
        "      f2_stencil_size = f2_stencil_map%get_size()\n"
        "      IF (f3_direction .eq. x_direction) THEN\n"
        "        f3_stencil_map => f3_proxy%vspace%get_stencil_dofmap("
        "STENCIL_1DX,extent)\n"
        "      END IF\n"
        "      IF (f3_direction .eq. y_direction) THEN\n"
        "        f3_stencil_map => f3_proxy%vspace%get_stencil_dofmap("
        "STENCIL_1DY,extent)\n"
        "      END IF\n"
        "      f3_stencil_dofmap => f3_stencil_map%get_whole_dofmap()\n"
        "      f3_stencil_size = f3_stencil_map%get_size()\n"
        "      f4_stencil_map => f4_proxy%vspace%get_stencil_dofmap("
        "STENCIL_1DX,extent)\n"
        "      f4_stencil_dofmap => f4_stencil_map%get_whole_dofmap()\n"
        "      f4_stencil_size = f4_stencil_map%get_size()\n"
        "      !\n")
    assert output4 in result
    output5 = (
        "        CALL testkern_stencil_multi_code(nlayers, f1_proxy%data, "
        "f2_proxy%data, f2_stencil_size, f2_stencil_dofmap(:,:,cell), "
        "f3_proxy%data, f3_stencil_size, f3_direction, "
        "f3_stencil_dofmap(:,:,cell), f4_proxy%data, f4_stencil_size, "
        "f4_stencil_dofmap(:,:,cell), ndf_w1, undf_w1, map_w1(:,cell), "
        "ndf_w2, undf_w2, map_w2(:,cell), ndf_w3, undf_w3, "
        "map_w3(:,cell))")
    assert output5 in result


def test_multi_stencil_same_name_direction(dist_mem, tmpdir):
    ''' Test the case where there is more than one stencil in a kernel
    with the same name for direction.

    '''
    _, invoke_info = parse(
        os.path.join(BASE_PATH, "19.9_multiple_stencils_same_name.f90"),
        api=TEST_API)
    psy = PSyFactory(TEST_API,
                     distributed_memory=dist_mem).create(invoke_info)
    result = str(psy.gen)

    output1 = (
        "SUBROUTINE invoke_0_testkern_stencil_multi_2_type(f1, f2, f3, "
        "f4, extent, direction)")
    assert output1 in result
    output2 = (
        "      INTEGER(KIND=i_def), intent(in) :: extent\n"
        "      INTEGER(KIND=i_def), intent(in) :: direction\n")
    assert output2 in result
    output3 = (
        "      INTEGER(KIND=i_def) f4_stencil_size\n"
        "      INTEGER(KIND=i_def), pointer :: f4_stencil_dofmap(:,:,:) => "
        "null()\n"
        "      TYPE(stencil_dofmap_type), pointer :: f4_stencil_map => "
        "null()\n"
        "      INTEGER(KIND=i_def) f3_stencil_size\n"
        "      INTEGER(KIND=i_def), pointer :: f3_stencil_dofmap(:,:,:) => "
        "null()\n"
        "      TYPE(stencil_dofmap_type), pointer :: f3_stencil_map => "
        "null()\n"
        "      INTEGER(KIND=i_def) f2_stencil_size\n"
        "      INTEGER(KIND=i_def), pointer :: f2_stencil_dofmap(:,:,:) => "
        "null()\n"
        "      TYPE(stencil_dofmap_type), pointer :: f2_stencil_map => "
        "null()\n")
    assert output3 in result
    output4 = (
        "      ! Initialise stencil dofmaps\n"
        "      !\n"
        "      IF (direction .eq. x_direction) THEN\n"
        "        f2_stencil_map => f2_proxy%vspace%get_stencil_dofmap("
        "STENCIL_1DX,extent)\n"
        "      END IF\n"
        "      IF (direction .eq. y_direction) THEN\n"
        "        f2_stencil_map => f2_proxy%vspace%get_stencil_dofmap("
        "STENCIL_1DY,extent)\n"
        "      END IF\n"
        "      f2_stencil_dofmap => f2_stencil_map%get_whole_dofmap()\n"
        "      f2_stencil_size = f2_stencil_map%get_size()\n"
        "      IF (direction .eq. x_direction) THEN\n"
        "        f3_stencil_map => f3_proxy%vspace%get_stencil_dofmap("
        "STENCIL_1DX,extent)\n"
        "      END IF\n"
        "      IF (direction .eq. y_direction) THEN\n"
        "        f3_stencil_map => f3_proxy%vspace%get_stencil_dofmap("
        "STENCIL_1DY,extent)\n"
        "      END IF\n"
        "      f3_stencil_dofmap => f3_stencil_map%get_whole_dofmap()\n"
        "      f3_stencil_size = f3_stencil_map%get_size()\n"
        "      IF (direction .eq. x_direction) THEN\n"
        "        f4_stencil_map => f4_proxy%vspace%get_stencil_dofmap("
        "STENCIL_1DX,extent)\n"
        "      END IF\n"
        "      IF (direction .eq. y_direction) THEN\n"
        "        f4_stencil_map => f4_proxy%vspace%get_stencil_dofmap("
        "STENCIL_1DY,extent)\n"
        "      END IF\n"
        "      f4_stencil_dofmap => f4_stencil_map%get_whole_dofmap()\n"
        "      f4_stencil_size = f4_stencil_map%get_size()\n"
        "      !\n")
    assert output4 in result
    output5 = (
        "     CALL testkern_stencil_multi_2_code(nlayers, f1_proxy%data, "
        "f2_proxy%data, f2_stencil_size, direction, "
        "f2_stencil_dofmap(:,:,cell), "
        "f3_proxy%data, f3_stencil_size, direction, "
        "f3_stencil_dofmap(:,:,cell), "
        "f4_proxy%data, f4_stencil_size, direction, "
        "f4_stencil_dofmap(:,:,cell), "
        "ndf_w1, undf_w1, map_w1(:,cell), ndf_w2, undf_w2, "
        "map_w2(:,cell), ndf_adspc1_f4, undf_adspc1_f4, "
        "map_adspc1_f4(:,cell))")
    assert output5 in result

    # Check compilation
    assert LFRicBuild(tmpdir).code_compiles(psy)


def test_multi_kerns_stencils_diff_fields(dist_mem, tmpdir):
    ''' Test the case where we have multiple kernels with stencils and
    different fields for each. We also test extent names by having both
    shared and individual names.

    '''
    _, invoke_info = parse(
        os.path.join(BASE_PATH, "19.20_multiple_kernels_stencils.f90"),
        api=TEST_API)
    psy = PSyFactory(TEST_API,
                     distributed_memory=dist_mem).create(invoke_info)
    result = str(psy.gen)

    assert LFRicBuild(tmpdir).code_compiles(psy)

    output1 = (
        "    SUBROUTINE invoke_0(f1, f2a, f3, f4, f2b, f2c, f2a_extent, "
        "extent)")
    assert output1 in result
    assert "USE testkern_stencil_mod, ONLY: testkern_stencil_code\n" in result
    output2 = (
        "      USE stencil_dofmap_mod, ONLY: STENCIL_CROSS\n"
        "      USE stencil_dofmap_mod, ONLY: stencil_dofmap_type\n")
    assert output2 in result
    output3 = (
        "      INTEGER(KIND=i_def), intent(in) :: f2a_extent, extent\n")
    assert output3 in result
    output4 = (
        "      INTEGER(KIND=i_def) f2b_stencil_size\n"
        "      INTEGER(KIND=i_def), pointer :: f2b_stencil_dofmap(:,:,:) "
        "=> null()\n"
        "      TYPE(stencil_dofmap_type), pointer :: f2b_stencil_map "
        "=> null()\n"
        "      INTEGER(KIND=i_def) f2a_stencil_size\n"
        "      INTEGER(KIND=i_def), pointer :: f2a_stencil_dofmap(:,:,:) "
        "=> null()\n"
        "      TYPE(stencil_dofmap_type), pointer :: f2a_stencil_map "
        "=> null()\n")
    assert output4 in result
    output5 = (
        "      !\n"
        "      f2a_stencil_map => f2a_proxy%vspace%get_stencil_dofmap("
        "STENCIL_CROSS,f2a_extent)\n"
        "      f2a_stencil_dofmap => f2a_stencil_map%get_whole_dofmap()\n"
        "      f2a_stencil_size = f2a_stencil_map%get_size()\n"
        "      f2b_stencil_map => f2b_proxy%vspace%get_stencil_dofmap("
        "STENCIL_CROSS,extent)\n"
        "      f2b_stencil_dofmap => f2b_stencil_map%get_whole_dofmap()\n"
        "      f2b_stencil_size = f2b_stencil_map%get_size()\n"
        "      !\n")
    assert output5 in result
    output6 = (
        "        CALL testkern_stencil_code(nlayers, f1_proxy%data, "
        "f2a_proxy%data, f2a_stencil_size, f2a_stencil_dofmap(:,:,cell), "
        "f3_proxy%data, f4_proxy%data, ndf_w1, undf_w1, map_w1(:,cell), "
        "ndf_w2, undf_w2, map_w2(:,cell), ndf_w3, undf_w3, "
        "map_w3(:,cell))")
    assert output6 in result
    output7 = (
        "        CALL testkern_stencil_code(nlayers, f1_proxy%data, "
        "f2b_proxy%data, f2b_stencil_size, f2b_stencil_dofmap(:,:,cell), "
        "f3_proxy%data, f4_proxy%data, ndf_w1, undf_w1, map_w1(:,cell), "
        "ndf_w2, undf_w2, map_w2(:,cell), ndf_w3, undf_w3, "
        "map_w3(:,cell))")
    assert output7 in result
    output8 = (
        "        CALL testkern_stencil_code(nlayers, f1_proxy%data, "
        "f2c_proxy%data, f2b_stencil_size, f2b_stencil_dofmap(:,:,cell), "
        "f3_proxy%data, f4_proxy%data, ndf_w1, undf_w1, map_w1(:,cell), "
        "ndf_w2, undf_w2, map_w2(:,cell), ndf_w3, undf_w3, "
        "map_w3(:,cell))")
    assert output8 in result


def test_extent_name_clash(dist_mem, tmpdir):
    ''' Test we can deal with name clashes for stencils. We have a single
    kernel with argument names passed from the algorithm layer that
    would clash with stencil-name, stencil-dofmap and stencil-size
    variables.

    '''
    _, invoke_info = parse(
        os.path.join(BASE_PATH, "19.13_single_stencil.f90"),
        api=TEST_API)
    psy = PSyFactory(TEST_API,
                     distributed_memory=dist_mem).create(invoke_info)
    result = str(psy.gen)

    assert LFRicBuild(tmpdir).code_compiles(psy)

    output1 = (
        "    SUBROUTINE invoke_0(f2_stencil_map, f2, f2_stencil_dofmap, "
        "stencil_cross_1, f3_stencil_map, f3, f3_stencil_dofmap, "
        "f2_extent, f3_stencil_size)")
    assert output1 in result
    output2 = (
        "      USE stencil_dofmap_mod, ONLY: STENCIL_CROSS\n"
        "      USE stencil_dofmap_mod, ONLY: stencil_dofmap_type")
    assert output2 in result
    assert ("INTEGER(KIND=i_def), intent(in) :: f2_extent, f3_stencil_size\n"
            in result)
    output3 = (
        "      TYPE(field_type), intent(in) :: f2_stencil_map, f2, "
        "f2_stencil_dofmap, stencil_cross_1, f3_stencil_map, f3, "
        "f3_stencil_dofmap\n")
    assert output3 in result
    output4 = (
        "      INTEGER(KIND=i_def) f3_stencil_size_1\n"
        "      INTEGER(KIND=i_def), pointer :: f3_stencil_dofmap_1(:,:,:) => "
        "null()\n"
        "      TYPE(stencil_dofmap_type), pointer :: f3_stencil_map_1 => "
        "null()\n"
        "      INTEGER(KIND=i_def) f2_stencil_size\n"
        "      INTEGER(KIND=i_def), pointer :: f2_stencil_dofmap_1(:,:,:) => "
        "null()\n"
        "      TYPE(stencil_dofmap_type), pointer :: f2_stencil_map_1 => "
        "null()\n")
    assert output4 in result
    output5 = (
        "      TYPE(field_proxy_type) f2_stencil_map_proxy, f2_proxy, "
        "f2_stencil_dofmap_proxy, stencil_cross_1_proxy, "
        "f3_stencil_map_proxy, f3_proxy, f3_stencil_dofmap_proxy\n")
    assert output5 in result
    output6 = (
        "      stencil_cross_1_proxy = stencil_cross_1%get_proxy()")
    assert output6 in result
    output7 = (
        "      ! Initialise stencil dofmaps\n"
        "      !\n"
        "      f2_stencil_map_1 => f2_proxy%vspace%get_stencil_dofmap("
        "STENCIL_CROSS,f2_extent)\n"
        "      f2_stencil_dofmap_1 => "
        "f2_stencil_map_1%get_whole_dofmap()\n"
        "      f2_stencil_size = f2_stencil_map_1%get_size()\n"
        "      f3_stencil_map_1 => f3_proxy%vspace%get_stencil_dofmap("
        "STENCIL_CROSS,f3_stencil_size)\n"
        "      f3_stencil_dofmap_1 => "
        "f3_stencil_map_1%get_whole_dofmap()\n"
        "      f3_stencil_size_1 = f3_stencil_map_1%get_size()\n"
        "      !\n")
    assert output7 in result
    output8 = (
        "        CALL testkern_stencil_code(nlayers, "
        "f2_stencil_map_proxy%data, f2_proxy%data, f2_stencil_size, "
        "f2_stencil_dofmap_1(:,:,cell), f2_stencil_dofmap_proxy%data, "
        "stencil_cross_1_proxy%data, ndf_w1, undf_w1, map_w1(:,cell), "
        "ndf_w2, undf_w2, map_w2(:,cell), ndf_w3, undf_w3, "
        "map_w3(:,cell))")
    assert output8 in result
    output9 = (
        "        CALL testkern_stencil_code(nlayers, "
        "f3_stencil_map_proxy%data, f3_proxy%data, f3_stencil_size_1, "
        "f3_stencil_dofmap_1(:,:,cell), f3_stencil_dofmap_proxy%data, "
        "stencil_cross_1_proxy%data, ndf_w1, undf_w1, map_w1(:,cell), "
        "ndf_w2, undf_w2, map_w2(:,cell), ndf_w3, undf_w3, "
        "map_w3(:,cell))")
    assert output9 in result


def test_two_stencils_same_field(tmpdir, dist_mem):
    ''' Test two Kernels within an invoke, with the same field having a
    stencil access in each kernel. f2_w2 is the field we care
    about.

    '''
    _, invoke_info = parse(
        os.path.join(BASE_PATH, "19.14_two_stencils_same_field.f90"),
        api=TEST_API)
    psy = PSyFactory(TEST_API,
                     distributed_memory=dist_mem).create(invoke_info)
    result = str(psy.gen)

    output1 = (
        "    SUBROUTINE invoke_0(f1_w1, f2_w2, f3_w2, f4_w3, f1_w3, "
        "f2_extent, extent)")
    assert output1 in result
    output2 = (
        "      INTEGER(KIND=i_def) f2_w2_stencil_size_1\n"
        "      INTEGER(KIND=i_def), pointer :: f2_w2_stencil_dofmap_1(:,:,:) "
        "=> null()\n"
        "      TYPE(stencil_dofmap_type), pointer :: f2_w2_stencil_map_1 "
        "=> null()")
    assert output2 in result
    output3 = (
        "      INTEGER(KIND=i_def) f2_w2_stencil_size\n"
        "      INTEGER(KIND=i_def), pointer :: f2_w2_stencil_dofmap(:,:,:) "
        "=> null()\n"
        "      TYPE(stencil_dofmap_type), pointer :: f2_w2_stencil_map "
        "=> null()")
    assert output3 in result
    output4 = (
        "      f2_w2_stencil_map => f2_w2_proxy%vspace%get_stencil_dofmap"
        "(STENCIL_CROSS,f2_extent)\n"
        "      f2_w2_stencil_dofmap => "
        "f2_w2_stencil_map%get_whole_dofmap()\n"
        "      f2_w2_stencil_size = f2_w2_stencil_map%get_size()\n")
    assert output4 in result
    output5 = (
        "      f2_w2_stencil_map_1 => "
        "f2_w2_proxy%vspace%get_stencil_dofmap(STENCIL_CROSS,extent)\n"
        "      f2_w2_stencil_dofmap_1 => "
        "f2_w2_stencil_map_1%get_whole_dofmap()\n"
        "      f2_w2_stencil_size_1 = f2_w2_stencil_map_1%get_size()\n")
    assert output5 in result
    output6 = (
        "        CALL testkern_stencil_code(nlayers, f1_w1_proxy%data, "
        "f2_w2_proxy%data, f2_w2_stencil_size, "
        "f2_w2_stencil_dofmap(:,:,cell), "
        "f3_w2_proxy%data, f4_w3_proxy%data, ndf_w1, undf_w1, "
        "map_w1(:,cell), ndf_w2, undf_w2, map_w2(:,cell), ndf_w3, "
        "undf_w3, map_w3(:,cell))")
    assert output6 in result
    output7 = (
        "        CALL testkern_stencil_depth_code(nlayers, "
        "f1_w3_proxy%data, f1_w1_proxy%data, f1_w1_stencil_size, "
        "f1_w1_stencil_dofmap(:,:,cell), f2_w2_proxy%data, "
        "f2_w2_stencil_size_1, "
        "f2_w2_stencil_dofmap_1(:,:,cell), f4_w3_proxy%data, "
        "f4_w3_stencil_size, "
        "f4_w3_stencil_dofmap(:,:,cell), ndf_w3, undf_w3, map_w3(:,cell), "
        "ndf_w1, undf_w1, map_w1(:,cell), ndf_w2, undf_w2, "
        "map_w2(:,cell))")
    assert output7 in result

    assert LFRicBuild(tmpdir).code_compiles(psy)


def test_stencils_same_field_literal_extent(dist_mem, tmpdir):
    ''' Test three Kernels within an invoke, with the same field having a
    stencil access in each kernel and the extent being passed as a
    literal value. Extent is the same in two kernels and different in
    the third.

    '''
    _, invoke_info = parse(
        os.path.join(BASE_PATH,
                     "19.15_stencils_same_field_literal_extent.f90"),
        api=TEST_API)
    psy = PSyFactory(TEST_API,
                     distributed_memory=dist_mem).create(invoke_info)
    result = str(psy.gen)

    assert LFRicBuild(tmpdir).code_compiles(psy)

    output1 = (
        "      INTEGER(KIND=i_def) f2_stencil_size_1\n"
        "      INTEGER(KIND=i_def), pointer :: f2_stencil_dofmap_1(:,:,:) "
        "=> null()\n"
        "      TYPE(stencil_dofmap_type), pointer :: f2_stencil_map_1 "
        "=> null()\n"
        "      INTEGER(KIND=i_def) f2_stencil_size\n"
        "      INTEGER(KIND=i_def), pointer :: f2_stencil_dofmap(:,:,:) "
        "=> null()\n"
        "      TYPE(stencil_dofmap_type), pointer :: f2_stencil_map "
        "=> null()")
    assert output1 in result
    output2 = (
        "      !\n"
        "      f2_stencil_map => f2_proxy%vspace%get_stencil_dofmap("
        "STENCIL_CROSS,1)\n"
        "      f2_stencil_dofmap => f2_stencil_map%get_whole_dofmap()\n"
        "      f2_stencil_size = f2_stencil_map%get_size()\n"
        "      f2_stencil_map_1 => f2_proxy%vspace%get_stencil_dofmap("
        "STENCIL_CROSS,2)\n"
        "      f2_stencil_dofmap_1 => "
        "f2_stencil_map_1%get_whole_dofmap()\n"
        "      f2_stencil_size_1 = f2_stencil_map_1%get_size()\n"
        "      !")
    assert output2 in result
    output3 = (
        "        CALL testkern_stencil_code(nlayers, f1_proxy%data, "
        "f2_proxy%data, f2_stencil_size, f2_stencil_dofmap(:,:,cell), "
        "f3_proxy%data, f4_proxy%data, ndf_w1, undf_w1, map_w1(:,cell), "
        "ndf_w2, undf_w2, map_w2(:,cell), ndf_w3, undf_w3, "
        "map_w3(:,cell))")
    assert result.count(output3) == 2
    output4 = (
        "        CALL testkern_stencil_code(nlayers, f1_proxy%data, "
        "f2_proxy%data, f2_stencil_size_1, f2_stencil_dofmap_1(:,:,cell), "
        "f3_proxy%data, f4_proxy%data, ndf_w1, undf_w1, map_w1(:,cell), "
        "ndf_w2, undf_w2, map_w2(:,cell), ndf_w3, undf_w3, "
        "map_w3(:,cell))")
    assert result.count(output4) == 1

    if dist_mem:
        assert "IF (f2_proxy%is_dirty(depth=3)) THEN" in result
        assert "CALL f2_proxy%halo_exchange(depth=3)" in result
        assert "IF (f3_proxy%is_dirty(depth=1)) THEN" in result
        assert "CALL f3_proxy%halo_exchange(depth=1)" in result
        assert "IF (f4_proxy%is_dirty(depth=1)) THEN" in result
        assert "CALL f4_proxy%halo_exchange(depth=1)" in result


def test_stencils_same_field_literal_direct(dist_mem, tmpdir):
    ''' Test three Kernels within an invoke, with the same field having a
    stencil access in each kernel and the direction being passed as a
    literal value. In two kernels the direction value is the same and
    in the third it is different.

    '''
    _, invoke_info = parse(
        os.path.join(BASE_PATH,
                     "19.16_stencils_same_field_literal_direction.f90"),
        api=TEST_API)
    psy = PSyFactory(TEST_API,
                     distributed_memory=dist_mem).create(invoke_info)
    result = str(psy.gen)

    assert LFRicBuild(tmpdir).code_compiles(psy)

    output1 = (
        "      INTEGER(KIND=i_def) f2_stencil_size_1\n"
        "      INTEGER(KIND=i_def), pointer :: f2_stencil_dofmap_1(:,:,:) "
        "=> null()\n"
        "      TYPE(stencil_dofmap_type), pointer :: f2_stencil_map_1 "
        "=> null()\n"
        "      INTEGER(KIND=i_def) f2_stencil_size\n"
        "      INTEGER(KIND=i_def), pointer :: f2_stencil_dofmap(:,:,:) "
        "=> null()\n"
        "      TYPE(stencil_dofmap_type), pointer :: f2_stencil_map "
        "=> null()")
    assert output1 in result
    output2 = (
        "      !\n"
        "      IF (x_direction .eq. x_direction) THEN\n"
        "        f2_stencil_map => f2_proxy%vspace%get_stencil_dofmap("
        "STENCIL_1DX,2)\n"
        "      END IF\n"
        "      IF (x_direction .eq. y_direction) THEN\n"
        "        f2_stencil_map => f2_proxy%vspace%get_stencil_dofmap("
        "STENCIL_1DY,2)\n"
        "      END IF\n"
        "      f2_stencil_dofmap => f2_stencil_map%get_whole_dofmap()\n"
        "      f2_stencil_size = f2_stencil_map%get_size()\n"
        "      IF (y_direction .eq. x_direction) THEN\n"
        "        f2_stencil_map_1 => f2_proxy%vspace%get_stencil_dofmap("
        "STENCIL_1DX,2)\n"
        "      END IF\n"
        "      IF (y_direction .eq. y_direction) THEN\n"
        "        f2_stencil_map_1 => f2_proxy%vspace%get_stencil_dofmap("
        "STENCIL_1DY,2)\n"
        "      END IF\n"
        "      f2_stencil_dofmap_1 => "
        "f2_stencil_map_1%get_whole_dofmap()\n"
        "      f2_stencil_size_1 = f2_stencil_map_1%get_size()\n"
        "      !")
    assert output2 in result
    output3 = (
        "        CALL testkern_stencil_xory1d_code(nlayers, "
        "f1_proxy%data, f2_proxy%data, f2_stencil_size, x_direction, "
        "f2_stencil_dofmap(:,:,cell), f3_proxy%data, f4_proxy%data, "
        "ndf_w1, undf_w1, map_w1(:,cell), ndf_w2, undf_w2, "
        "map_w2(:,cell), ndf_w3, undf_w3, map_w3(:,cell))")
    assert result.count(output3) == 2
    output4 = (
        "        CALL testkern_stencil_xory1d_code(nlayers, "
        "f1_proxy%data, f2_proxy%data, f2_stencil_size_1, y_direction, "
        "f2_stencil_dofmap_1(:,:,cell), f3_proxy%data, f4_proxy%data, "
        "ndf_w1, undf_w1, map_w1(:,cell), ndf_w2, undf_w2, "
        "map_w2(:,cell), ndf_w3, undf_w3, map_w3(:,cell))")
    assert result.count(output4) == 1

    if dist_mem:
        assert "IF (f2_proxy%is_dirty(depth=3)) THEN" in result
        assert "CALL f2_proxy%halo_exchange(depth=3)" in result
        assert "IF (f3_proxy%is_dirty(depth=1)) THEN" in result
        assert "CALL f3_proxy%halo_exchange(depth=1)" in result
        assert "IF (f4_proxy%is_dirty(depth=1)) THEN" in result
        assert "CALL f4_proxy%halo_exchange(depth=1)" in result


def test_stencil_extent_specified():
    ''' The function stencil_unique_str() raises an error if a stencil
    with an extent provided in the metadata is passed in. This is because
    this is not currently supported. This test checks that the appropriate
    error is raised.

    '''
    # load an example with an argument that has stencil metadata
    _, invoke_info = parse(
        os.path.join(BASE_PATH, "19.1_single_stencil.f90"),
        api=TEST_API)
    psy = PSyFactory(TEST_API, distributed_memory=True).create(invoke_info)
    # access the argument with stencil metadata
    schedule = psy.invokes.invoke_list[0].schedule
    kernel = schedule.children[4].loop_body[0]
    stencil_arg = kernel.arguments.args[1]
    # artificially add an extent to the stencil metadata info
    stencil_arg.descriptor.stencil['extent'] = 1
    from psyclone.dynamo0p3 import DynStencils
    stencils = DynStencils(psy.invokes.invoke_list[0])
    with pytest.raises(GenerationError) as err:
        stencils.stencil_unique_str(stencil_arg, "")
    assert ("Found a stencil with an extent specified in the metadata. "
            "This is not coded for." in str(err.value))


def test_haloexchange_unknown_halo_depth():
    ''' If a stencil extent is provided in the kernel metadata then the
    value is stored in an instance of the DynHaloExchange class. This test
    checks that the value is stored as expected (although stencil extents
    in metadata are not currently supported in PSyclone).

    '''
    # load an example with an argument that has stencil metadata
    _, invoke_info = parse(
        os.path.join(BASE_PATH, "19.1_single_stencil.f90"),
        api=TEST_API)
    psy = PSyFactory(TEST_API, distributed_memory=True).create(invoke_info)
    # access the argument with stencil metadata
    schedule = psy.invokes.invoke_list[0].schedule
    kernel = schedule.children[4].loop_body[0]
    stencil_arg = kernel.arguments.args[1]
    # artificially add an extent to the stencil metadata info
    stencil_arg.descriptor.stencil['extent'] = 10
    halo_exchange = schedule.children[1]
    assert halo_exchange._compute_halo_depth() == '11'


def test_haloexchange_correct_parent():
    '''Test that a dynamo haloexchange has the correct parent once it has
    been added to a schedule.'''
    _, invoke_info = parse(
        os.path.join(BASE_PATH, "1_single_invoke.f90"),
        api=TEST_API)
    psy = PSyFactory(TEST_API, distributed_memory=True).create(invoke_info)
    schedule = psy.invokes.invoke_list[0].schedule
    for child in schedule.children:
        assert child.parent == schedule


def test_one_kern_multi_field_same_stencil(tmpdir, dist_mem):
    ''' This test checks for the case where we have the same stencil used
    by more than one field in a kernel. '''
    _, invoke_info = parse(
        os.path.join(BASE_PATH,
                     "19.17_single_kernel_multi_field_same_stencil.f90"),
        api=TEST_API)
    psy = PSyFactory(TEST_API,
                     distributed_memory=dist_mem).create(invoke_info)
    result = str(psy.gen)

    assert LFRicBuild(tmpdir).code_compiles(psy)

    output1 = (
        "    SUBROUTINE invoke_0_testkern_multi_field_same_stencil_type("
        "f0, f1, f2, f3, f4, extent, direction)")
    assert output1 in result
    output2 = (
        "      INTEGER(KIND=i_def), intent(in) :: extent\n"
        "      INTEGER(KIND=i_def), intent(in) :: direction\n")
    assert output2 in result
    output3 = (
        "      INTEGER(KIND=i_def) f3_stencil_size\n"
        "      INTEGER(KIND=i_def), pointer :: f3_stencil_dofmap(:,:,:) => "
        "null()\n"
        "      TYPE(stencil_dofmap_type), pointer :: f3_stencil_map => "
        "null()\n"
        "      INTEGER(KIND=i_def) f1_stencil_size\n"
        "      INTEGER(KIND=i_def), pointer :: f1_stencil_dofmap(:,:,:) => "
        "null()\n"
        "      TYPE(stencil_dofmap_type), pointer :: f1_stencil_map => "
        "null()\n")
    assert output3 in result
    output4 = (
        "      ! Initialise stencil dofmaps\n"
        "      !\n"
        "      f1_stencil_map => f1_proxy%vspace%get_stencil_dofmap("
        "STENCIL_CROSS,extent)\n"
        "      f1_stencil_dofmap => f1_stencil_map%get_whole_dofmap()\n"
        "      f1_stencil_size = f1_stencil_map%get_size()\n"
        "      IF (direction .eq. x_direction) THEN\n"
        "        f3_stencil_map => f3_proxy%vspace%get_stencil_dofmap("
        "STENCIL_1DX,extent)\n"
        "      END IF\n"
        "      IF (direction .eq. y_direction) THEN\n"
        "        f3_stencil_map => f3_proxy%vspace%get_stencil_dofmap("
        "STENCIL_1DY,extent)\n"
        "      END IF\n"
        "      f3_stencil_dofmap => f3_stencil_map%get_whole_dofmap()\n"
        "      f3_stencil_size = f3_stencil_map%get_size()\n"
        "      !\n")
    assert output4 in result
    output5 = (
        "        CALL testkern_multi_field_same_stencil_code(nlayers, "
        "f0_proxy%data, f1_proxy%data, f1_stencil_size, "
        "f1_stencil_dofmap(:,:,cell), f2_proxy%data, f1_stencil_size, "
        "f1_stencil_dofmap(:,:,cell), f3_proxy%data, f3_stencil_size, "
        "direction, f3_stencil_dofmap(:,:,cell), f4_proxy%data, "
        "f3_stencil_size, direction, f3_stencil_dofmap(:,:,cell), "
        "ndf_w1, undf_w1, map_w1(:,cell), ndf_w2, undf_w2, "
        "map_w2(:,cell))")
    assert output5 in result


def test_single_kernel_any_space_stencil(dist_mem, tmpdir):
    ''' This is a test for stencils and any_space within a single kernel
    and between kernels. We test when any_space is the same and when
    it is different within kernels and between kernels for the case of
    different fields. When it is the same we should have the same
    stencil dofmap (as all other stencil information is the same) and
    when it is different we should have a different stencil dofmap (as
    we do not know whether they are on the same space).

    '''
    _, invoke_info = parse(
        os.path.join(BASE_PATH,
                     "19.18_anyspace_stencil_1.f90"),
        api=TEST_API)
    psy = PSyFactory(TEST_API,
                     distributed_memory=dist_mem).create(invoke_info)
    result = str(psy.gen)

    assert LFRicBuild(tmpdir).code_compiles(psy)

    output1 = (
        "      f1_stencil_map => f1_proxy%vspace%get_stencil_dofmap("
        "STENCIL_CROSS,extent)\n"
        "      f1_stencil_dofmap => f1_stencil_map%get_whole_dofmap()\n"
        "      f1_stencil_size = f1_stencil_map%get_size()\n"
        "      f4_stencil_map => f4_proxy%vspace%get_stencil_dofmap("
        "STENCIL_CROSS,extent)\n"
        "      f4_stencil_dofmap => f4_stencil_map%get_whole_dofmap()\n"
        "      f4_stencil_size = f4_stencil_map%get_size()\n"
        "      f5_stencil_map => f5_proxy%vspace%get_stencil_dofmap("
        "STENCIL_CROSS,extent)\n"
        "      f5_stencil_dofmap => f5_stencil_map%get_whole_dofmap()\n"
        "      f5_stencil_size = f5_stencil_map%get_size()\n"
        "      !\n")
    assert output1 in result
    # Use the same stencil dofmap
    output2 = (
        "        CALL testkern_same_anyspace_stencil_code(nlayers, "
        "f0_proxy%data, f1_proxy%data, f1_stencil_size, "
        "f1_stencil_dofmap(:,:,cell), f2_proxy%data, f1_stencil_size, "
        "f1_stencil_dofmap(:,:,cell), ndf_w1, undf_w1, map_w1(:,cell), "
        "ndf_aspc1_f1, undf_aspc1_f1, map_aspc1_f1(:,cell))")
    assert output2 in result
    output3 = (
        "        CALL testkern_different_anyspace_stencil_code(nlayers, "
        "f3_proxy%data, f4_proxy%data, f4_stencil_size, "
        "f4_stencil_dofmap(:,:,cell), f5_proxy%data, f5_stencil_size, "
        "f5_stencil_dofmap(:,:,cell), ndf_w1, undf_w1, map_w1(:,cell), "
        "ndf_aspc1_f4, undf_aspc1_f4, map_aspc1_f4(:,cell), ndf_aspc2_f5, "
        "undf_aspc2_f5, map_aspc2_f5(:,cell))")
    # Use a different stencil dofmap
    assert output3 in result


@pytest.mark.xfail(reason="stencils and any_space produces too many dofmaps")
def test_multi_kernel_any_space_stencil_1(dist_mem):
    ''' This is a test for stencils and any_space with two kernels. We test
    when any_space is the same and when it is different for the same
    field. In our example we should have a single dofmap. However, at
    the moment we produce two. This is valid but not optimal. It is
    not a big deal at the moment as the Met Office do not plan to use
    any_space but it should be able to be fixed when we get dependence
    analysis within invokes working. Therefore making it xfail for the
    moment.

    '''
    _, invoke_info = parse(
        os.path.join(BASE_PATH,
                     "19.19_anyspace_stencil_2.f90"),
        api=TEST_API)
    psy = PSyFactory(TEST_API,
                     distributed_memory=dist_mem).create(invoke_info)
    result = str(psy.gen)

    output1 = (
        "      f1_stencil_map => f1_proxy%vspace%get_stencil_dofmap("
        "STENCIL_CROSS,extent)\n"
        "      f1_stencil_dofmap => f1_stencil_map%get_whole_dofmap()\n"
        "      f1_stencil_size = f1_stencil_map%get_size()\n"
        "      !\n")
    assert output1 in result
    output2 = (
        "        CALL testkern_same_anyspace_stencil_code(nlayers, "
        "f0_proxy%data, f1_proxy%data, f1_stencil_size, "
        "f1_stencil_dofmap(:,:,cell), f2_proxy%data, f1_stencil_size, "
        "f1_stencil_dofmap(:,:,cell), ndf_w1, undf_w1, map_w1(:,cell), "
        "ndf_aspc1_f1, undf_aspc1_f1, map_aspc1_f1)")
    assert output2 in result
    output3 = (
        "        CALL testkern_different_anyspace_stencil_code(nlayers, "
        "f3_proxy%data, f1_proxy%data, f1_stencil_size, "
        "f1_stencil_dofmap(:,:,cell), f2_proxy%data, f1_stencil_size, "
        "f1_stencil_dofmap(:,:,cell), ndf_w1, undf_w1, map_w1(:,cell), "
        "ndf_aspc1_f1, undf_aspc1_f1, map_aspc1_f1, "
        "ndf_aspc2_f2, undf_aspc2_f2, map_aspc2_f2)")
    assert output3 in result


def test_single_kernel_any_dscnt_space_stencil(dist_mem, tmpdir):
    ''' Tests for stencils and any_discontinuous_space space within
    a single kernel and between kernels. We test when
    any_discontinuous_space is the same and when it is different
    within kernels and between kernels for the case of different fields.
    When it is the same we should have the same stencil dofmap
    (as all other stencil information is the same) and when it is
    different we should have a different stencil dofmap (as we do not
    know whether they are on the same space).

    '''
    _, invoke_info = parse(
        os.path.join(BASE_PATH,
                     "19.24_any_discontinuous_space_stencil.f90"),
        api=TEST_API)
    psy = PSyFactory(TEST_API,
                     distributed_memory=dist_mem).create(invoke_info)
    result = str(psy.gen)

    # Check compilation
    assert LFRicBuild(tmpdir).code_compiles(psy)

    # Use the same stencil dofmap
    output1 = (
        "        CALL testkern_same_any_dscnt_space_stencil_code("
        "nlayers, f0_proxy%data, f1_proxy%data, f1_stencil_size, "
        "f1_stencil_dofmap(:,:,cell), f2_proxy%data, f1_stencil_size, "
        "f1_stencil_dofmap(:,:,cell), ndf_wtheta, undf_wtheta, "
        "map_wtheta(:,cell), ndf_adspc1_f1, undf_adspc1_f1, "
        "map_adspc1_f1(:,cell))")
    assert output1 in result
    # Use a different stencil dofmap
    output2 = (
        "        CALL testkern_different_any_dscnt_space_stencil_code("
        "nlayers, f3_proxy%data, f4_proxy%data, f4_stencil_size, "
        "f4_stencil_dofmap(:,:,cell), f5_proxy%data, f5_stencil_size, "
        "f5_stencil_dofmap(:,:,cell), ndf_wtheta, undf_wtheta, "
        "map_wtheta(:,cell), ndf_adspc1_f4, "
        "undf_adspc1_f4, map_adspc1_f4(:,cell), "
        "ndf_adspc2_f5, undf_adspc2_f5, map_adspc2_f5(:,cell))")
    assert output2 in result
    # Check for halo exchanges and correct loop bounds
    if dist_mem:
        assert result.count("_proxy%halo_exchange(depth=extent)") == 4
        assert result.count("DO cell=1,mesh%get_last_edge_cell()") == 2
    else:
        assert "halo_exchange(depth=extent)" not in result
        assert "DO cell=1,f0_proxy%vspace%get_ncell()" in result
        assert "DO cell=1,f3_proxy%vspace%get_ncell()" in result


def test_stencil_args_unique_1(dist_mem, tmpdir):
    ''' This test checks that stencil extent and direction arguments do not
    clash with internal names generated in the PSy-layer. f2_stencil_size
    and nlayers are chosen as the names that would clash.

    '''
    _, invoke_info = parse(
        os.path.join(BASE_PATH,
                     "19.21_stencil_names_clash.f90"),
        api=TEST_API)
    psy = PSyFactory(TEST_API,
                     distributed_memory=dist_mem).create(invoke_info)
    result = str(psy.gen)

    assert LFRicBuild(tmpdir).code_compiles(psy)

    # we use f2_stencil_size for extent and nlayers for direction
    # as arguments
    output1 = ("    SUBROUTINE invoke_0_testkern_stencil_xory1d_type(f1, "
               "f2, f3, f4, f2_stencil_size, nlayers)")
    assert output1 in result
    output2 = ("      INTEGER(KIND=i_def), intent(in) :: f2_stencil_size\n"
               "      INTEGER(KIND=i_def), intent(in) :: nlayers")
    assert output2 in result
    output3 = "      INTEGER(KIND=i_def) f2_stencil_size_1"
    assert output3 in result
    # therefore the local variable is now declared as nlayers_1"
    output4 = "      INTEGER(KIND=i_def) nlayers_1"
    assert output4 in result
    output5 = "      nlayers_1 = f1_proxy%vspace%get_nlayers()"
    assert output5 in result
    output6 = (
        "      IF (nlayers .eq. x_direction) THEN\n"
        "        f2_stencil_map => f2_proxy%vspace%get_stencil_dofmap("
        "STENCIL_1DX,f2_stencil_size)\n"
        "      END IF\n"
        "      IF (nlayers .eq. y_direction) THEN\n"
        "        f2_stencil_map => f2_proxy%vspace%get_stencil_dofmap("
        "STENCIL_1DY,f2_stencil_size)\n"
        "      END IF\n"
        "      f2_stencil_dofmap => f2_stencil_map%get_whole_dofmap()\n"
        "      f2_stencil_size_1 = f2_stencil_map%get_size()")
    assert output6 in result
    output7 = (
        "        CALL testkern_stencil_xory1d_code(nlayers_1, "
        "f1_proxy%data, f2_proxy%data, f2_stencil_size_1, nlayers, "
        "f2_stencil_dofmap(:,:,cell), f3_proxy%data, f4_proxy%data, "
        "ndf_w1, undf_w1, map_w1(:,cell), ndf_w2, undf_w2, "
        "map_w2(:,cell), ndf_w3, undf_w3, map_w3(:,cell))")
    assert output7 in result


def test_stencil_args_unique_2(dist_mem, tmpdir):
    '''This test checks that stencil extent and direction arguments are
    unique within the generated PSy-layer when they are accessed as
    indexed arrays, with the same array name, from the algorithm
    layer.'''
    _, invoke_info = parse(
        os.path.join(BASE_PATH,
                     "19.22_stencil_names_indexed.f90"),
        api=TEST_API)
    psy = PSyFactory(TEST_API,
                     distributed_memory=dist_mem).create(invoke_info)
    result = str(psy.gen)

    assert LFRicBuild(tmpdir).code_compiles(psy)

    output1 = ("    SUBROUTINE invoke_0(f1, f2, f3, f4, f2_info, "
               "f2_info_2, f2_info_1, f2_info_3)")
    assert output1 in result
    output2 = (
        "      INTEGER(KIND=i_def), intent(in) :: f2_info, f2_info_2\n"
        "      INTEGER(KIND=i_def), intent(in) :: f2_info_1, f2_info_3")
    assert output2 in result
    output3 = (
        "      IF (f2_info_1 .eq. x_direction) THEN\n"
        "        f2_stencil_map => f2_proxy%vspace%get_stencil_dofmap("
        "STENCIL_1DX,f2_info)\n"
        "      END IF\n"
        "      IF (f2_info_1 .eq. y_direction) THEN\n"
        "        f2_stencil_map => f2_proxy%vspace%get_stencil_dofmap("
        "STENCIL_1DY,f2_info)\n"
        "      END IF\n"
        "      f2_stencil_dofmap => f2_stencil_map%get_whole_dofmap()\n"
        "      f2_stencil_size = f2_stencil_map%get_size()\n"
        "      IF (f2_info_3 .eq. x_direction) THEN\n"
        "        f2_stencil_map_1 => f2_proxy%vspace%get_stencil_dofmap("
        "STENCIL_1DX,f2_info_2)\n"
        "      END IF\n"
        "      IF (f2_info_3 .eq. y_direction) THEN\n"
        "        f2_stencil_map_1 => f2_proxy%vspace%get_stencil_dofmap("
        "STENCIL_1DY,f2_info_2)\n"
        "      END IF")
    assert output3 in result
    output4 = (
        "        CALL testkern_stencil_xory1d_code(nlayers, "
        "f1_proxy%data, f2_proxy%data, f2_stencil_size, f2_info_1, "
        "f2_stencil_dofmap(:,:,cell), f3_proxy%data, f4_proxy%data, "
        "ndf_w1, undf_w1, map_w1(:,cell), ndf_w2, undf_w2, "
        "map_w2(:,cell), ndf_w3, undf_w3, map_w3(:,cell))")
    assert output4 in result
    output5 = (
        "        CALL testkern_stencil_xory1d_code(nlayers, "
        "f1_proxy%data, f2_proxy%data, f2_stencil_size_1, f2_info_3, "
        "f2_stencil_dofmap_1(:,:,cell), f3_proxy%data, f4_proxy%data, "
        "ndf_w1, undf_w1, map_w1(:,cell), ndf_w2, undf_w2, "
        "map_w2(:,cell), ndf_w3, undf_w3, map_w3(:,cell))")
    assert output5 in result
    if dist_mem:
        assert (
            "IF (f2_proxy%is_dirty(depth=max(f2_info+1,"
            "f2_info_2+1))) THEN" in result)
        assert (
            "CALL f2_proxy%halo_exchange(depth=max(f2_info+1,"
            "f2_info_2+1))" in result)
        assert "IF (f3_proxy%is_dirty(depth=1)) THEN" in result
        assert "CALL f3_proxy%halo_exchange(depth=1)" in result
        assert "IF (f4_proxy%is_dirty(depth=1)) THEN" in result
        assert "CALL f4_proxy%halo_exchange(depth=1)" in result


def test_stencil_args_unique_3(dist_mem, tmpdir):
    ''' This test checks that stencil extent and direction arguments are
    unique within the generated PSy-layer when they are dereferenced,
    with the same type/class name, from the algorithm layer.

    '''
    _, invoke_info = parse(
        os.path.join(BASE_PATH,
                     "19.23_stencil_names_deref.f90"),
        api=TEST_API)
    psy = PSyFactory(TEST_API,
                     distributed_memory=dist_mem).create(invoke_info)
    result = str(psy.gen)

    assert LFRicBuild(tmpdir).code_compiles(psy)

    assert (
        "      INTEGER(KIND=i_def), intent(in) :: my_info_f2_info, "
        "my_info_f2_info_2\n"
        "      INTEGER(KIND=i_def), intent(in) :: my_info_f2_info_1, "
        "my_info_f2_info_3\n"
        in result)
    assert (
        "f2_stencil_map => f2_proxy%vspace%get_stencil_dofmap(STENCIL_1DX,"
        "my_info_f2_info)" in result)
    if dist_mem:
        assert (
            "IF (f2_proxy%is_dirty(depth=max(my_info_f2_info+1,"
            "my_info_f2_info_2+1))) THEN" in result)
        assert (
            "CALL f2_proxy%halo_exchange(depth=max(my_info_f2_info+1,"
            "my_info_f2_info_2+1))" in result)
        assert "IF (f3_proxy%is_dirty(depth=1)) THEN" in result
        assert "CALL f3_proxy%halo_exchange(depth=1)" in result
        assert "IF (f4_proxy%is_dirty(depth=1)) THEN" in result
        assert "CALL f4_proxy%halo_exchange(depth=1)" in result


def test_stencil_vector(dist_mem, tmpdir):
    ''' Test that the expected declarations and lookups are produced when
    we have a stencil access with a vector field. Any stencil could be
    chosen here (other than xory1d) as they all produce the same code
    structure, but STENCIL_CROSS is chosen as it is already used in an
    existing suitable example (14.4).

    '''
    _, invoke_info = parse(
        os.path.join(BASE_PATH, "14.4_halo_vector.f90"),
        api=TEST_API)
    psy = PSyFactory(TEST_API,
                     distributed_memory=dist_mem).create(invoke_info)
    result = str(psy.gen)
    assert (
        "      USE stencil_dofmap_mod, ONLY: STENCIL_CROSS\n"
        "      USE stencil_dofmap_mod, ONLY: stencil_dofmap_type\n") \
        in str(result)
    assert(
        "      INTEGER(KIND=i_def) f2_stencil_size\n"
        "      INTEGER(KIND=i_def), pointer :: f2_stencil_dofmap(:,:,:) => "
        "null()\n"
        "      TYPE(stencil_dofmap_type), pointer :: f2_stencil_map => "
        "null()\n") \
        in str(result)
    assert(
        "      f2_stencil_map => f2_proxy(1)%vspace%get_stencil_dofmap"
        "(STENCIL_CROSS,f2_extent)\n"
        "      f2_stencil_dofmap => f2_stencil_map%get_whole_dofmap()\n"
        "      f2_stencil_size = f2_stencil_map%get_size()\n") \
        in str(result)
    assert(
        "f2_proxy(1)%data, f2_proxy(2)%data, f2_proxy(3)%data, "
        "f2_proxy(4)%data, f2_stencil_size, f2_stencil_dofmap(:,:,cell)") \
        in str(result)

    assert LFRicBuild(tmpdir).code_compiles(psy)


def test_stencil_xory_vector(dist_mem, tmpdir):
    '''Test that the expected declarations and lookups are produced when
    we have a stencil access of type x or y with a vector field.

    '''
    _, invoke_info = parse(
        os.path.join(BASE_PATH,
                     "14.4.2_halo_vector_xory.f90"),
        api=TEST_API)
    psy = PSyFactory(TEST_API,
                     distributed_memory=dist_mem).create(invoke_info)
    result = str(psy.gen)
    assert(
        "      USE stencil_dofmap_mod, ONLY: STENCIL_1DX, STENCIL_1DY\n"
        "      USE flux_direction_mod, ONLY: x_direction, y_direction\n"
        "      USE stencil_dofmap_mod, ONLY: stencil_dofmap_type\n") \
        in result
    assert(
        "      INTEGER(KIND=i_def), intent(in) :: f2_extent\n"
        "      INTEGER(KIND=i_def), intent(in) :: f2_direction\n") \
        in result
    assert(
        "      INTEGER(KIND=i_def) f2_stencil_size\n"
        "      INTEGER(KIND=i_def), pointer :: f2_stencil_dofmap(:,:,:) => "
        "null()\n"
        "      TYPE(stencil_dofmap_type), pointer :: f2_stencil_map => "
        "null()\n") \
        in result
    assert(
        "      IF (f2_direction .eq. x_direction) THEN\n"
        "        f2_stencil_map => f2_proxy(1)%vspace%get_stencil_dofmap"
        "(STENCIL_1DX,f2_extent)\n"
        "      END IF\n"
        "      IF (f2_direction .eq. y_direction) THEN\n"
        "        f2_stencil_map => f2_proxy(1)%vspace%get_stencil_dofmap"
        "(STENCIL_1DY,f2_extent)\n"
        "      END IF\n"
        "      f2_stencil_dofmap => f2_stencil_map%get_whole_dofmap()\n"
        "      f2_stencil_size = f2_stencil_map%get_size()\n") \
        in result
    assert(
        "f2_proxy(1)%data, f2_proxy(2)%data, f2_proxy(3)%data, "
        "f2_proxy(4)%data, f2_stencil_size, f2_direction, "
        "f2_stencil_dofmap(:,:,cell)") \
        in result

    assert LFRicBuild(tmpdir).code_compiles(psy)


def test_dynloop_load_unexpected_func_space():
    ''' The load function of an instance of the DynLoop class raises an
    error if an unexpected function space is found. This test makes
    sure this error works correctly. It's a little tricky to raise
    this error as it is unreachable. However, we can sabotage an
    earlier function to make it return an invalid value.

    '''
    # first create a working instance of the DynLoop class
    _, invoke_info = parse(
        os.path.join(BASE_PATH, "19.1_single_stencil.f90"),
        api=TEST_API)
    psy = PSyFactory(TEST_API, distributed_memory=True).create(invoke_info)
    # now get access to the DynLoop class, the associated kernel class
    # and the associated field.
    schedule = psy.invokes.invoke_list[0].schedule
    loop = schedule.children[4]
    kernel = loop.loop_body[0]
    field = kernel.arguments.iteration_space_arg()
    # break the fields function space
    field._function_spaces[0]._orig_name = "broken"
    # create a function which always returns the broken field

    def broken_func():
        ''' Returns the above field no matter what '''
        return field
    # Replace the iteration_space_arg method with our broke
    # function. This is required as iteration_space_arg currently
    # never returns a field with an invalid function space.
    kernel.arguments.iteration_space_arg = broken_func
    # We can now raise the exception.
    with pytest.raises(GenerationError) as err:
        loop.load(kernel)
    assert ("Generation Error: Unexpected function space found. Expecting "
            "one of " + str(FunctionSpace.VALID_FUNCTION_SPACES) +
            " but found 'broken'" in str(err.value))


def test_dynkernargs_unexpect_stencil_extent():
    '''This test checks that we raise an error in DynKernelArguments if
    metadata is provided with an extent value. This is a litle tricky
    to raise as the parser does not allow this to happen. We therefore
    modify the results from the parser to raise the error.

    '''
    # parse some valid code with a stencil
    _, invoke_info = parse(
        os.path.join(BASE_PATH, "19.1_single_stencil.f90"),
        api=TEST_API)
    # find the parsed code's call class
    call = invoke_info.calls[0].kcalls[0]
    # add an extent to the stencil metadata
    kernel_metadata = call.ktype
    kernel_metadata._arg_descriptors[1].stencil['extent'] = 2
    # remove the extra argument (as the extent value no longer needs
    # to be passed so an associated error will be raised)
    del call.args[2]
    # finally call our object to raise the error
    from psyclone.dynamo0p3 import DynKernelArguments
    with pytest.raises(GenerationError) as err:
        _ = DynKernelArguments(call, None)
    assert "extent metadata not yet supported" in str(err.value)


def test_unsupported_halo_read_access():
    ''' This test checks that we raise an error if the halo_read_access
    method finds an upper bound other than halo or ncells. The
    particular issue at the moment is that if inner is specified we do
    not know whether the stencil accesses the halo or not. However,
    this limitation is not going to affect anyone until we add in loop
    iteration space splitting transformations.

    '''
    # create a valid loop with a stencil access
    _, invoke_info = parse(
        os.path.join(BASE_PATH, "19.1_single_stencil.f90"),
        api=TEST_API)
    psy = PSyFactory(TEST_API, distributed_memory=True).create(invoke_info)
    # get access to the DynLoop object
    schedule = psy.invokes.invoke_list[0].schedule
    loop = schedule.children[4]
    # access to the argument that has a stencil access in the kernel
    kernel = loop.loop_body[0]
    stencil_arg = kernel.arguments.args[1]
    loop.set_upper_bound("inner", 1)
    # call our method
    with pytest.raises(GenerationError) as err:
        _ = loop._halo_read_access(stencil_arg)
    assert ("Loop bounds other than 'cell_halo' and 'ncells' are currently "
            "unsupported for kernels with stencil accesses. Found "
            "'inner'." in str(err.value))


def test_dynglobalsum_unsupported_argument():
    ''' Check that an instance of the DynGlobalSum class raises an
    exception for an unsupported argument type. '''
    # Get an instance of a non-scalar argument
    _, invoke_info = parse(
        os.path.join(BASE_PATH,
                     "1.6.1_single_invoke_1_int_scalar.f90"),
        api=TEST_API)
    psy = PSyFactory(TEST_API, distributed_memory=True).create(invoke_info)
    schedule = psy.invokes.invoke_list[0].schedule
    loop = schedule.children[4]
    kernel = loop.loop_body[0]
    argument = kernel.arguments.args[0]
    with pytest.raises(InternalError) as err:
        _ = DynGlobalSum(argument)
    assert ("DynGlobalSum.init(): A global sum argument should be a scalar "
            "but found argument of type 'gh_field'." in str(err.value))


def test_dynglobalsum_unsupported_scalar():
    ''' Check that an instance of the DynGlobalSum class raises an
    exception if an unsupported scalar type is provided when distributed
    memory is enabled (dm=True).

    '''
    # Get an instance of an integer scalar
    _, invoke_info = parse(
        os.path.join(BASE_PATH,
                     "1.6.1_single_invoke_1_int_scalar.f90"),
        api=TEST_API)
    psy = PSyFactory(TEST_API, distributed_memory=True).create(invoke_info)
    schedule = psy.invokes.invoke_list[0].schedule
    loop = schedule.children[4]
    kernel = loop.loop_body[0]
    argument = kernel.arguments.args[1]
    with pytest.raises(GenerationError) as err:
        _ = DynGlobalSum(argument)
    assert ("DynGlobalSum currently only supports real scalars, but "
            "argument 'iflag' in Kernel 'testkern_one_int_scalar_code' "
            "has 'integer' intrinsic type." in str(err.value))


def test_dynglobalsum_nodm_error():
    ''' Check that an instance of the DynGlobalSum class raises an
    exception if it is instantiated with no distributed memory enabled
    (dm=False).

    '''
    # Get an instance of a real scalar
    _, invoke_info = parse(
        os.path.join(BASE_PATH,
                     "1.9_single_invoke_2_real_scalars.f90"),
        api=TEST_API)
    psy = PSyFactory(TEST_API, distributed_memory=False).create(invoke_info)
    schedule = psy.invokes.invoke_list[0].schedule
    loop = schedule.children[0]
    kernel = loop.loop_body[0]
    argument = kernel.arguments.args[0]
    with pytest.raises(GenerationError) as err:
        _ = DynGlobalSum(argument)
    assert ("It makes no sense to create a DynGlobalSum object when "
            "distributed memory is not enabled (dm=False)."
            in str(err.value))


def test_no_updated_args():
    ''' Check that we raise the expected exception when we encounter a
    kernel that does not write to any of its arguments '''
    fparser.logging.disable(fparser.logging.CRITICAL)
    code = CODE.replace("arg_type(gh_field, gh_inc, w1)",
                        "arg_type(gh_field, gh_read, w1)", 1)
    ast = fpapi.parse(code, ignore_comments=False)
    name = "testkern_qr_type"
    with pytest.raises(ParseError) as excinfo:
        _ = DynKernMetadata(ast, name=name)
    assert ("A Dynamo 0.3 kernel must have at least one argument that is "
            "updated (written to) but found none for kernel "
            "testkern_qr_type" in str(excinfo.value))


def test_scalars_only_invalid():
    ''' Check that we raise the expected exception if we encounter a
    kernel that only has (read-only) scalar arguments '''
    fparser.logging.disable(fparser.logging.CRITICAL)
    code = '''
module testkern
  type, extends(kernel_type) :: testkern_type
     type(arg_type), meta_args(2) =                 &
          (/ arg_type(gh_real, gh_read),            &
             arg_type(gh_integer, gh_read)          &
           /)
     integer :: iterates_over = cells
   contains
     procedure, nopass :: code => testkern_code
  end type testkern_type
contains
  subroutine testkern_code(a,b)
  end subroutine testkern_code
end module testkern
'''
    ast = fpapi.parse(code, ignore_comments=False)
    name = "testkern_type"
    with pytest.raises(ParseError) as excinfo:
        _ = DynKernMetadata(ast, name=name)
    assert ("A Dynamo 0.3 kernel must have at least one argument that is "
            "updated (written to) but found none for kernel "
            "testkern_type" in str(excinfo.value))


def test_multiple_updated_field_args():
    ''' Check that we successfully parse a kernel that writes to more
    than one of its field arguments '''
    fparser.logging.disable(fparser.logging.CRITICAL)
    code = CODE.replace("arg_type(gh_field, gh_read, w2)",
                        "arg_type(gh_field, gh_inc, w1)", 1)
    ast = fpapi.parse(code, ignore_comments=False)
    name = "testkern_qr_type"
    metadata = DynKernMetadata(ast, name=name)
    count = 0
    for descriptor in metadata.arg_descriptors:
        if descriptor.argument_type == "gh_field" and \
                descriptor.access != AccessType.READ:
            count += 1
    assert count == 2


def test_multiple_updated_op_args():
    ''' Check that we successfully parse the metadata for a kernel that
    writes to more than one of its field and operator arguments '''
    fparser.logging.disable(fparser.logging.CRITICAL)
    code = CODE.replace("arg_type(gh_operator, gh_read, w2, w2)",
                        "arg_type(gh_operator, gh_write, w1, w1)", 1)
    ast = fpapi.parse(code, ignore_comments=False)
    name = "testkern_qr_type"
    metadata = DynKernMetadata(ast, name=name)
    count = 0
    for descriptor in metadata.arg_descriptors:
        if ((descriptor.argument_type == "gh_field" or
             descriptor.argument_type == "gh_operator") and
                descriptor.access != AccessType.READ):
            count += 1
    assert count == 2


def test_multiple_updated_scalar_args():
    ''' Check that we raise the expected exception when we encounter a
    kernel that writes to more than one of its field and scalar arguments '''
    fparser.logging.disable(fparser.logging.CRITICAL)
    code = CODE.replace("arg_type(gh_real, gh_read)",
                        "arg_type(gh_real, gh_sum)", 1)
    ast = fpapi.parse(code, ignore_comments=False)
    name = "testkern_qr_type"
    with pytest.raises(ParseError) as excinfo:
        _ = DynKernMetadata(ast, name=name)
    assert ("A user-supplied Dynamo 0.3 kernel must not write/update a scalar "
            "argument but kernel testkern_qr_type has" in
            str(excinfo.value))


def test_itn_space_write_w2broken_w1(dist_mem, tmpdir):
    ''' Check that generated loop over cells in the PSy layer has the
    correct upper bound when a kernel writes to two fields, the first on
    a discontinuous space (w2broken) and the second on a continuous space (w1).
    The resulting loop (when dm=True) must include the L1 halo because of
    the second field argument which is continuous.

    '''
    _, invoke_info = parse(
        os.path.join(BASE_PATH, "1.5.1_single_invoke_write_multi_fs.f90"),
        api=TEST_API)
    psy = PSyFactory(TEST_API,
                     distributed_memory=dist_mem).create(invoke_info)
    generated_code = str(psy.gen)

    if dist_mem:
        output = (
            "      !\n"
            "      DO cell=1,mesh%get_last_halo_cell(1)\n")
        assert output in generated_code
    else:
        output = (
            "      ! Call our kernels\n"
            "      !\n"
            "      DO cell=1,m2_proxy%vspace%get_ncell()\n")
        assert output in generated_code

    assert LFRicBuild(tmpdir).code_compiles(psy)


def test_itn_space_fld_and_op_writers(tmpdir):
    ''' Check that generated loop over cells in the psy layer has the
    correct upper bound when a kernel writes to both an operator and a
    field, the latter on a discontinuous space and first in the list
    of args. (Loop must include L1 halo because we're writing to an
    operator.) '''
    _, invoke_info = parse(
        os.path.join(BASE_PATH, "1.5.2_single_invoke_write_fld_op.f90"),
        api=TEST_API)
    for dist_mem in [False, True]:
        psy = PSyFactory(TEST_API,
                         distributed_memory=dist_mem).create(invoke_info)
        generated_code = str(psy.gen)
        if dist_mem:
            output = (
                "      !\n"
                "      DO cell=1,mesh%get_last_halo_cell(1)\n")
            assert output in generated_code
        else:
            output = (
                "      ! Call our kernels\n"
                "      !\n"
                "      DO cell=1,op1_proxy%fs_from%get_ncell()\n")
            assert output in generated_code

        assert LFRicBuild(tmpdir).code_compiles(psy)


def test_itn_space_any_any_discontinuous(dist_mem, tmpdir):
    ''' Check that generated loop over cells has correct upper
    bound when a kernel writes to fields on any_space (continuous)
    and any_discontinuous_space.

    '''
    _, invoke_info = parse(
        os.path.join(BASE_PATH,
                     "1.5.3_single_invoke_write_any_anyd_space.f90"),
        api=TEST_API)
    psy = PSyFactory(TEST_API,
                     distributed_memory=dist_mem).create(invoke_info)
    generated_code = str(psy.gen)

    assert LFRicBuild(tmpdir).code_compiles(psy)

    if dist_mem:
        output = (
            "      !\n"
            "      DO cell=1,mesh%get_last_halo_cell(1)\n")
        assert output in generated_code
    else:
        output = (
            "      ! Call our kernels\n"
            "      !\n"
            "      DO cell=1,f1_proxy%vspace%get_ncell()\n")
        assert output in generated_code


def test_itn_space_any_w2trace(dist_mem, tmpdir):
    ''' Check generated loop over cells has correct upper bound when a
    kernel writes to fields on any_space and W2trace (both continuous).

    '''
    _, invoke_info = parse(
        os.path.join(BASE_PATH,
                     "1.5.4_single_invoke_write_anyspace_w2trace.f90"),
        api=TEST_API)
    psy = PSyFactory(TEST_API,
                     distributed_memory=dist_mem).create(invoke_info)
    generated_code = str(psy.gen)

    assert LFRicBuild(tmpdir).code_compiles(psy)

    if dist_mem:
        output = (
            "      !\n"
            "      DO cell=1,mesh%get_last_halo_cell(1)\n")
        assert output in generated_code
    else:
        # Loop upper bound should use f2 as that field is *definitely*
        # on a continuous space (as opposed to the one on any_space
        # that might be).
        output = (
            "      ! Call our kernels\n"
            "      !\n"
            "      DO cell=1,f2_proxy%vspace%get_ncell()\n")
        assert output in generated_code


<<<<<<< HEAD
def test_unexpected_type_error(dist_mem):
    ''' Check that we raise an exception if an unexpected argument type is
    found when running the ArgOrdering generate method. As it is abstract we
    use the KernCallArgList sub class.

    '''
    _, invoke_info = parse(
        os.path.join(BASE_PATH,
                     "1.0.1_single_named_invoke.f90"),
        api=TEST_API)
    psy = PSyFactory(TEST_API,
                     distributed_memory=dist_mem).create(invoke_info)
    schedule = psy.invokes.invoke_list[0].schedule
    if dist_mem:
        index = 4
    else:
        index = 0
    loop = schedule.children[index]
    kernel = loop.loop_body[0]
    # Sabotage one of the arguments to make it have an invalid type.
    kernel.arguments.args[0]._argument_type = "invalid"
    # Now call KernCallArgList to raise an exception
    create_arg_list = KernCallArgList(kernel)
    with pytest.raises(InternalError) as excinfo:
        create_arg_list.generate()
    assert (
        "dynamo0p3.ArgOrdering.generate(): Unexpected argument "
        "type. Expected one of {0} but found 'invalid'".
        format(LFRicArgDescriptor.VALID_ARG_TYPE_NAMES)
        in str(excinfo.value))


def test_argordering_exceptions(dist_mem):
    ''' Check that we raise an exception if the abstract methods are called
    in an instance of the ArgOrdering class. '''
    _, invoke_info = parse(
        os.path.join(BASE_PATH,
                     "1.0.1_single_named_invoke.f90"),
        api=TEST_API)
    psy = PSyFactory(TEST_API,
                     distributed_memory=dist_mem).create(invoke_info)
    schedule = psy.invokes.invoke_list[0].schedule
    if dist_mem:
        index = 4
    else:
        index = 0
    loop = schedule.children[index]
    kernel = loop.loop_body[0]
    from psyclone.dynamo0p3 import ArgOrdering
    create_arg_list = ArgOrdering(kernel)
    for method in [create_arg_list.cell_map,
                   create_arg_list.cell_position,
                   create_arg_list.mesh_height,
                   create_arg_list.mesh_ncell2d]:
        with pytest.raises(NotImplementedError):
            method()
    for method in [create_arg_list.field_vector,
                   create_arg_list.field,
                   create_arg_list.stencil_unknown_extent,
                   create_arg_list.stencil_unknown_direction,
                   create_arg_list.stencil,
                   create_arg_list.operator,
                   create_arg_list.scalar,
                   create_arg_list.fs_common,
                   create_arg_list.fs_compulsory_field,
                   create_arg_list.basis,
                   create_arg_list.diff_basis,
                   create_arg_list.orientation,
                   create_arg_list.field_bcs_kernel,
                   create_arg_list.operator_bcs_kernel,
                   create_arg_list.banded_dofmap,
                   create_arg_list.indirection_dofmap,
                   create_arg_list.cma_operator]:
        with pytest.raises(NotImplementedError):
            method(None)


=======
>>>>>>> eff1fb15
def test_kernel_args_has_op():
    ''' Check that we raise an exception if the arg. type supplied to
    DynKernelArguments.has_operator() is not a valid operator. '''
    _, invoke_info = parse(
        os.path.join(BASE_PATH, "19.1_single_stencil.f90"),
        api=TEST_API)
    # Find the parsed code's Call class
    call = invoke_info.calls[0].kcalls[0]
    from psyclone.dynamo0p3 import DynKernelArguments
    dka = DynKernelArguments(call, None)
    with pytest.raises(GenerationError) as excinfo:
        _ = dka.has_operator(op_type="gh_field")
    assert "'op_type' must be a valid operator type" in str(excinfo.value)


def test_kerncallarglist_quad_rule_error(dist_mem, tmpdir):
    ''' Check that we raise the expected exception if we encounter an
    unsupported quadrature shape in the quad_rule() method. '''
    _, invoke_info = parse(
        os.path.join(BASE_PATH, "6_multiple_QR_per_invoke.f90"),
        api=TEST_API)
    psy = PSyFactory(TEST_API,
                     distributed_memory=dist_mem).create(invoke_info)

    assert LFRicBuild(tmpdir).code_compiles(psy)

    schedule = psy.invokes.invoke_list[0].schedule
    loop = schedule.walk(DynLoop)[0]
    create_arg_list = KernCallArgList(loop.loop_body[0])
    # Add an invalid shape to the dict of qr rules
    create_arg_list._kern.qr_rules["broken"] = None
    with pytest.raises(NotImplementedError) as err:
        create_arg_list.quad_rule()
    assert ("no support implemented for quadrature with a shape of 'broken'"
            in str(err.value))


def test_multi_anyw2(dist_mem, tmpdir):
    ''' Check generated code works correctly when we have multiple any_w2
    fields. Particularly check that we only generate a single lookup.

    '''
    _, invoke_info = parse(
        os.path.join(BASE_PATH, "21.1_single_invoke_multi_anyw2.f90"),
        api=TEST_API)
    psy = PSyFactory(TEST_API,
                     distributed_memory=dist_mem).create(invoke_info)
    generated_code = str(psy.gen)

    assert LFRicBuild(tmpdir).code_compiles(psy)

    if dist_mem:
        output = (
            "      ! Look-up dofmaps for each function space\n"
            "      !\n"
            "      map_any_w2 => f1_proxy%vspace%get_whole_dofmap()\n"
            "      !\n"
            "      ! Initialise number of DoFs for any_w2\n"
            "      !\n"
            "      ndf_any_w2 = f1_proxy%vspace%get_ndf()\n"
            "      undf_any_w2 = f1_proxy%vspace%get_undf()\n"
            "      !\n"
            "      ! Call kernels and communication routines\n"
            "      !\n"
            "      IF (f1_proxy%is_dirty(depth=1)) THEN\n"
            "        CALL f1_proxy%halo_exchange(depth=1)\n"
            "      END IF\n"
            "      !\n"
            "      IF (f2_proxy%is_dirty(depth=1)) THEN\n"
            "        CALL f2_proxy%halo_exchange(depth=1)\n"
            "      END IF\n"
            "      !\n"
            "      IF (f3_proxy%is_dirty(depth=1)) THEN\n"
            "        CALL f3_proxy%halo_exchange(depth=1)\n"
            "      END IF\n"
            "      !\n"
            "      DO cell=1,mesh%get_last_halo_cell(1)\n"
            "        !\n"
            "        CALL testkern_multi_anyw2_code(nlayers, "
            "f1_proxy%data, f2_proxy%data, f3_proxy%data, ndf_any_w2, "
            "undf_any_w2, map_any_w2(:,cell))\n"
            "      END DO\n"
            "      !\n"
            "      ! Set halos dirty/clean for fields modified in the "
            "above loop\n"
            "      !\n"
            "      CALL f1_proxy%set_dirty()")
        assert output in generated_code
    else:
        output = (
            "      ! Look-up dofmaps for each function space\n"
            "      !\n"
            "      map_any_w2 => f1_proxy%vspace%get_whole_dofmap()\n"
            "      !\n"
            "      ! Initialise number of DoFs for any_w2\n"
            "      !\n"
            "      ndf_any_w2 = f1_proxy%vspace%get_ndf()\n"
            "      undf_any_w2 = f1_proxy%vspace%get_undf()\n"
            "      !\n"
            "      ! Call our kernels\n"
            "      !\n"
            "      DO cell=1,f1_proxy%vspace%get_ncell()\n"
            "        !\n"
            "        CALL testkern_multi_anyw2_code(nlayers, "
            "f1_proxy%data, f2_proxy%data, f3_proxy%data, ndf_any_w2, "
            "undf_any_w2, map_any_w2(:,cell))\n"
            "      END DO")
        assert output in generated_code


def test_anyw2_vectors():
    '''Check generated code works correctly when we have any_w2 field
    vectors'''
    _, invoke_info = parse(
        os.path.join(BASE_PATH, "21.3_single_invoke_anyw2_vector.f90"),
        api=TEST_API)
    for dist_mem in [False, True]:
        psy = PSyFactory(TEST_API,
                         distributed_memory=dist_mem).create(invoke_info)
        generated_code = str(psy.gen)
        assert "f3_proxy(1) = f3(1)%get_proxy()" in generated_code
        assert "f3_proxy(2) = f3(2)%get_proxy()" in generated_code
        assert "f3_proxy(1)%data, f3_proxy(2)%data" in generated_code


def test_anyw2_operators(dist_mem, tmpdir):
    ''' Check generated code works correctly when we have any_w2 fields
    with operators.

    '''
    _, invoke_info = parse(
        os.path.join(BASE_PATH, "21.4_single_invoke_anyw2_operator.f90"),
        api=TEST_API)
    psy = PSyFactory(TEST_API,
                     distributed_memory=dist_mem).create(invoke_info)
    generated_code = str(psy.gen)

    assert LFRicBuild(tmpdir).code_compiles(psy)

    output = (
        "      ! Initialise number of DoFs for any_w2\n"
        "      !\n"
        "      ndf_any_w2 = mm_w2_proxy%fs_from%get_ndf()\n"
        "      undf_any_w2 = mm_w2_proxy%fs_from%get_undf()\n")
    assert output in generated_code
    output = (
        "      dim_any_w2 = mm_w2_proxy%fs_from%get_dim_space()\n"
        "      ALLOCATE (basis_any_w2_qr(dim_any_w2, ndf_any_w2, "
        "np_xy_qr, np_z_qr))\n"
        "      !\n"
        "      ! Compute basis/diff-basis arrays\n"
        "      !\n"
        "      CALL qr%compute_function(BASIS, mm_w2_proxy%fs_from, "
        "dim_any_w2, ndf_any_w2, basis_any_w2_qr)")
    assert output in generated_code


def test_anyw2_stencils(dist_mem, tmpdir):
    ''' Check generated code works correctly when we have any_w2 fields
    with stencils. '''
    _, invoke_info = parse(
        os.path.join(BASE_PATH, "21.5_single_invoke_anyw2_stencil.f90"),
        api=TEST_API)
    psy = PSyFactory(TEST_API,
                     distributed_memory=dist_mem).create(invoke_info)
    generated_code = str(psy.gen)

    assert LFRicBuild(tmpdir).code_compiles(psy)

    output = (
        "      ! Initialise stencil dofmaps\n"
        "      !\n"
        "      f2_stencil_map => f2_proxy%vspace%get_stencil_dofmap"
        "(STENCIL_CROSS,extent)\n"
        "      f2_stencil_dofmap => f2_stencil_map%get_whole_dofmap()\n"
        "      f2_stencil_size = f2_stencil_map%get_size()\n"
        "      !\n")
    assert output in generated_code


def test_no_halo_for_discontinuous(tmpdir):
    ''' Test that we do not create halo exchange calls when our loop
    only iterates over owned cells (e.g. it writes to a discontinuous
    field), we only read from a discontinuous field and there are no
    stencil accesses '''
    _, info = parse(os.path.join(BASE_PATH,
                                 "1_single_invoke_w2v.f90"),
                    api=TEST_API)
    psy = PSyFactory(TEST_API, distributed_memory=True).create(info)
    result = str(psy.gen)
    assert "halo_exchange" not in result

    assert LFRicBuild(tmpdir).code_compiles(psy)


def test_halo_for_discontinuous(tmpdir, monkeypatch, annexed):
    '''This test checks the case when our loop iterates over owned cells
    (e.g. it writes to a discontinuous field), we read from a
    continuous field, there are no stencil accesses, but we do not
    know anything about the previous writer.

    As we don't know anything about the previous writer we have to
    assume that it may have been over dofs. If so, we could have dirty
    annexed dofs so need to add a halo exchange (for the three
    continuous fields being read (f1, f2 and m1). This is the case
    when api_config.compute_annexed_dofs is False.

    If we always iterate over annexed dofs by default, our annexed
    dofs will always be clean. Therefore we do not need to add a halo
    exchange. This is the case when
    api_config.compute_annexed_dofs is True.

    '''
    api_config = Config.get().api_conf(TEST_API)
    monkeypatch.setattr(api_config, "_compute_annexed_dofs", annexed)
    _, info = parse(os.path.join(BASE_PATH,
                                 "1_single_invoke_w3.f90"),
                    api=TEST_API)
    psy = PSyFactory(TEST_API, distributed_memory=True).create(info)
    result = str(psy.gen)
    if annexed:
        assert "halo_exchange" not in result
    else:
        assert "IF (f1_proxy%is_dirty(depth=1)) THEN" in result
        assert "CALL f1_proxy%halo_exchange(depth=1)" in result
        assert "IF (f2_proxy%is_dirty(depth=1)) THEN" in result
        assert "CALL f2_proxy%halo_exchange(depth=1)" in result
        assert "IF (m1_proxy%is_dirty(depth=1)) THEN" in result
        assert "CALL m1_proxy%halo_exchange(depth=1)" in result

    assert LFRicBuild(tmpdir).code_compiles(psy)


def test_halo_for_discontinuous_2(tmpdir, monkeypatch, annexed):
    '''This test checks the case when our loop iterates over owned cells
    (e.g. it writes to a discontinuous field), we read from a
    continuous field, there are no stencil accesses, and the previous
    writer iterates over ndofs or nannexed.

    When the previous writer iterates over ndofs we have dirty annexed
    dofs so need to add a halo exchange. This is the case when
    api_config.compute_annexed_dofs is False.

    When the previous writer iterates over nannexed we have clean
    annexed dofs so do not need to add a halo exchange. This is the
    case when api_config.compute_annexed_dofs is True

    '''
    api_config = Config.get().api_conf(TEST_API)
    monkeypatch.setattr(api_config, "_compute_annexed_dofs", annexed)
    _, info = parse(os.path.join(BASE_PATH,
                                 "14.7_halo_annexed.f90"),
                    api=TEST_API)
    psy = PSyFactory(TEST_API, distributed_memory=True).create(info)
    result = str(psy.gen)
    if annexed:
        assert "halo_exchange" not in result
    else:
        assert "IF (f1_proxy%is_dirty(depth=1)) THEN" not in result
        assert "CALL f1_proxy%halo_exchange(depth=1)" in result
        assert "IF (f2_proxy%is_dirty(depth=1)) THEN" not in result
        assert "CALL f2_proxy%halo_exchange(depth=1)" in result
        assert "IF (m1_proxy%is_dirty(depth=1)) THEN" in result
        assert "CALL m1_proxy%halo_exchange(depth=1)" in result

    assert LFRicBuild(tmpdir).code_compiles(psy)


def test_arg_discontinuous(monkeypatch, annexed):
    ''' Test that the discontinuous method in the Dynamo0.3 API argument
    class returns the correct values. Check that the code is generated
    correctly when annexed dofs are and are not computed by default as
    the number of halo exchanges produced is different in the two
    cases.

    '''

    # 1) Discontinuous fields return true
    # 1a) Check w3, wtheta and w2v in turn
    api_config = Config.get().api_conf(TEST_API)
    monkeypatch.setattr(api_config, "_compute_annexed_dofs", annexed)
    if annexed:
        # no halo exchanges produced for the w3 example (reads from
        # continuous spaces)
        idchld_list = [0, 0, 0]
    else:
        # 3 halo exchanges produced for the w3 example (reads from
        # continuous spaces)
        idchld_list = [3, 0, 0]
    idarg_list = [4, 0, 0]
    fs_dict = dict(zip(FunctionSpace.DISCONTINUOUS_FUNCTION_SPACES[0:3],
                       zip(idchld_list, idarg_list)))
    for fspace in fs_dict.keys():
        filename = "1_single_invoke_" + fspace + ".f90"
        idchld = fs_dict[fspace][0]
        idarg = fs_dict[fspace][1]
        _, info = parse(os.path.join(BASE_PATH, filename),
                        api=TEST_API)
        psy = PSyFactory(TEST_API, distributed_memory=True).create(info)
        schedule = psy.invokes.invoke_list[0].schedule
        kernel = schedule.children[idchld].loop_body[0]
        field = kernel.arguments.args[idarg]
        assert field.space == fspace
        assert field.discontinuous

    # 1b) w2broken, w2vtrace and wchi return true
    _, info = parse(
        os.path.join(BASE_PATH, "1.5.1_single_invoke_write_multi_fs.f90"),
        api=TEST_API)
    psy = PSyFactory(TEST_API, distributed_memory=True).create(info)
    schedule = psy.invokes.invoke_list[0].schedule
    if annexed:
        index = 12
    else:
        index = 13
    kernel = schedule.children[index].loop_body[0]
    # Test w2broken
    field = kernel.arguments.args[7]
    assert field.space == 'w2broken'
    assert field.discontinuous
    # Test w2vtrace
    field = kernel.arguments.args[11]
    assert field.space == 'w2vtrace'
    assert field.discontinuous
    # Test wchi
    field = kernel.arguments.args[4]
    assert field.space == 'wchi'
    assert not field.discontinuous

    # 1c) any_discontinuous_space returns true
    _, info = parse(
        os.path.join(BASE_PATH,
                     "1_single_invoke_any_discontinuous_space.f90"),
        api=TEST_API)
    psy = PSyFactory(TEST_API, distributed_memory=True).create(info)
    schedule = psy.invokes.invoke_list[0].schedule
    if annexed:
        index = 0
    else:
        index = 2
    kernel = schedule.children[index].loop_body[0]
    field = kernel.arguments.args[0]
    assert field.space == 'any_discontinuous_space_1'
    assert field.discontinuous

    # 2) any_space field returns false
    _, info = parse(os.path.join(BASE_PATH, "11_any_space.f90"),
                    api=TEST_API)
    psy = PSyFactory(TEST_API, distributed_memory=True).create(info)
    schedule = psy.invokes.invoke_list[0].schedule
    if annexed:
        index = 4
    else:
        index = 5
    kernel = schedule.children[index].loop_body[0]
    field = kernel.arguments.args[0]
    assert field.space == 'any_space_1'
    assert not field.discontinuous

    # 3) Continuous field returns false
    # 3a) Test w1
    _, info = parse(os.path.join(BASE_PATH, "1_single_invoke.f90"),
                    api=TEST_API)
    psy = PSyFactory(TEST_API, distributed_memory=True).create(info)
    schedule = psy.invokes.invoke_list[0].schedule
    if annexed:
        index = 3
    else:
        index = 4
    kernel = schedule.children[index].loop_body[0]
    field = kernel.arguments.args[1]
    assert field.space == 'w1'
    assert not field.discontinuous
    # 3b) Test w2trace and w2htrace
    _, info = parse(
        os.path.join(BASE_PATH,
                     "1.5.4_single_invoke_write_anyspace_w2trace.f90"),
        api=TEST_API)
    psy = PSyFactory(TEST_API, distributed_memory=True).create(info)
    schedule = psy.invokes.invoke_list[0].schedule
    if annexed:
        index = 6
    else:
        index = 8
    kernel = schedule.children[index].loop_body[0]
    # Test w2trace
    field = kernel.arguments.args[3]
    assert field.space == 'w2trace'
    assert not field.discontinuous
    # Test w2htrace
    field = kernel.arguments.args[7]
    assert field.space == 'w2htrace'
    assert not field.discontinuous


def test_halo_stencil_redundant_computation():
    '''If a loop contains a kernel with a stencil access and the loop
    computes redundantly into the halo then the value of the stencil
    in the associated halo exchange is returned as type region
    irrespective of the type of kernel stencil. This is because the
    redundant computation will be performed all points (equivalent
    to a full halo) and there is no support for mixing accesses at
    different levels. In this example the kernel stencil is cross.'''

    _, info = parse(os.path.join(BASE_PATH,
                                 "19.1_single_stencil.f90"),
                    api=TEST_API)
    psy = PSyFactory(TEST_API, distributed_memory=True).create(info)
    schedule = psy.invokes.invoke_list[0].schedule
    stencil_halo_exchange = schedule.children[0]
    assert stencil_halo_exchange._compute_stencil_type() == "region"


def test_halo_same_stencils_no_red_comp(tmpdir):
    ''' If a halo has two or more different halo reads associated with it
    and the type of stencils are the same and the loops do not
    redundantly compute into the halo then the chosen stencil type for
    the halo exchange is the same as the kernel stencil type. In this
    case both are cross.

    '''
    _, info = parse(os.path.join(BASE_PATH,
                                 "14.8_halo_same_stencils.f90"),
                    api=TEST_API)
    psy = PSyFactory(TEST_API, distributed_memory=True).create(info)
    schedule = psy.invokes.invoke_list[0].schedule
    stencil_halo_exchange = schedule.children[1]
    assert stencil_halo_exchange._compute_stencil_type() == "cross"

    assert LFRicBuild(tmpdir).code_compiles(psy)


def test_halo_different_stencils_no_red_comp(tmpdir):
    ''' If a halo has two or more different halo reads associated with it
    and the type of stencils are different and the loops do not
    redundantly compute into the halo then the chosen stencil type is
    region. In this case, one is xory and the other is cross, We could
    try to be more clever here in the future as the actual minimum is
    cross!

    '''
    _, info = parse(os.path.join(BASE_PATH,
                                 "14.9_halo_different_stencils.f90"),
                    api=TEST_API)
    psy = PSyFactory(TEST_API, distributed_memory=True).create(info)
    schedule = psy.invokes.invoke_list[0].schedule
    stencil_halo_exchange = schedule.children[1]
    assert stencil_halo_exchange._compute_stencil_type() == "region"

    assert LFRicBuild(tmpdir).code_compiles(psy)


def test_comp_halo_intern_err(monkeypatch):
    '''Check that we raise an exception if the compute_halo_read_info method in
    dynhaloexchange does not find any read dependencies. This should
    never be the case. We use monkeypatch to force the exception to be
    raised'''
    _, invoke_info = parse(os.path.join(BASE_PATH, "1_single_invoke.f90"),
                           api=TEST_API)
    psy = PSyFactory(TEST_API, distributed_memory=True).create(invoke_info)
    schedule = psy.invokes.invoke_list[0].schedule
    halo_exchange = schedule.children[0]
    field = halo_exchange.field
    monkeypatch.setattr(field, "forward_read_dependencies", lambda: [])
    with pytest.raises(GenerationError) as excinfo:
        halo_exchange._compute_halo_read_info()
    assert ("Internal logic error. There should be at least one read "
            "dependence for a halo exchange") in str(excinfo.value)


def test_halo_exch_1_back_dep(monkeypatch):
    '''Check that an internal error is raised if a halo exchange returns
    with more than one write dependency. It should only ever be 0 or 1.'''
    _, invoke_info = parse(os.path.join(BASE_PATH, "1_single_invoke.f90"),
                           api=TEST_API)
    psy = PSyFactory(TEST_API, distributed_memory=True).create(invoke_info)
    schedule = psy.invokes.invoke_list[0].schedule
    halo_exchange = schedule.children[0]
    field = halo_exchange.field
    #
    monkeypatch.setattr(field, "backward_write_dependencies",
                        lambda ignore_halos=False: [1, 1])
    with pytest.raises(GenerationError) as excinfo:
        halo_exchange._compute_halo_write_info()
    assert ("Internal logic error. There should be at most one "
            "write dependence for a halo exchange. Found "
            "'2'") in str(excinfo.value)
    #
    monkeypatch.setattr(field, "backward_write_dependencies",
                        lambda ignore_halos=False: [])
    assert not halo_exchange._compute_halo_write_info()


def test_halo_ex_back_dep_no_call(monkeypatch):
    '''Check that an internal error is raised if a halo exchange
    write dependency is not a call.'''
    _, invoke_info = parse(os.path.join(BASE_PATH,
                                        "14.9_halo_different_stencils.f90"),
                           api=TEST_API)
    psy = PSyFactory(TEST_API, distributed_memory=True).create(invoke_info)
    schedule = psy.invokes.invoke_list[0].schedule
    halo_exchange = schedule.children[1]
    field = halo_exchange.field
    write_dependencies = field.backward_write_dependencies()
    write_dependency = write_dependencies[0]
    monkeypatch.setattr(write_dependency, "_call",
                        lambda: halo_exchange)
    with pytest.raises(GenerationError) as excinfo:
        halo_exchange._compute_halo_write_info()
    # Note, we would expect the call type returned from HaloInfo to be
    # DynHaloExchange as that is the type of the halo_exchange
    # variable but lambda seems to result in the returning object
    # being of type 'function'. I'm not sure why. However, this does
    # not matter in practice as we are just trying to get PSyclone to
    # raise the appropriate exception.
    assert ("Generation Error: In HaloInfo class, field 'f2' should be from a "
            "call but found %s" % type(lambda: halo_exchange)
            in str(excinfo.value))


def test_HaloReadAccess_input_field():
    '''The HaloReadAccess class expects a DynKernelArgument or equivalent
    object as input. If this is not the case an exception is raised. This
    test checks that this exception is raised correctly.'''
    with pytest.raises(GenerationError) as excinfo:
        _ = HaloReadAccess(None)
    assert (
        "Generation Error: HaloInfo class expects an argument of type "
        "DynArgument, or equivalent, on initialisation, but found, "
        "'%s'" % type(None) in str(excinfo.value))


def test_HaloReadAccess_field_in_call():
    ''' The field passed to HaloReadAccess should be within a kernel or
    builtin. If it is not then an exception is raised. This test
    checks that this exception is raised correctly.

    '''
    _, invoke_info = parse(os.path.join(BASE_PATH, "1_single_invoke.f90"),
                           api=TEST_API)
    psy = PSyFactory(TEST_API, distributed_memory=True).create(invoke_info)
    schedule = psy.invokes.invoke_list[0].schedule
    halo_exchange = schedule.children[0]
    field = halo_exchange.field
    with pytest.raises(GenerationError) as excinfo:
        _ = HaloReadAccess(field)
    assert ("field 'f1' should be from a call but found "
            "<class 'psyclone.dynamo0p3.DynHaloExchange'>"
            in str(excinfo.value))


def test_HaloReadAccess_field_not_reader():
    ''' The field passed to HaloReadAccess should be read within its
    associated kernel or builtin. If it is not then an exception is raised.
    This test checks that this exception is raised correctly

    '''
    _, invoke_info = parse(os.path.join(BASE_PATH,
                                        "1_single_invoke_wtheta.f90"),
                           api=TEST_API)
    psy = PSyFactory(TEST_API, distributed_memory=True).create(invoke_info)
    schedule = psy.invokes.invoke_list[0].schedule
    loop = schedule.children[0]
    kernel = loop.loop_body[0]
    argument = kernel.arguments.args[0]
    with pytest.raises(GenerationError) as excinfo:
        _ = HaloReadAccess(argument)
    assert (
        "In HaloInfo class, field 'f1' should be one of ['gh_read', "
        "'gh_readwrite', 'gh_inc'], but found 'gh_write'"
        in str(excinfo.value))


def test_HaloRead_inv_loop_upper(monkeypatch):
    '''The upper bound of a loop in the compute_halo_read_info method within
    the HaloReadAccesss class should be recognised by the logic. If not an
    exception is raised and this test checks that this exception is
    raised correctly
    '''
    _, invoke_info = parse(os.path.join(BASE_PATH, "1_single_invoke.f90"),
                           api=TEST_API)
    psy = PSyFactory(TEST_API, distributed_memory=True).create(invoke_info)
    schedule = psy.invokes.invoke_list[0].schedule
    halo_exchange = schedule.children[0]
    field = halo_exchange.field
    read_dependencies = field.forward_read_dependencies()
    read_dependency = read_dependencies[0]
    loop = read_dependency.call.parent.parent
    monkeypatch.setattr(loop, "_upper_bound_name", "invalid")
    with pytest.raises(GenerationError) as excinfo:
        halo_exchange._compute_halo_read_info()
    assert ("Internal error in HaloReadAccess._compute_from_field. Found "
            "unexpected loop upper bound name 'invalid'") in str(excinfo.value)


def test_HaloReadAccess_discontinuous_field(tmpdir):
    ''' When a discontinuous argument is read in a loop with an iteration
    space over 'ncells' then it only accesses local dofs. This test
    checks that HaloReadAccess works correctly in this situation '''
    _, info = parse(os.path.join(BASE_PATH,
                                 "1_single_invoke_wtheta.f90"),
                    api=TEST_API)
    psy = PSyFactory(TEST_API, distributed_memory=True).create(info)
    schedule = psy.invokes.invoke_list[0].schedule
    loop = schedule.children[0]
    kernel = loop.loop_body[0]
    arg = kernel.arguments.args[1]
    halo_access = HaloReadAccess(arg)
    assert not halo_access.max_depth
    assert halo_access.var_depth is None
    assert halo_access.literal_depth == 0
    assert halo_access.stencil_type is None

    assert LFRicBuild(tmpdir).code_compiles(psy)


def test_loop_cont_read_inv_bound(monkeypatch, annexed, tmpdir):
    ''' When a continuous argument is read it may access the halo. The
    logic for this is in _halo_read_access. If the loop type in this
    routine is not known then an exception is raised. This test checks
    that this exception is raised correctly. We test separately for
    annexed dofs being computed or not as this affects the number of
    halo exchanges produced.

    '''
    api_config = Config.get().api_conf(TEST_API)
    monkeypatch.setattr(api_config, "_compute_annexed_dofs", annexed)
    _, invoke_info = parse(
        os.path.join(BASE_PATH,
                     "1_single_invoke_any_discontinuous_space.f90"),
        api=TEST_API)
    psy = PSyFactory(TEST_API, distributed_memory=True).create(invoke_info)
    schedule = psy.invokes.invoke_list[0].schedule
    # First test compilation ...
    assert LFRicBuild(tmpdir).code_compiles(psy)
    # and then proceed to checks
    if annexed:
        # no halo exchanges generated
        loop = schedule.children[0]
    else:
        # 2 halo exchanges generated
        loop = schedule.children[2]
    kernel = loop.loop_body[0]
    f2_arg = kernel.arguments.args[1]
    #
    monkeypatch.setattr(loop, "_upper_bound_name", "invalid")
    with pytest.raises(InternalError) as excinfo:
        _ = loop._halo_read_access(f2_arg)
    assert ("DynLoop._halo_read_access(): It should not be possible to "
            "get to here. Loop upper bound name is 'invalid' and arg "
            "'f2' access is 'gh_read'.") in str(excinfo.value)


def test_new_halo_exch_vect_field(monkeypatch):
    '''If a field requires (or may require) a halo exchange before it is
    accessed and it has more than one backward write dependency then it
    must be a vector (as a vector field requiring a halo exchange
    should have a halo exchange for each vector). The method
    create_halo_exchanges raises an exception if this is not the
    case. This test checks that the exception is raised
    correctly. This test relies on annexed = False as the required
    halo exchanges are not generated when annexed = True.

    '''
    config = Config.get()
    dyn_config = config.api_conf("dynamo0.3")
    monkeypatch.setattr(dyn_config, "_compute_annexed_dofs", False)
    _, invoke_info = parse(os.path.join(BASE_PATH,
                                        "14.4_halo_vector.f90"),
                           api=TEST_API)
    psy = PSyFactory(TEST_API, distributed_memory=True).create(invoke_info)
    invoke = psy.invokes.invoke_list[0]
    schedule = invoke.schedule
    loop = schedule.children[7]
    kernel = loop.loop_body[0]
    f1_field = kernel.arguments.args[0]
    # by changing vector size we change
    # backward_write_dependencies. Therefore also patch this function
    # to return 3 arguments
    monkeypatch.setattr(f1_field, "backward_write_dependencies",
                        lambda ignore_halos=False: [1, 1, 1])
    monkeypatch.setattr(f1_field, "_vector_size", 1)
    with pytest.raises(GenerationError) as excinfo:
        loop.create_halo_exchanges()
    assert ("Error in create_halo_exchanges. Expecting field 'f1' to "
            "be a vector as it has multiple previous dependencies"
            in str(excinfo.value))


def test_new_halo_exch_vect_deps(monkeypatch):
    '''if a field requires (or may require) a halo exchange before it is
    called and it has more than one backward write dependencies then
    it must be a vector (as a vector field requiring a halo exchange
    should have a halo exchange for each vector) and its vector size
    must equal the number of dependencies. The method
    create_halo_exchanges raises an exception if this is not the
    case. This test checks that the exception is raised
    correctly. This test relies on annexed = False as the required
    halo exchanges are not generated when annexed = True.

    '''
    config = Config.get()
    dyn_config = config.api_conf("dynamo0.3")
    monkeypatch.setattr(dyn_config, "_compute_annexed_dofs", False)
    _, invoke_info = parse(os.path.join(BASE_PATH,
                                        "14.4_halo_vector.f90"),
                           api=TEST_API)
    psy = PSyFactory(TEST_API, distributed_memory=True).create(invoke_info)
    invoke = psy.invokes.invoke_list[0]
    schedule = invoke.schedule
    loop = schedule.children[7]
    kernel = loop.loop_body[0]
    f1_field = kernel.arguments.args[0]
    # by changing vector size we change
    # backward_write_dependencies. Therefore also patch this function
    # to return 3 arguments
    monkeypatch.setattr(f1_field, "backward_write_dependencies",
                        lambda ignore_halos=False: [1, 1, 1])
    monkeypatch.setattr(f1_field, "_vector_size", 2)
    with pytest.raises(GenerationError) as excinfo:
        loop.create_halo_exchanges()
    assert (
        "Error in create_halo_exchanges. Expecting a dependence for each "
        "vector index for field 'f1' but the number of dependencies is '2' "
        "and the vector size is '3'." in str(excinfo.value))


def test_new_halo_exch_vect_deps2(monkeypatch):
    '''if a field requires (or may require) a halo exchange before it is
    called and it has more than one backward write dependencies then
    it must be a vector (as a vector field requiring a halo exchange
    should have a halo exchange for each component) and each
    dependency should be a halo exchange. The method
    create_halo_exchanges raises an exception if this is not the
    case. This test checks that the exception is raised
    correctly. This test relies on annexed = False as the required
    halo exchanges are not generated when annexed = True.

    '''
    config = Config.get()
    dyn_config = config.api_conf("dynamo0.3")
    monkeypatch.setattr(dyn_config, "_compute_annexed_dofs", False)
    _, invoke_info = parse(os.path.join(BASE_PATH,
                                        "14.4_halo_vector.f90"),
                           api=TEST_API)
    psy = PSyFactory(TEST_API, distributed_memory=True).create(invoke_info)
    invoke = psy.invokes.invoke_list[0]
    schedule = invoke.schedule
    loop = schedule.children[7]
    kernel = loop.loop_body[0]
    f1_field = kernel.arguments.args[0]
    dependencies = f1_field.backward_write_dependencies()
    new_dependencies = []
    new_dependencies.extend(dependencies)
    # make one of the dependencies be me (an argument from a kernel)
    new_dependencies[2] = f1_field
    monkeypatch.setattr(f1_field, "backward_write_dependencies",
                        lambda ignore_halos=False: new_dependencies)
    with pytest.raises(GenerationError) as excinfo:
        loop.create_halo_exchanges()
    assert (
        "Error in create_halo_exchanges. Expecting all dependent nodes to be "
        "halo exchanges" in str(excinfo.value))


def test_halo_req_no_read_deps(monkeypatch):
    '''If the required method in a halo exchange object does not find any
    read dependencies then there has been an internal error and an
    exception will be raised. This test checks that this exception is
    raised correctly.'''

    _, invoke_info = parse(os.path.join(BASE_PATH, "1_single_invoke.f90"),
                           api=TEST_API)
    psy = PSyFactory(TEST_API, distributed_memory=True).create(invoke_info)
    schedule = psy.invokes.invoke_list[0].schedule
    halo_exchange = schedule.children[0]
    field = halo_exchange.field

    monkeypatch.setattr(field, "_name", "unique")

    with pytest.raises(GenerationError) as excinfo:
        _, _ = halo_exchange.required()
    assert ("Internal logic error. There should be at least one read "
            "dependence for a halo exchange" in str(excinfo.value))


def test_no_halo_exchange_annex_dofs(tmpdir, monkeypatch,
                                     annexed):
    ''' If a kernel writes to a discontinuous field and also reads from a
    continuous field then that fields annexed dofs are read (but not
    the rest of its level1 halo). If the previous modification of this
    continuous field makes the annexed dofs valid then no halo
    exchange is required. This is the case when the previous loop
    iterates over cells as it computes into the l1 halo by default
    precisely in order to ensure that the annexed dofs are correct for
    subsequent reading (whilst the rest of the l1 halo ends up being
    dirty).

    We test that this is True both when annexed dofs are computed by
    default and when they are not. In the former case we also get one
    fewer halo exchange call generated.

    '''
    api_config = Config.get().api_conf(TEST_API)
    monkeypatch.setattr(api_config, "_compute_annexed_dofs", annexed)
    _, invoke_info = parse(os.path.join(BASE_PATH,
                                        "14.7.1_halo_annexed.f90"),
                           api=TEST_API)
    psy = PSyFactory(TEST_API, distributed_memory=True).create(invoke_info)
    result = str(psy.gen)

    assert LFRicBuild(tmpdir).code_compiles(psy)

    if annexed:
        assert "CALL f1_proxy%halo_exchange" not in result
        assert "CALL f2_proxy%halo_exchange" not in result
    else:
        assert "CALL f1_proxy%halo_exchange" in result
        assert "CALL f2_proxy%halo_exchange" in result


def test_annexed_default():
    ''' Test that we do not compute annexed dofs by default (i.e. when
    using the default configuration file). '''
    Config._instance = None
    config = Config()
    config.load(config_file=DEFAULT_CFG_FILE)
    assert not config.api_conf(TEST_API).compute_annexed_dofs


def test_haloex_not_required(monkeypatch):
    '''The dynamic halo exchange required() logic should always return
    False if read dependencies are to annexed dofs and
    Config.compute_annexed_dofs is True, as they are computed by
    default when iterating over dofs and kept up-to-date by redundant
    computation when iterating over cells. However, it should return
    True if there are no previous write dependencies and
    Config.compute_annexed_dofs is False, as a previous writer may
    have iterated over dofs and only written to its own dofs, leaving
    the annexed dofs dirty. This test checks these two cases. Note the
    former case should currently never happen in real code as a halo
    exchange would not be added in the first place.
    '''
    api_config = Config.get().api_conf(TEST_API)
    monkeypatch.setattr(api_config, "_compute_annexed_dofs", False)
    _, info = parse(os.path.join(
        BASE_PATH, "1_single_invoke_w3.f90"),
                    api=TEST_API)
    psy = PSyFactory(TEST_API, distributed_memory=True).create(info)
    invoke = psy.invokes.invoke_list[0]
    schedule = invoke.schedule
    for index in range(3):
        haloex = schedule.children[index]
        assert haloex.required() == (True, False)
    monkeypatch.setattr(api_config, "_compute_annexed_dofs", True)
    for index in range(3):
        haloex = schedule.children[index]
        assert haloex.required() == (False, True)


def test_dyncollection_err1():
    ''' Check that the DynCollection constructor raises the expected
    error if it is not provided with a DynKern or DynInvoke. '''
    from psyclone.dynamo0p3 import DynProxies
    _, info = parse(os.path.join(BASE_PATH, "1_single_invoke.f90"),
                    api=TEST_API)
    psy = PSyFactory(TEST_API, distributed_memory=True).create(info)
    with pytest.raises(InternalError) as err:
        _ = DynProxies(psy)
    assert ("DynCollection takes only a DynInvoke or a DynKern but"
            in str(err.value))


def test_dyncollection_err2(monkeypatch):
    ''' Check that the DynCollection constructor raises the expected
    error if it is not provided with a DynKern or DynInvoke. '''
    from psyclone.dynamo0p3 import DynProxies
    from psyclone.f2pygen import ModuleGen
    _, info = parse(os.path.join(BASE_PATH, "1_single_invoke.f90"),
                    api=TEST_API)
    psy = PSyFactory(TEST_API, distributed_memory=True).create(info)
    invoke = psy.invokes.invoke_list[0]
    # Create a valid sub-class of a DynCollection
    proxies = DynProxies(invoke)
    # Monkeypatch it to break internal state
    monkeypatch.setattr(proxies, "_invoke", None)
    with pytest.raises(InternalError) as err:
        proxies.declarations(ModuleGen(name="testmodule"))
    assert "DynCollection has neither a Kernel or an Invoke" in str(err.value)


def test_dynstencils_extent_vars_err(monkeypatch):
    ''' Check that the _unique_extent_vars method of DynStencils raises
    the expected internal error. '''
    from psyclone.dynamo0p3 import DynStencils
    _, info = parse(os.path.join(BASE_PATH, "1_single_invoke.f90"),
                    api=TEST_API)
    psy = PSyFactory(TEST_API, distributed_memory=True).create(info)
    invoke = psy.invokes.invoke_list[0]
    stencils = DynStencils(invoke)
    # Monkeypatch it to break internal state
    monkeypatch.setattr(stencils, "_invoke", None)
    with pytest.raises(InternalError) as err:
        _ = stencils._unique_extent_vars
    assert ("_unique_extent_vars: have neither Invoke or Kernel"
            in str(err.value))


def test_dynstencils_initialise_err():
    ''' Check that DynStencils.initialise raises the expected InternalError
    if an unsupported stencil type is encountered. '''
    from psyclone.f2pygen import ModuleGen
    from psyclone.dynamo0p3 import DynStencils
    _, info = parse(os.path.join(BASE_PATH, "19.1_single_stencil.f90"),
                    api=TEST_API)
    psy = PSyFactory(TEST_API, distributed_memory=True).create(info)
    invoke = psy.invokes.invoke_list[0]
    stencils = DynStencils(invoke)
    # Break internal state
    stencils._kern_args[0].descriptor.stencil['type'] = "not-a-type"
    with pytest.raises(GenerationError) as err:
        stencils.initialise(ModuleGen(name="testmodule"))
    assert "Unsupported stencil type 'not-a-type' supplied." in str(err.value)


def test_dyncelliterators_err(monkeypatch):
    ''' Check that the DynCellIterators constructor raises the expected
    error if it fails to find any field or operator arguments. '''
    from psyclone.dynamo0p3 import DynCellIterators
    _, info = parse(os.path.join(BASE_PATH, "1_single_invoke.f90"),
                    api=TEST_API)
    psy = PSyFactory(TEST_API, distributed_memory=True).create(info)
    invoke = psy.invokes.invoke_list[0]
    monkeypatch.setattr(invoke, "_psy_unique_vars", [])
    with pytest.raises(GenerationError) as err:
        _ = DynCellIterators(invoke)
    assert ("Cannot create an Invoke with no field/operator arguments."
            in str(err.value))

# tests for class kerncallarglist position methods


def test_kerncallarglist_positions_noquad(dist_mem):
    ''' Check that the positions methods (nlayers_positions, nqp_positions,
    ndf_positions) return the expected values when a kernel has no
    quadrature.

    '''
    _, invoke_info = parse(os.path.join(BASE_PATH, "1_single_invoke.f90"),
                           api=TEST_API)
    psy = PSyFactory(TEST_API,
                     distributed_memory=dist_mem).create(invoke_info)
    schedule = psy.invokes.invoke_list[0].schedule
    index = 0
    if dist_mem:
        index = 4
    loop = schedule.children[index]
    kernel = loop.loop_body[0]
    create_arg_list = KernCallArgList(kernel)
    create_arg_list.generate()
    assert create_arg_list.nlayers_positions == [1]
    assert not create_arg_list.nqp_positions
    assert len(create_arg_list.ndf_positions) == 3
    assert create_arg_list.ndf_positions[0] == (7, "w1")
    assert create_arg_list.ndf_positions[1] == (10, "w2")
    assert create_arg_list.ndf_positions[2] == (13, "w3")


def test_kerncallarglist_positions_quad(dist_mem):
    ''' Check that the positions methods (nlayers_positions,
    nqp_positions, nqp_positions, ndf_positions) return the
    expected values when a kernel has xyoz quadrature.

    '''
    _, invoke_info = parse(
        os.path.join(BASE_PATH, "1.1.0_single_invoke_xyoz_qr.f90"),
        api=TEST_API)
    psy = PSyFactory(TEST_API,
                     distributed_memory=dist_mem).create(invoke_info)
    schedule = psy.invokes.invoke_list[0].schedule
    index = 0
    if dist_mem:
        index = 4
    loop = schedule.children[index]
    kernel = loop.loop_body[0]
    create_arg_list = KernCallArgList(kernel)
    create_arg_list.generate()
    assert create_arg_list.nlayers_positions == [1]
    assert len(create_arg_list.nqp_positions) == 1
    assert create_arg_list.nqp_positions[0]["horizontal"] == 21
    assert create_arg_list.nqp_positions[0]["vertical"] == 22
    assert len(create_arg_list.ndf_positions) == 3
    assert create_arg_list.ndf_positions[0] == (8, "w1")
    assert create_arg_list.ndf_positions[1] == (12, "w2")
    assert create_arg_list.ndf_positions[2] == (16, "w3")

# Class DynKernelArguments start


# (1/4) Method acc_args
def test_dynkernelarguments_acc_args_1():
    '''Test that the acc_args method in the DynKernelArguments class
    returns the expected arguments.

    '''
    _, info = parse(os.path.join(BASE_PATH, "1_single_invoke.f90"))
    psy = PSyFactory(distributed_memory=False).create(info)
    sched = psy.invokes.get('invoke_0_testkern_type').schedule
    kern = sched.kernels()[0]
    kern_args = kern.arguments
    acc_args = kern_args.acc_args
    assert acc_args == [
        'nlayers', 'a', 'f1_proxy', 'f1_proxy%data', 'f2_proxy',
        'f2_proxy%data', 'm1_proxy', 'm1_proxy%data', 'm2_proxy',
        'm2_proxy%data', 'ndf_w1', 'undf_w1', 'map_w1', 'ndf_w2', 'undf_w2',
        'map_w2', 'ndf_w3', 'undf_w3', 'map_w3']


# (2/4) Method acc_args
def test_dynkernelarguments_acc_args_2():
    '''Test that the acc_args method in the DynKernelArguments class
    returns the expected arguments when there is a field vector.

    '''
    _, info = parse(os.path.join(BASE_PATH,
                                 "1_single_invoke_w3_only_vector.f90"))
    psy = PSyFactory(distributed_memory=False).create(info)
    sched = psy.invokes.get('invoke_0_testkern_w3_only_vector_type').schedule
    kern = sched.kernels()[0]
    kern_args = kern.arguments
    acc_args = kern_args.acc_args
    assert acc_args == [
        'nlayers', 'f1_proxy(1)', 'f1_proxy(2)', 'f1_proxy(3)',
        'f1_proxy(1)%data', 'f1_proxy(2)%data', 'f1_proxy(3)%data',
        'f2_proxy(1)', 'f2_proxy(2)', 'f2_proxy(3)',
        'f2_proxy(1)%data', 'f2_proxy(2)%data', 'f2_proxy(3)%data',
        'ndf_w3', 'undf_w3', 'map_w3']


# (3/4) Method acc_args
def test_dynkernelarguments_acc_args_3():
    '''Test that the acc_args method in the DynKernelArguments class
    returns the expected arguments when there is a stencil.

    '''
    _, info = parse(os.path.join(BASE_PATH,
                                 "19.1_single_stencil.f90"))
    psy = PSyFactory(distributed_memory=False).create(info)
    sched = psy.invokes.get('invoke_0_testkern_stencil_type').schedule
    kern = sched.kernels()[0]
    kern_args = kern.arguments
    acc_args = kern_args.acc_args
    assert acc_args == [
        'nlayers', 'f1_proxy', 'f1_proxy%data', 'f2_proxy', 'f2_proxy%data',
        'f2_stencil_size', 'f2_stencil_dofmap', 'f3_proxy', 'f3_proxy%data',
        'f4_proxy', 'f4_proxy%data', 'ndf_w1', 'undf_w1', 'map_w1', 'ndf_w2',
        'undf_w2', 'map_w2', 'ndf_w3', 'undf_w3', 'map_w3']


# (4/4) Method acc_args
def test_dynkernelarguments_acc_args_4():
    ''' Test that the acc_args method in the DynKernelArguments class
    returns the expected arguments when there is an operator.

    '''
    _, info = parse(os.path.join(BASE_PATH,
                                 "10_operator.f90"))
    psy = PSyFactory(distributed_memory=False).create(info)
    sched = psy.invokes.get('invoke_0_testkern_operator_type').schedule
    kern = sched.kernels()[0]
    kern_args = kern.arguments
    acc_args = kern_args.acc_args
    assert acc_args == [
        'cell', 'nlayers', 'mm_w0_proxy', 'mm_w0_proxy%ncell_3d',
        'mm_w0_proxy%local_stencil', 'coord_proxy(1)', 'coord_proxy(2)',
        'coord_proxy(3)', 'coord_proxy(1)%data', 'coord_proxy(2)%data',
        'coord_proxy(3)%data', 'a', 'ndf_w0', 'undf_w0', 'map_w0',
        'basis_w0_qr', 'diff_basis_w0_qr', 'np_xy_qr', 'np_z_qr',
        'weights_xy_qr', 'weights_z_qr']


# (1/1) Method scalars
def test_dynkernelarguments_scalars():
    '''Test that the scalars method in the DynKernelArguments class
    returns an empty string. This is because dynamo0p3 currently does
    nothing with scalars when adding in OpenACC directives (which is
    where this method is used).

    '''
    _, info = parse(os.path.join(BASE_PATH, "1_single_invoke.f90"))
    psy = PSyFactory(distributed_memory=False).create(info)
    sched = psy.invokes.get('invoke_0_testkern_type').schedule
    kern = sched.kernels()[0]
    kern_args = kern.arguments
    assert kern_args.scalars == []


# (1/1) Method data_on_device
def test_dynaccenterdatadirective_dataondevice():
    '''Test that the data_on_device method in the DynACCEnterDataDirective
    class returns None. This is because dynamo0p3 currently does not
    make use of this option.

    '''
    directive = DynACCEnterDataDirective()
    assert directive.data_on_device(None) is None

# Class DynKernelArguments end


def test_dyninvoke_runtime(tmpdir, monkeypatch):
    '''Test that run-time checks are added to the PSy-layer via dyninvoke
    in the expected way (correct location and correct code).

    '''
    # run-time checks are off by default so switch them on
    config = Config.get()
    dyn_config = config.api_conf("dynamo0.3")
    monkeypatch.setattr(dyn_config, "_run_time_checks", True)
    _, invoke_info = parse(os.path.join(BASE_PATH, "1_single_invoke.f90"),
                           api=TEST_API)
    psy = PSyFactory(TEST_API, distributed_memory=True).create(invoke_info)
    assert LFRicBuild(tmpdir).code_compiles(psy)
    generated_code = str(psy.gen)
    expected1 = (
        "      USE testkern_mod, ONLY: testkern_code\n"
        "      USE log_mod, ONLY: log_event, LOG_LEVEL_ERROR\n"
        "      USE fs_continuity_mod\n"
        "      USE mesh_mod, ONLY: mesh_type\n")
    assert expected1 in generated_code
    expected2 = (
        "      m2_proxy = m2%get_proxy()\n"
        "      !\n"
        "      ! Perform run-time checks\n"
        "      !\n"
        "      ! Check field function space and kernel metadata function spac"
        "es are compatible\n"
        "      IF (f1%which_function_space() /= W1) THEN\n"
        "        CALL log_event(\"In alg 'single_invoke' invoke 'invoke_0_tes"
        "tkern_type', the field 'f1' is passed to kernel 'testkern_code' but "
        "its function space is not compatible with the function space specifi"
        "ed in the kernel metadata 'w1'.\", LOG_LEVEL_ERROR)\n"
        "      END IF\n"
        "      IF (f2%which_function_space() /= W2) THEN\n"
        "        CALL log_event(\"In alg 'single_invoke' invoke 'invoke_0_tes"
        "tkern_type', the field 'f2' is passed to kernel 'testkern_code' but "
        "its function space is not compatible with the function space specifi"
        "ed in the kernel metadata 'w2'.\", LOG_LEVEL_ERROR)\n"
        "      END IF\n"
        "      IF (m1%which_function_space() /= W2) THEN\n"
        "        CALL log_event(\"In alg 'single_invoke' invoke 'invoke_0_tes"
        "tkern_type', the field 'm1' is passed to kernel 'testkern_code' but "
        "its function space is not compatible with the function space specifi"
        "ed in the kernel metadata 'w2'.\", LOG_LEVEL_ERROR)\n"
        "      END IF\n"
        "      IF (m2%which_function_space() /= W3) THEN\n"
        "        CALL log_event(\"In alg 'single_invoke' invoke 'invoke_0_tes"
        "tkern_type', the field 'm2' is passed to kernel 'testkern_code' but "
        "its function space is not compatible with the function space specifi"
        "ed in the kernel metadata 'w3'.\", LOG_LEVEL_ERROR)\n"
        "      END IF\n"
        "      ! Check that read-only fields are not modified\n"
        "      IF (f1_proxy%vspace%is_readonly()) THEN\n"
        "        CALL log_event(\"In alg 'single_invoke' invoke 'invoke_0_tes"
        "tkern_type', field 'f1' is on a read-only function space but is modi"
        "fied by kernel 'testkern_code'.\", LOG_LEVEL_ERROR)\n"
        "      END IF\n"
        "      !\n"
        "      ! Initialise number of layers\n")
    assert expected2 in generated_code


def test_dynruntimechecks_anyspace(tmpdir, monkeypatch):
    '''Test that run-time checks are not added for fields where the kernel
    metadata specifies anyspace.

    '''
    # run-time checks are off by default so switch them on
    config = Config.get()
    dyn_config = config.api_conf("dynamo0.3")
    monkeypatch.setattr(dyn_config, "_run_time_checks", True)
    _, invoke_info = parse(os.path.join(BASE_PATH, "11_any_space.f90"),
                           api=TEST_API)
    psy = PSyFactory(TEST_API, distributed_memory=True).create(invoke_info)
    assert LFRicBuild(tmpdir).code_compiles(psy)
    generated_code = str(psy.gen)
    expected1 = (
        "      USE function_space_mod, ONLY: BASIS, DIFF_BASIS\n"
        "      USE log_mod, ONLY: log_event, LOG_LEVEL_ERROR\n"
        "      USE fs_continuity_mod\n"
        "      USE mesh_mod, ONLY: mesh_type")
    assert expected1 in generated_code
    expected2 = (
        "      c_proxy(3) = c(3)%get_proxy()\n"
        "      !\n"
        "      ! Perform run-time checks\n"
        "      !\n"
        "      ! Check field function space and kernel metadata function spac"
        "es are compatible\n"
        "      IF (c(1)%which_function_space() /= W0) THEN\n"
        "        CALL log_event(\"In alg 'any_space_example' invoke 'invoke_0"
        "_testkern_any_space_1_type', the field 'c' is passed to kernel 'test"
        "kern_any_space_1_code' but its function space is not compatible with"
        " the function space specified in the kernel metadata 'w0'.\", LOG_LE"
        "VEL_ERROR)\n"
        "      END IF\n"
        "      ! Check that read-only fields are not modified\n"
        "      IF (a_proxy%vspace%is_readonly()) THEN\n"
        "        CALL log_event(\"In alg 'any_space_example' invoke 'invoke_0"
        "_testkern_any_space_1_type', field 'a' is on a read-only function sp"
        "ace but is modified by kernel 'testkern_any_space_1_code'.\", LOG_LE"
        "VEL_ERROR)\n"
        "      END IF\n"
        "      !\n"
        "      ! Initialise number of layers\n")
    assert expected2 in generated_code


def test_dynruntimechecks_vector(tmpdir, monkeypatch):
    ''' Test that run-time checks work for vector fields. '''
    # run-time checks are off by default so switch them on
    config = Config.get()
    dyn_config = config.api_conf("dynamo0.3")
    monkeypatch.setattr(dyn_config, "_run_time_checks", True)
    _, invoke_info = parse(os.path.join(BASE_PATH, "8_vector_field_2.f90"),
                           api=TEST_API)
    psy = PSyFactory(TEST_API, distributed_memory=True).create(invoke_info)

    assert LFRicBuild(tmpdir).code_compiles(psy)

    generated_code = str(psy.gen)
    expected1 = (
        "      USE testkern_coord_w0_2_mod, ONLY: testkern_coord_w0_2_code\n"
        "      USE log_mod, ONLY: log_event, LOG_LEVEL_ERROR\n"
        "      USE fs_continuity_mod\n"
        "      USE mesh_mod, ONLY: mesh_type\n")
    assert expected1 in generated_code
    expected2 = (
        "      f1_proxy = f1%get_proxy()\n"
        "      !\n"
        "      ! Perform run-time checks\n"
        "      !\n"
        "      ! Check field function space and kernel metadata function spac"
        "es are compatible\n"
        "      IF (chi(1)%which_function_space() /= W0) THEN\n"
        "        CALL log_event(\"In alg 'vector_field' invoke 'invoke_0_test"
        "kern_coord_w0_2_type', the field 'chi' is passed to kernel 'testkern"
        "_coord_w0_2_code' but its function space is not compatible with the "
        "function space specified in the kernel metadata 'w0'.\", "
        "LOG_LEVEL_ERROR)\n"
        "      END IF\n"
        "      IF (f1%which_function_space() /= W0) THEN\n"
        "        CALL log_event(\"In alg 'vector_field' invoke 'invoke_0_test"
        "kern_coord_w0_2_type', the field 'f1' is passed to kernel 'testkern_"
        "coord_w0_2_code' but its function space is not compatible with the "
        "function space specified in the kernel metadata 'w0'.\", "
        "LOG_LEVEL_ERROR)\n"
        "      END IF\n"
        "      ! Check that read-only fields are not modified\n"
        "      IF (chi_proxy(1)%vspace%is_readonly()) THEN\n"
        "        CALL log_event(\"In alg 'vector_field' invoke 'invoke_0_test"
        "kern_coord_w0_2_type', field 'chi' is on a read-only function space "
        "but is modified by kernel 'testkern_coord_w0_2_code'.\", "
        "LOG_LEVEL_ERROR)\n"
        "      END IF\n"
        "      IF (f1_proxy%vspace%is_readonly()) THEN\n"
        "        CALL log_event(\"In alg 'vector_field' invoke 'invoke_0_test"
        "kern_coord_w0_2_type', field 'f1' is on a read-only function space "
        "but is modified by kernel 'testkern_coord_w0_2_code'.\", "
        "LOG_LEVEL_ERROR)\n"
        "      END IF\n"
        "      !\n"
        "      ! Initialise number of layers\n")
    assert expected2 in generated_code


def test_dynruntimechecks_multikern(tmpdir, monkeypatch):
    ''' Test that run-time checks work when there are multiple kernels and
    at least one field is specified as being on a given function space
    more than once. In this case we want to avoid checking the same
    thing twice.

    '''
    # run-time checks are off by default so switch them on
    config = Config.get()
    dyn_config = config.api_conf("dynamo0.3")
    monkeypatch.setattr(dyn_config, "_run_time_checks", True)
    _, invoke_info = parse(os.path.join(BASE_PATH, "1.2_multi_invoke.f90"),
                           api=TEST_API)
    psy = PSyFactory(TEST_API, distributed_memory=True).create(invoke_info)
    assert LFRicBuild(tmpdir).code_compiles(psy)
    generated_code = str(psy.gen)
    expected1 = (
        "      USE testkern_mod, ONLY: testkern_code\n"
        "      USE log_mod, ONLY: log_event, LOG_LEVEL_ERROR\n"
        "      USE fs_continuity_mod\n"
        "      USE mesh_mod, ONLY: mesh_type\n")
    assert expected1 in generated_code
    expected2 = (
        "      f3_proxy = f3%get_proxy()\n"
        "      !\n"
        "      ! Perform run-time checks\n"
        "      !\n"
        "      ! Check field function space and kernel metadata function spac"
        "es are compatible\n"
        "      IF (f1%which_function_space() /= W1) THEN\n"
        "        CALL log_event(\"In alg 'multi_invoke' invoke 'invoke_0', th"
        "e field 'f1' is passed to kernel 'testkern_code' but its function sp"
        "ace is not compatible with the function space specified in the kerne"
        "l metadata 'w1'.\", LOG_LEVEL_ERROR)\n"
        "      END IF\n"
        "      IF (f2%which_function_space() /= W2) THEN\n"
        "        CALL log_event(\"In alg 'multi_invoke' invoke 'invoke_0', th"
        "e field 'f2' is passed to kernel 'testkern_code' but its function sp"
        "ace is not compatible with the function space specified in the kerne"
        "l metadata 'w2'.\", LOG_LEVEL_ERROR)\n"
        "      END IF\n"
        "      IF (m1%which_function_space() /= W2) THEN\n"
        "        CALL log_event(\"In alg 'multi_invoke' invoke 'invoke_0', th"
        "e field 'm1' is passed to kernel 'testkern_code' but its function sp"
        "ace is not compatible with the function space specified in the kerne"
        "l metadata 'w2'.\", LOG_LEVEL_ERROR)\n"
        "      END IF\n"
        "      IF (m2%which_function_space() /= W3) THEN\n"
        "        CALL log_event(\"In alg 'multi_invoke' invoke 'invoke_0', th"
        "e field 'm2' is passed to kernel 'testkern_code' but its function sp"
        "ace is not compatible with the function space specified in the kerne"
        "l metadata 'w3'.\", LOG_LEVEL_ERROR)\n"
        "      END IF\n"
        "      IF (f3%which_function_space() /= W2) THEN\n"
        "        CALL log_event(\"In alg 'multi_invoke' invoke 'invoke_0', th"
        "e field 'f3' is passed to kernel 'testkern_code' but its function sp"
        "ace is not compatible with the function space specified in the kerne"
        "l metadata 'w2'.\", LOG_LEVEL_ERROR)\n"
        "      END IF\n"
        "      IF (m2%which_function_space() /= W2) THEN\n"
        "        CALL log_event(\"In alg 'multi_invoke' invoke 'invoke_0', th"
        "e field 'm2' is passed to kernel 'testkern_code' but its function sp"
        "ace is not compatible with the function space specified in the kerne"
        "l metadata 'w2'.\", LOG_LEVEL_ERROR)\n"
        "      END IF\n"
        "      IF (m1%which_function_space() /= W3) THEN\n"
        "        CALL log_event(\"In alg 'multi_invoke' invoke 'invoke_0', th"
        "e field 'm1' is passed to kernel 'testkern_code' but its function sp"
        "ace is not compatible with the function space specified in the kerne"
        "l metadata 'w3'.\", LOG_LEVEL_ERROR)\n"
        "      END IF\n"
        "      ! Check that read-only fields are not modified\n"
        "      IF (f1_proxy%vspace%is_readonly()) THEN\n"
        "        CALL log_event(\"In alg 'multi_invoke' invoke 'invoke_0', fi"
        "eld 'f1' is on a read-only function space but is modified by kernel "
        "'testkern_code'.\", LOG_LEVEL_ERROR)\n"
        "      END IF\n"
        "      !\n"
        "      ! Initialise number of layers\n")
    assert expected2 in generated_code


def test_dynruntimechecks_builtins(tmpdir, monkeypatch):
    '''Test that run-time checks work when there are builtins.'''
    # run-time checks are off by default so switch them on
    config = Config.get()
    dyn_config = config.api_conf("dynamo0.3")
    monkeypatch.setattr(dyn_config, "_run_time_checks", True)
    _, invoke_info = parse(os.path.join(BASE_PATH,
                                        "15.1.1_X_plus_Y_builtin.f90"),
                           api=TEST_API)
    psy = PSyFactory(TEST_API, distributed_memory=True).create(invoke_info)
    assert LFRicBuild(tmpdir).code_compiles(psy)
    generated_code = str(psy.gen)
    expected_code1 = (
        "      USE log_mod, ONLY: log_event, LOG_LEVEL_ERROR\n"
        "      USE fs_continuity_mod\n"
        "      TYPE(field_type), intent(in) :: f3, f1, f2\n")
    assert expected_code1 in generated_code
    expected_code2 = (
        "      f2_proxy = f2%get_proxy()\n"
        "      !\n"
        "      ! Perform run-time checks\n"
        "      !\n"
        "      ! Check field function space and kernel metadata function spac"
        "es are compatible\n"
        "      ! Check that read-only fields are not modified\n"
        "      IF (f3_proxy%vspace%is_readonly()) THEN\n"
        "        CALL log_event(\"In alg 'single_invoke' invoke 'invoke_0', f"
        "ield 'f3' is on a read-only function space but is modified by kernel"
        " 'x_plus_y'.\", LOG_LEVEL_ERROR)\n"        "      END IF\n"
        "      !\n"
        "      ! Call kernels and communication routines\n")
    assert expected_code2 in generated_code


def test_dynruntimechecks_anydiscontinuous(tmpdir, monkeypatch):
    '''Test that run-time checks work when we have checks for a field
    function space being consistent with an any_discontinuous_*
    function space.

    '''
    # run-time checks are off by default so switch them on
    config = Config.get()
    dyn_config = config.api_conf("dynamo0.3")
    monkeypatch.setattr(dyn_config, "_run_time_checks", True)
    _, invoke_info = parse(os.path.join(BASE_PATH,
                                        "11.4_any_discontinuous_space.f90"),
                           api=TEST_API)
    psy = PSyFactory(TEST_API, distributed_memory=True).create(invoke_info)
    assert LFRicBuild(tmpdir).code_compiles(psy)
    generated_code = str(psy.gen)
    expected1 = (
        "      USE testkern_any_discontinuous_space_op_1_mod, ONLY: testkern_"
        "any_discontinuous_space_op_1_code\n"
        "      USE log_mod, ONLY: log_event, LOG_LEVEL_ERROR\n"
        "      USE fs_continuity_mod\n"
        "      USE mesh_mod, ONLY: mesh_type\n")
    assert expected1 in generated_code
    expected2 = (
        "      op4_proxy = op4%get_proxy()\n"
        "      !\n"
        "      ! Perform run-time checks\n"
        "      !\n"
        "      ! Check field function space and kernel metadata function spac"
        "es are compatible\n"
        "      IF (f1(1)%which_function_space() /= W3 .and. f1(1)%which_funct"
        "ion_space() /= WTHETA .and. f1(1)%which_function_space() /= W2V .and"
        ". f1(1)%which_function_space() /= W2VTRACE .and. f1(1)%which_funct"
        "ion_space() /= W2BROKEN) THEN\n"
        "        CALL log_event(\"In alg 'any_discontinuous_space_op_example_"
        "1' invoke 'invoke_0_testkern_any_discontinuous_space_op_1_type', the"
        " field 'f1' is passed to kernel 'testkern_any_discontinuous_space_op"
        "_1_code' but its function space is not compatible with the function "
        "space specified in the kernel metadata 'any_discontinuous_space_1'."
        "\", LOG_LEVEL_ERROR)\n"
        "      END IF\n"
        "      IF (f2%which_function_space() /= W3 .and. f2%which_function_sp"
        "ace() /= WTHETA .and. f2%which_function_space() /= W2V .and. f2%whic"
        "h_function_space() /= W2VTRACE .and. f2%which_function_space() /= "
        "W2BROKEN) THEN\n"
        "        CALL log_event(\"In alg 'any_discontinuous_space_op_example_"
        "1' invoke 'invoke_0_testkern_any_discontinuous_space_op_1_type', the"
        " field 'f2' is passed to kernel 'testkern_any_discontinuous_space_op"
        "_1_code' but its function space is not compatible with the function "
        "space specified in the kernel metadata 'any_discontinuous_space_2'."
        "\", LOG_LEVEL_ERROR)\n"
        "      END IF\n"
        "      ! Check that read-only fields are not modified\n"
        "      IF (f2_proxy%vspace%is_readonly()) THEN\n"
        "        CALL log_event(\"In alg 'any_discontinuous_space_op_example_"
        "1' invoke 'invoke_0_testkern_any_discontinuous_space_op_1_type', fie"
        "ld 'f2' is on a read-only function space but is modified by kernel '"
        "testkern_any_discontinuous_space_op_1_code'.\", LOG_LEVEL_ERROR)\n"
        "      END IF\n"
        "      !\n"
        "      ! Initialise number of layers\n")
    assert expected2 in generated_code


def test_dynruntimechecks_anyw2(tmpdir, monkeypatch):
    '''Test that run-time checks work when we have checks for a field
    function space being consistent with an anyw2 function
    space.

    '''
    # run-time checks are off by default so switch them on
    config = Config.get()
    dyn_config = config.api_conf("dynamo0.3")
    monkeypatch.setattr(dyn_config, "_run_time_checks", True)
    _, invoke_info = parse(os.path.join(BASE_PATH,
                                        "21.1_single_invoke_multi_anyw2.f90"),
                           api=TEST_API)
    psy = PSyFactory(TEST_API, distributed_memory=True).create(invoke_info)
    assert LFRicBuild(tmpdir).code_compiles(psy)
    generated_code = str(psy.gen)
    expected1 = (
        "      USE testkern_multi_anyw2_mod, ONLY: testkern_multi_anyw2_code\n"
        "      USE log_mod, ONLY: log_event, LOG_LEVEL_ERROR\n"
        "      USE fs_continuity_mod\n"
        "      USE mesh_mod, ONLY: mesh_type\n")
    assert expected1 in generated_code
    expected2 = (
        "      f3_proxy = f3%get_proxy()\n"
        "      !\n"
        "      ! Perform run-time checks\n"
        "      !\n"
        "      ! Check field function space and kernel metadata function spac"
        "es are compatible\n"
        "      IF (f1%which_function_space() /= W2 .and. f1%which_function_sp"
        "ace() /= W2H .and. f1%which_function_space() /= W2V .and. f1%which_f"
        "unction_space() /= W2BROKEN) THEN\n"
        "        CALL log_event(\"In alg 'single_invoke_multi_anyw2' invoke '"
        "invoke_0_testkern_multi_anyw2_type', the field 'f1' is passed to ker"
        "nel 'testkern_multi_anyw2_code' but its function space is not compat"
        "ible with the function space specified in the kernel metadata 'any_w"
        "2'.\", LOG_LEVEL_ERROR)\n"
        "      END IF\n"
        "      IF (f2%which_function_space() /= W2 .and. f2%which_function_sp"
        "ace() /= W2H .and. f2%which_function_space() /= W2V .and. f2%which_f"
        "unction_space() /= W2BROKEN) THEN\n"
        "        CALL log_event(\"In alg 'single_invoke_multi_anyw2' invoke '"
        "invoke_0_testkern_multi_anyw2_type', the field 'f2' is passed to ker"
        "nel 'testkern_multi_anyw2_code' but its function space is not compat"
        "ible with the function space specified in the kernel metadata 'any_w"
        "2'.\", LOG_LEVEL_ERROR)\n"
        "      END IF\n"
        "      IF (f3%which_function_space() /= W2 .and. f3%which_function_sp"
        "ace() /= W2H .and. f3%which_function_space() /= W2V .and. f3%which_f"
        "unction_space() /= W2BROKEN) THEN\n"
        "        CALL log_event(\"In alg 'single_invoke_multi_anyw2' invoke '"
        "invoke_0_testkern_multi_anyw2_type', the field 'f3' is passed to ker"
        "nel 'testkern_multi_anyw2_code' but its function space is not compat"
        "ible with the function space specified in the kernel metadata 'any_w"
        "2'.\", LOG_LEVEL_ERROR)\n"
        "      END IF\n"
        "      ! Check that read-only fields are not modified\n"
        "      IF (f1_proxy%vspace%is_readonly()) THEN\n"
        "        CALL log_event(\"In alg 'single_invoke_multi_anyw2' invoke '"
        "invoke_0_testkern_multi_anyw2_type', field 'f1' is on a read-only fu"
        "nction space but is modified by kernel 'testkern_multi_anyw2_code'."
        "\", LOG_LEVEL_ERROR)\n"
        "      END IF\n"
        "      !\n"
        "      ! Initialise number of layers\n")
    assert expected2 in generated_code


def test_read_only_fields_hex(tmpdir):
    '''Test that halo exchange code is produced for read-only fields.'''

    _, invoke_info = parse(os.path.join(BASE_PATH,
                                        "24.1_read_fs.f90"),
                           api=TEST_API)
    psy = PSyFactory(TEST_API, distributed_memory=True).create(invoke_info)
    assert LFRicBuild(tmpdir).code_compiles(psy)
    generated_code = str(psy.gen)
    expected = (
        "      IF (f2_proxy(1)%is_dirty(depth=1)) THEN\n"
        "        CALL f2_proxy(1)%halo_exchange(depth=1)\n"
        "      END IF\n"
        "      !\n"
        "      IF (f2_proxy(2)%is_dirty(depth=1)) THEN\n"
        "        CALL f2_proxy(2)%halo_exchange(depth=1)\n"
        "      END IF\n"
        "      !\n"
        "      IF (f2_proxy(3)%is_dirty(depth=1)) THEN\n"
        "        CALL f2_proxy(3)%halo_exchange(depth=1)\n"
        "      END IF\n")
    assert expected in generated_code<|MERGE_RESOLUTION|>--- conflicted
+++ resolved
@@ -33,7 +33,8 @@
 # -----------------------------------------------------------------------------
 # Authors R. W. Ford, A. R. Porter and S. Siso, STFC Daresbury Lab
 # Modified I. Kavcic Met Office,
-#          C. M. Maynard, Met Office/University of Reading.
+#          C. M. Maynard, Met Office/University of Reading,
+#          J. Henrichs, Bureau of Meteorology.
 
 ''' This module tests the Dynamo 0.3 API using pytest. '''
 
@@ -5784,86 +5785,6 @@
         assert output in generated_code
 
 
-<<<<<<< HEAD
-def test_unexpected_type_error(dist_mem):
-    ''' Check that we raise an exception if an unexpected argument type is
-    found when running the ArgOrdering generate method. As it is abstract we
-    use the KernCallArgList sub class.
-
-    '''
-    _, invoke_info = parse(
-        os.path.join(BASE_PATH,
-                     "1.0.1_single_named_invoke.f90"),
-        api=TEST_API)
-    psy = PSyFactory(TEST_API,
-                     distributed_memory=dist_mem).create(invoke_info)
-    schedule = psy.invokes.invoke_list[0].schedule
-    if dist_mem:
-        index = 4
-    else:
-        index = 0
-    loop = schedule.children[index]
-    kernel = loop.loop_body[0]
-    # Sabotage one of the arguments to make it have an invalid type.
-    kernel.arguments.args[0]._argument_type = "invalid"
-    # Now call KernCallArgList to raise an exception
-    create_arg_list = KernCallArgList(kernel)
-    with pytest.raises(InternalError) as excinfo:
-        create_arg_list.generate()
-    assert (
-        "dynamo0p3.ArgOrdering.generate(): Unexpected argument "
-        "type. Expected one of {0} but found 'invalid'".
-        format(LFRicArgDescriptor.VALID_ARG_TYPE_NAMES)
-        in str(excinfo.value))
-
-
-def test_argordering_exceptions(dist_mem):
-    ''' Check that we raise an exception if the abstract methods are called
-    in an instance of the ArgOrdering class. '''
-    _, invoke_info = parse(
-        os.path.join(BASE_PATH,
-                     "1.0.1_single_named_invoke.f90"),
-        api=TEST_API)
-    psy = PSyFactory(TEST_API,
-                     distributed_memory=dist_mem).create(invoke_info)
-    schedule = psy.invokes.invoke_list[0].schedule
-    if dist_mem:
-        index = 4
-    else:
-        index = 0
-    loop = schedule.children[index]
-    kernel = loop.loop_body[0]
-    from psyclone.dynamo0p3 import ArgOrdering
-    create_arg_list = ArgOrdering(kernel)
-    for method in [create_arg_list.cell_map,
-                   create_arg_list.cell_position,
-                   create_arg_list.mesh_height,
-                   create_arg_list.mesh_ncell2d]:
-        with pytest.raises(NotImplementedError):
-            method()
-    for method in [create_arg_list.field_vector,
-                   create_arg_list.field,
-                   create_arg_list.stencil_unknown_extent,
-                   create_arg_list.stencil_unknown_direction,
-                   create_arg_list.stencil,
-                   create_arg_list.operator,
-                   create_arg_list.scalar,
-                   create_arg_list.fs_common,
-                   create_arg_list.fs_compulsory_field,
-                   create_arg_list.basis,
-                   create_arg_list.diff_basis,
-                   create_arg_list.orientation,
-                   create_arg_list.field_bcs_kernel,
-                   create_arg_list.operator_bcs_kernel,
-                   create_arg_list.banded_dofmap,
-                   create_arg_list.indirection_dofmap,
-                   create_arg_list.cma_operator]:
-        with pytest.raises(NotImplementedError):
-            method(None)
-
-
-=======
->>>>>>> eff1fb15
 def test_kernel_args_has_op():
     ''' Check that we raise an exception if the arg. type supplied to
     DynKernelArguments.has_operator() is not a valid operator. '''
