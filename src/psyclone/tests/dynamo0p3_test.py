# -----------------------------------------------------------------------------
# BSD 3-Clause License
#
# Copyright (c) 2017-2019, Science and Technology Facilities Council
# All rights reserved.
#
# Redistribution and use in source and binary forms, with or without
# modification, are permitted provided that the following conditions are met:
#
# * Redistributions of source code must retain the above copyright notice, this
#   list of conditions and the following disclaimer.
#
# * Redistributions in binary form must reproduce the above copyright notice,
#   this list of conditions and the following disclaimer in the documentation
#   and/or other materials provided with the distribution.
#
# * Neither the name of the copyright holder nor the names of its
#   contributors may be used to endorse or promote products derived from
#   this software without specific prior written permission.
#
# THIS SOFTWARE IS PROVIDED BY THE COPYRIGHT HOLDERS AND CONTRIBUTORS
# "AS IS" AND ANY EXPRESS OR IMPLIED WARRANTIES, INCLUDING, BUT NOT
# LIMITED TO, THE IMPLIED WARRANTIES OF MERCHANTABILITY AND FITNESS
# FOR A PARTICULAR PURPOSE ARE DISCLAIMED. IN NO EVENT SHALL THE
# COPYRIGHT HOLDER OR CONTRIBUTORS BE LIABLE FOR ANY DIRECT, INDIRECT,
# INCIDENTAL, SPECIAL, EXEMPLARY, OR CONSEQUENTIAL DAMAGES (INCLUDING,
# BUT NOT LIMITED TO, PROCUREMENT OF SUBSTITUTE GOODS OR SERVICES;
# LOSS OF USE, DATA, OR PROFITS; OR BUSINESS INTERRUPTION) HOWEVER
# CAUSED AND ON ANY THEORY OF LIABILITY, WHETHER IN CONTRACT, STRICT
# LIABILITY, OR TORT (INCLUDING NEGLIGENCE OR OTHERWISE) ARISING IN
# ANY WAY OUT OF THE USE OF THIS SOFTWARE, EVEN IF ADVISED OF THE
# POSSIBILITY OF SUCH DAMAGE.
# -----------------------------------------------------------------------------
# Authors R. W. Ford, A. R. Porter and S. Siso, STFC Daresbury Lab
<<<<<<< HEAD
# Modified I. Kavcic, Met Office
# Modified C. M. Maynard, Met Office/University of Reading
=======
# Modified I. Kavcic Met Office,
#          C. M. Maynard, Met Office/University of Reading.
>>>>>>> a71e273a

''' This module tests the Dynamo 0.3 API using pytest. '''

# imports
from __future__ import absolute_import, print_function
import os
import sys
import pytest
from psyclone.core.access_type import AccessType
from psyclone.parse.algorithm import parse
from psyclone.parse.utils import ParseError
from psyclone.psyGen import PSyFactory, GenerationError, InternalError
from psyclone.dynamo0p3 import DynKernMetadata, DynKern, \
    DynLoop, DynGlobalSum, HaloReadAccess, FunctionSpace, \
    VALID_STENCIL_TYPES, GH_VALID_SCALAR_NAMES, \
    DISCONTINUOUS_FUNCTION_SPACES, CONTINUOUS_FUNCTION_SPACES, \
    VALID_ANY_SPACE_NAMES, KernCallArgList, DynACCEnterDataDirective

from psyclone.transformations import LoopFuseTrans
from psyclone.gen_kernel_stub import generate
from psyclone.configuration import Config
from dynamo0p3_build import Dynamo0p3Build

import fparser
from fparser import api as fpapi

# constants
BASE_PATH = os.path.join(os.path.dirname(os.path.abspath(__file__)),
                         "test_files", "dynamo0p3")
# Get the root directory of this PSyclone distribution
ROOT_PATH = os.path.dirname(os.path.dirname(os.path.dirname(
    os.path.dirname(os.path.abspath(__file__)))))
# Construct the path to the default configuration file
DEFAULT_CFG_FILE = os.path.join(ROOT_PATH, "config", "psyclone.cfg")

TEST_API = "dynamo0.3"


@pytest.fixture(scope="module", autouse=True)
def setup():
    '''Make sure that all tests here use dynamo0.3 as API.'''
    Config.get().api = "dynamo0.3"


# tests
def test_get_op_orientation_name():
    ''' Test that get_operator_name() works for the orientation operator '''
    from psyclone.dynamo0p3 import get_fs_operator_name
    name = get_fs_operator_name("gh_orientation", FunctionSpace("w3", None))
    assert name == "orientation_w3"


CODE = '''
module testkern_qr
  type, extends(kernel_type) :: testkern_qr_type
     type(arg_type), meta_args(6) =                 &
          (/ arg_type(gh_real, gh_read),            &
             arg_type(gh_field,gh_write,w1),        &
             arg_type(gh_field,gh_read, w2),        &
             arg_type(gh_operator,gh_read, w2, w2), &
             arg_type(gh_field,gh_read, w3),        &
             arg_type(gh_integer, gh_read)          &
           /)
     type(func_type), dimension(3) :: meta_funcs =  &
          (/ func_type(w1, gh_basis),               &
             func_type(w2, gh_diff_basis),          &
             func_type(w3, gh_basis, gh_diff_basis) &
           /)
     integer, parameter :: iterates_over = cells
     integer, parameter :: gh_shape = gh_quadrature_XYoZ
   contains
     procedure() :: code => testkern_qr_code
  end type testkern_qr_type
contains
  subroutine testkern_qr_code(a,b,c,d)
  end subroutine testkern_qr_code
end module testkern_qr
'''

# functions


def test_arg_descriptor_wrong_type():
    ''' Tests that an error is raised when the argument descriptor
    metadata is not of type arg_type. '''
    fparser.logging.disable(fparser.logging.CRITICAL)
    code = CODE.replace("arg_type(gh_field,gh_read, w2)",
                        "arg_typ(gh_field,gh_read, w2)", 1)
    ast = fpapi.parse(code, ignore_comments=False)
    name = "testkern_qr_type"
    with pytest.raises(ParseError) as excinfo:
        _ = DynKernMetadata(ast, name=name)
    assert "each meta_arg entry must be of type 'arg_type'" \
        in str(excinfo.value)


def test_arg_descriptor_vector_str():
    ''' Test the str method of an argument descriptor containing a vector '''
    fparser.logging.disable(fparser.logging.CRITICAL)
    # Change the meta-data so that the second argument is a vector
    code = CODE.replace("gh_field,gh_write,w1", "gh_field*3,gh_write,w1", 1)
    ast = fpapi.parse(code, ignore_comments=False)
    name = "testkern_qr_type"
    dkm = DynKernMetadata(ast, name=name)
    dkm_str = str(dkm.arg_descriptors[1])
    expected = (
        "DynArgDescriptor03 object\n"
        "  argument_type[0]='gh_field'*3\n"
        "  access_descriptor[1]='gh_write'\n"
        "  function_space[2]='w1'")
    assert expected in dkm_str


def test_ad_scalar_type_too_few_args():
    ''' Tests that an error is raised when the argument descriptor
    metadata for a real or an integer scalar has fewer than 2 args. '''
    fparser.logging.disable(fparser.logging.CRITICAL)
    name = "testkern_qr_type"
    for argname in GH_VALID_SCALAR_NAMES:
        code = CODE.replace("arg_type(" + argname + ", gh_read)",
                            "arg_type(" + argname + ")", 1)
        ast = fpapi.parse(code, ignore_comments=False)
        with pytest.raises(ParseError) as excinfo:
            _ = DynKernMetadata(ast, name=name)
        assert 'each meta_arg entry must have at least 2 args' \
            in str(excinfo.value)


def test_ad_scalar_type_too_many_args():
    ''' Tests that an error is raised when the argument descriptor
    metadata for a real or an integer scalar has more than 2 args. '''
    fparser.logging.disable(fparser.logging.CRITICAL)
    name = "testkern_qr_type"
    for argname in GH_VALID_SCALAR_NAMES:
        code = CODE.replace("arg_type(" + argname + ", gh_read)",
                            "arg_type(" + argname + ", gh_read, w1)", 1)
        ast = fpapi.parse(code, ignore_comments=False)
        with pytest.raises(ParseError) as excinfo:
            _ = DynKernMetadata(ast, name=name)
        assert 'each meta_arg entry must have 2 arguments if' \
            in str(excinfo.value)


def test_ad_scalar_type_no_write():
    ''' Tests that an error is raised when the argument descriptor
    metadata for a real or an integer scalar specifies GH_WRITE '''
    fparser.logging.disable(fparser.logging.CRITICAL)
    name = "testkern_qr_type"
    for argname in GH_VALID_SCALAR_NAMES:
        code = CODE.replace("arg_type(" + argname + ", gh_read)",
                            "arg_type(" + argname + ", gh_write)", 1)
        ast = fpapi.parse(code, ignore_comments=False)
        with pytest.raises(ParseError) as excinfo:
            _ = DynKernMetadata(ast, name=name)
        assert ("scalar arguments must be read-only (gh_read) or a reduction "
                "(['gh_sum']) but found 'gh_write'" in str(excinfo.value))


def test_ad_scalar_type_no_inc():
    ''' Tests that an error is raised when the argument descriptor
    metadata for a real or an integer scalar specifies GH_INC '''
    fparser.logging.disable(fparser.logging.CRITICAL)
    name = "testkern_qr_type"
    for argname in GH_VALID_SCALAR_NAMES:
        code = CODE.replace("arg_type(" + argname + ", gh_read)",
                            "arg_type(" + argname + ", gh_inc)", 1)
        ast = fpapi.parse(code, ignore_comments=False)
        with pytest.raises(ParseError) as excinfo:
            _ = DynKernMetadata(ast, name=name)
        assert ("scalar arguments must be read-only (gh_read) or a reduction "
                "(['gh_sum']) but found 'gh_inc'" in str(excinfo.value))


def test_ad_int_scalar_type_no_sum():
    ''' Tests that an error is raised when the argument descriptor
    metadata for an integer scalar specifies GH_SUM (reduction) '''
    fparser.logging.disable(fparser.logging.CRITICAL)
    code = CODE.replace("arg_type(gh_integer, gh_read)",
                        "arg_type(gh_integer, gh_sum)", 1)
    ast = fpapi.parse(code, ignore_comments=False)
    name = "testkern_qr_type"
    with pytest.raises(ParseError) as excinfo:
        _ = DynKernMetadata(ast, name=name)
    assert ("reduction access 'gh_sum' is only valid with a real scalar "
            "argument, but 'gh_integer' was found" in str(excinfo.value))


def test_ad_field_type_too_few_args():
    ''' Tests that an error is raised when the argument descriptor
    metadata for a field has fewer than 3 args. '''
    fparser.logging.disable(fparser.logging.CRITICAL)
    code = CODE.replace("arg_type(gh_field,gh_write,w1)",
                        "arg_type(gh_field,gh_write)", 1)
    ast = fpapi.parse(code, ignore_comments=False)
    name = "testkern_qr_type"
    with pytest.raises(ParseError) as excinfo:
        _ = DynKernMetadata(ast, name=name)
    assert 'each meta_arg entry must have at least 3 arguments' \
        in str(excinfo.value)


def test_ad_fld_type_too_many_args():
    ''' Tests that an error is raised when the argument descriptor
    metadata has more than 4 args. '''
    fparser.logging.disable(fparser.logging.CRITICAL)
    code = CODE.replace("arg_type(gh_field,gh_write,w1)",
                        "arg_type(gh_field,gh_write,w1,w1,w2)", 1)
    ast = fpapi.parse(code, ignore_comments=False)
    name = "testkern_qr_type"
    with pytest.raises(ParseError) as excinfo:
        _ = DynKernMetadata(ast, name=name)
    assert "each meta_arg entry must have at most 4 arguments if its first" \
        in str(excinfo.value)


def test_ad_fld_type_1st_arg():
    ''' Tests that an error is raised when the 1st argument is
    invalid'''
    fparser.logging.disable(fparser.logging.CRITICAL)
    code = CODE.replace("arg_type(gh_field,gh_write,w1)",
                        "arg_type(gh_hedge,gh_write,w1)", 1)
    ast = fpapi.parse(code, ignore_comments=False)
    name = "testkern_qr_type"
    with pytest.raises(ParseError) as excinfo:
        _ = DynKernMetadata(ast, name=name)
    assert 'the 1st argument of a meta_arg entry should be a valid ' \
        'argument type' in str(excinfo.value)


def test_ad_invalid_type():
    ''' Tests that an error is raised when an invalid descriptor type
    name is provided as the first argument. '''
    fparser.logging.disable(fparser.logging.CRITICAL)
    code = CODE.replace("gh_operator", "gh_operato", 1)
    ast = fpapi.parse(code, ignore_comments=False)
    name = "testkern_qr_type"
    with pytest.raises(ParseError) as excinfo:
        _ = DynKernMetadata(ast, name=name)
    assert '1st argument of a meta_arg entry should be a valid argument type' \
        in str(excinfo.value)


def test_ad_invalid_access_type():
    ''' Tests that an error is raised when an invalid access
    name is provided as the second argument. '''
    fparser.logging.disable(fparser.logging.CRITICAL)
    code = CODE.replace("gh_read", "gh_ead", 1)
    ast = fpapi.parse(code, ignore_comments=False)
    name = "testkern_qr_type"
    with pytest.raises(ParseError) as excinfo:
        _ = DynKernMetadata(ast, name=name)
    assert '2nd argument of a meta_arg entry' in str(excinfo.value)


def test_arg_descriptor_invalid_fs1():
    ''' Tests that an error is raised when an invalid function space
    name is provided as the third argument. '''
    fparser.logging.disable(fparser.logging.CRITICAL)
    code = CODE.replace("gh_field,gh_read, w3", "gh_field,gh_read, w4", 1)
    ast = fpapi.parse(code, ignore_comments=False)
    name = "testkern_qr_type"
    with pytest.raises(ParseError) as excinfo:
        _ = DynKernMetadata(ast, name=name)
    assert '3rd argument of a meta_arg entry' in str(excinfo.value)


def test_arg_descriptor_invalid_fs2():
    ''' Tests that an error is raised when an invalid function space
    name is provided as the third argument. '''
    fparser.logging.disable(fparser.logging.CRITICAL)
    code = CODE.replace("w2, w2", "w2, w4", 1)
    ast = fpapi.parse(code, ignore_comments=False)
    name = "testkern_qr_type"
    with pytest.raises(ParseError) as excinfo:
        _ = DynKernMetadata(ast, name=name)
    assert '4th argument of a meta_arg entry' in str(excinfo.value)


def test_invalid_vector_operator():
    ''' Tests that an error is raised when a vector does not use "*"
    as its operator. '''
    fparser.logging.disable(fparser.logging.CRITICAL)
    code = CODE.replace("gh_field,gh_write,w1", "gh_field+3,gh_write,w1", 1)
    ast = fpapi.parse(code, ignore_comments=False)
    name = "testkern_qr_type"
    with pytest.raises(ParseError) as excinfo:
        _ = DynKernMetadata(ast, name=name)
    assert "must use '*' as the separator" in str(excinfo.value)


def test_invalid_vector_value_type():
    ''' Tests that an error is raised when a vector value is not a valid
    integer '''
    fparser.logging.disable(fparser.logging.CRITICAL)
    code = CODE.replace("gh_field,gh_write,w1", "gh_field*n,gh_write,w1", 1)
    ast = fpapi.parse(code, ignore_comments=False)
    name = "testkern_qr_type"
    with pytest.raises(ParseError) as excinfo:
        _ = DynKernMetadata(ast, name=name)
    assert 'vector notation expects the format (field*n)' in str(excinfo.value)


def test_invalid_vector_value_range():
    ''' Tests that an error is raised when a vector value is not a valid
    value (<2) '''
    fparser.logging.disable(fparser.logging.CRITICAL)
    code = CODE.replace("gh_field,gh_write,w1", "gh_field*1,gh_write,w1", 1)
    ast = fpapi.parse(code, ignore_comments=False)
    name = "testkern_qr_type"
    with pytest.raises(ParseError) as excinfo:
        _ = DynKernMetadata(ast, name=name)
    assert 'must contain a valid integer vector size' in str(excinfo.value)

# Testing that an error is raised when a vector value is not provided is
# not required here as it causes a parse error in the generic code.


def test_missing_shape_both():
    ''' Check that we raise the correct error if a kernel requiring
    quadrature/evaluator fails to specify the shape of the evaluator '''
    fparser.logging.disable(fparser.logging.CRITICAL)
    # Remove the line specifying the shape of the evaluator
    code = CODE.replace(
        "     integer, parameter :: gh_shape = gh_quadrature_XYoZ\n",
        "", 1)
    ast = fpapi.parse(code, ignore_comments=False)
    name = "testkern_qr_type"
    with pytest.raises(ParseError) as excinfo:
        _ = DynKernMetadata(ast, name=name)
    assert ("must also supply the shape of that evaluator by setting "
            "'gh_shape' in the kernel meta-data but this is missing "
            "for kernel 'testkern_qr_type'" in str(excinfo))


def test_missing_shape_basis_only():
    ''' Check that we raise the correct error if a kernel specifying
    that it needs gh_basis fails to specify the shape of the evaluator '''
    fparser.logging.disable(fparser.logging.CRITICAL)
    # Alter meta-data so only requires gh_basis
    code1 = CODE.replace(
        "     type(func_type), dimension(3) :: meta_funcs =  &\n"
        "          (/ func_type(w1, gh_basis),               &\n"
        "             func_type(w2, gh_diff_basis),          &\n"
        "             func_type(w3, gh_basis, gh_diff_basis) &\n",
        "     type(func_type), dimension(1) :: meta_funcs =  &\n"
        "          (/ func_type(w1, gh_basis)                &\n", 1)
    # Remove the line specifying the shape of the evaluator
    code = code1.replace(
        "     integer, parameter :: gh_shape = gh_quadrature_XYoZ\n",
        "", 1)
    ast = fpapi.parse(code, ignore_comments=False)
    name = "testkern_qr_type"
    with pytest.raises(ParseError) as excinfo:
        _ = DynKernMetadata(ast, name=name)
    assert ("must also supply the shape of that evaluator by setting "
            "'gh_shape' in the kernel meta-data but this is missing "
            "for kernel 'testkern_qr_type'" in str(excinfo))


def test_missing_eval_shape_diff_basis_only():
    ''' Check that we raise the correct error if a kernel specifying
    that it needs gh_diff_basis fails to specify the shape of the evaluator '''
    fparser.logging.disable(fparser.logging.CRITICAL)
    # Alter meta-data so only requires gh_diff_basis
    code1 = CODE.replace(
        "     type(func_type), dimension(3) :: meta_funcs =  &\n"
        "          (/ func_type(w1, gh_basis),               &\n"
        "             func_type(w2, gh_diff_basis),          &\n"
        "             func_type(w3, gh_basis, gh_diff_basis) &\n",
        "     type(func_type), dimension(1) :: meta_funcs =  &\n"
        "          (/ func_type(w1, gh_diff_basis)           &\n", 1)
    # Remove the line specifying the shape of the evaluator
    code = code1.replace(
        "     integer, parameter :: gh_shape = gh_quadrature_XYoZ\n",
        "", 1)
    ast = fpapi.parse(code, ignore_comments=False)
    name = "testkern_qr_type"
    with pytest.raises(ParseError) as excinfo:
        _ = DynKernMetadata(ast, name=name)
    assert ("must also supply the shape of that evaluator by setting "
            "'gh_shape' in the kernel meta-data but this is missing "
            "for kernel 'testkern_qr_type'" in str(excinfo))


def test_invalid_shape():
    ''' Check that we raise the correct error if a kernel requiring
    quadrature/evaluator specifies an unrecognised shape for the evaluator '''
    fparser.logging.disable(fparser.logging.CRITICAL)
    # Specify an invalid shape for the evaluator
    code = CODE.replace(
        "gh_shape = gh_quadrature_XYoZ",
        "gh_shape = quadrature_wrong", 1)
    ast = fpapi.parse(code, ignore_comments=False)
    name = "testkern_qr_type"
    with pytest.raises(ParseError) as excinfo:
        _ = DynKernMetadata(ast, name=name)
    assert ("request a valid gh_shape (one of ['gh_quadrature_xyoz', "
            "'gh_evaluator']) but got 'quadrature_wrong' for kernel "
            "'testkern_qr_type'" in str(excinfo))


def test_unecessary_shape():
    ''' Check that we raise the correct error if a kernel meta-data specifies
    an evaluator shape but does not require quadrature or an evaluator '''
    fparser.logging.disable(fparser.logging.CRITICAL)
    # Remove the need for basis or diff-basis functions
    code = CODE.replace(
        "     type(func_type), dimension(3) :: meta_funcs =  &\n"
        "          (/ func_type(w1, gh_basis),               &\n"
        "             func_type(w2, gh_diff_basis),          &\n"
        "             func_type(w3, gh_basis, gh_diff_basis) &\n"
        "           /)\n",
        "", 1)
    ast = fpapi.parse(code, ignore_comments=False)
    name = "testkern_qr_type"
    with pytest.raises(ParseError) as excinfo:
        _ = DynKernMetadata(ast, name=name)
    assert ("Kernel 'testkern_qr_type' specifies a gh_shape "
            "(gh_quadrature_xyoz) but does not need an evaluator because no "
            "basis or differential basis functions are required"
            in str(excinfo))


def test_field(tmpdir):
    ''' Tests that a call with a set of fields, no basis functions and
    no distributed memory, produces correct code.'''
    _, invoke_info = parse(os.path.join(BASE_PATH, "1_single_invoke.f90"),
                           api=TEST_API)
    psy = PSyFactory(TEST_API, distributed_memory=False).create(invoke_info)

    assert Dynamo0p3Build(tmpdir).code_compiles(psy)

    generated_code = psy.gen
    output = (
        "  MODULE single_invoke_psy\n"
        "    USE constants_mod, ONLY: r_def\n"
        "    USE operator_mod, ONLY: operator_type, operator_proxy_type, "
        "columnwise_operator_type, columnwise_operator_proxy_type\n"
        "    USE field_mod, ONLY: field_type, field_proxy_type\n"
        "    IMPLICIT NONE\n"
        "    CONTAINS\n"
        "    SUBROUTINE invoke_0_testkern_type(a, f1, f2, m1, m2)\n"
        "      USE testkern, ONLY: testkern_code\n"
        "      REAL(KIND=r_def), intent(in) :: a\n"
        "      TYPE(field_type), intent(inout) :: f1\n"
        "      TYPE(field_type), intent(in) :: f2, m1, m2\n"
        "      INTEGER cell\n"
        "      INTEGER nlayers\n"
        "      TYPE(field_proxy_type) f1_proxy, f2_proxy, m1_proxy, m2_proxy\n"
        "      INTEGER, pointer :: map_w1(:,:) => null(), "
        "map_w2(:,:) => null(), map_w3(:,:) => null()\n"
        "      INTEGER ndf_w1, undf_w1, ndf_w2, undf_w2, ndf_w3, undf_w3\n"
        "      !\n"
        "      ! Initialise field and/or operator proxies\n"
        "      !\n"
        "      f1_proxy = f1%get_proxy()\n"
        "      f2_proxy = f2%get_proxy()\n"
        "      m1_proxy = m1%get_proxy()\n"
        "      m2_proxy = m2%get_proxy()\n"
        "      !\n"
        "      ! Initialise number of layers\n"
        "      !\n"
        "      nlayers = f1_proxy%vspace%get_nlayers()\n"
        "      !\n"
        "      ! Look-up dofmaps for each function space\n"
        "      !\n"
        "      map_w1 => f1_proxy%vspace%get_whole_dofmap()\n"
        "      map_w2 => f2_proxy%vspace%get_whole_dofmap()\n"
        "      map_w3 => m2_proxy%vspace%get_whole_dofmap()\n"
        "      !\n"
        "      ! Initialise number of DoFs for w1\n"
        "      !\n"
        "      ndf_w1 = f1_proxy%vspace%get_ndf()\n"
        "      undf_w1 = f1_proxy%vspace%get_undf()\n"
        "      !\n"
        "      ! Initialise number of DoFs for w2\n"
        "      !\n"
        "      ndf_w2 = f2_proxy%vspace%get_ndf()\n"
        "      undf_w2 = f2_proxy%vspace%get_undf()\n"
        "      !\n"
        "      ! Initialise number of DoFs for w3\n"
        "      !\n"
        "      ndf_w3 = m2_proxy%vspace%get_ndf()\n"
        "      undf_w3 = m2_proxy%vspace%get_undf()\n"
        "      !\n"
        "      ! Call our kernels\n"
        "      !\n"
        "      DO cell=1,f1_proxy%vspace%get_ncell()\n"
        "        !\n"
        "        CALL testkern_code(nlayers, a, f1_proxy%data, f2_proxy%data, "
        "m1_proxy%data, m2_proxy%data, ndf_w1, undf_w1, map_w1(:,cell), "
        "ndf_w2, undf_w2, map_w2(:,cell), ndf_w3, undf_w3, map_w3(:,cell))\n"
        "      END DO \n"
        "      !\n"
        "    END SUBROUTINE invoke_0_testkern_type\n"
        "  END MODULE single_invoke_psy")
    assert output in str(generated_code)


def test_field_deref(tmpdir, dist_mem):
    ''' Tests that a call with a set of fields (some obtained by
    de-referencing derived types) and no basis functions produces
    correct code.'''
    _, invoke_info = parse(os.path.join(BASE_PATH,
                                        "1.13_single_invoke_field_deref.f90"),
                           api=TEST_API)
    psy = PSyFactory(TEST_API,
                     distributed_memory=dist_mem).create(invoke_info)
    generated_code = str(psy.gen)
    output = (
        "    SUBROUTINE invoke_0_testkern_type(a, f1, est_f2, m1, "
        "est_m2)\n"
        "      USE testkern, ONLY: testkern_code\n")
    assert output in generated_code
    if dist_mem:
        output = "      USE mesh_mod, ONLY: mesh_type\n"
        assert output in generated_code

    assert Dynamo0p3Build(tmpdir).code_compiles(psy)

    output = (
        "      REAL(KIND=r_def), intent(in) :: a\n"
        "      TYPE(field_type), intent(inout) :: f1\n"
        "      TYPE(field_type), intent(in) :: est_f2, m1, est_m2\n"
        "      INTEGER cell\n"
        "      INTEGER nlayers\n"
        "      TYPE(field_proxy_type) f1_proxy, est_f2_proxy, m1_proxy, "
        "est_m2_proxy\n"
        "      INTEGER, pointer :: map_w1(:,:) => null(), "
        "map_w2(:,:) => null(), map_w3(:,:) => null()\n"
        "      INTEGER ndf_w1, undf_w1, ndf_w2, undf_w2, ndf_w3, "
        "undf_w3\n")
    assert output in generated_code
    if dist_mem:
        output = "      TYPE(mesh_type), pointer :: mesh => null()\n"
        assert output in generated_code
    output = (
        "      !\n"
        "      ! Initialise field and/or operator proxies\n"
        "      !\n"
        "      f1_proxy = f1%get_proxy()\n"
        "      est_f2_proxy = est_f2%get_proxy()\n"
        "      m1_proxy = m1%get_proxy()\n"
        "      est_m2_proxy = est_m2%get_proxy()\n"
        "      !\n"
        "      ! Initialise number of layers\n"
        "      !\n"
        "      nlayers = f1_proxy%vspace%get_nlayers()\n")
    assert output in generated_code
    if dist_mem:
        output = (
            "      !\n"
            "      ! Create a mesh object\n"
            "      !\n"
            "      mesh => f1_proxy%vspace%get_mesh()\n"
        )
        assert output in generated_code
    output = (
        "      !\n"
        "      ! Look-up dofmaps for each function space\n"
        "      !\n"
        "      map_w1 => f1_proxy%vspace%get_whole_dofmap()\n"
        "      map_w2 => est_f2_proxy%vspace%get_whole_dofmap()\n"
        "      map_w3 => est_m2_proxy%vspace%get_whole_dofmap()\n"
        "      !\n")
    assert output in generated_code
    output = (
        "      ! Initialise number of DoFs for w1\n"
        "      !\n"
        "      ndf_w1 = f1_proxy%vspace%get_ndf()\n"
        "      undf_w1 = f1_proxy%vspace%get_undf()\n"
        "      !\n"
        "      ! Initialise number of DoFs for w2\n"
        "      !\n"
        "      ndf_w2 = est_f2_proxy%vspace%get_ndf()\n"
        "      undf_w2 = est_f2_proxy%vspace%get_undf()\n"
        "      !\n"
        "      ! Initialise number of DoFs for w3\n"
        "      !\n"
        "      ndf_w3 = est_m2_proxy%vspace%get_ndf()\n"
        "      undf_w3 = est_m2_proxy%vspace%get_undf()\n"
        "      !\n")
    assert output in generated_code
    if dist_mem:
        output = (
            "      ! Call kernels and communication routines\n"
            "      !\n"
            "      IF (est_f2_proxy%is_dirty(depth=1)) THEN\n"
            "        CALL est_f2_proxy%halo_exchange(depth=1)\n"
            "      END IF \n"
            "      !\n"
            "      IF (m1_proxy%is_dirty(depth=1)) THEN\n"
            "        CALL m1_proxy%halo_exchange(depth=1)\n"
            "      END IF \n"
            "      !\n"
            "      IF (est_m2_proxy%is_dirty(depth=1)) THEN\n"
            "        CALL est_m2_proxy%halo_exchange(depth=1)\n"
            "      END IF \n"
            "      !\n"
            "      DO cell=1,mesh%get_last_halo_cell(1)\n")
        assert output in generated_code
    else:
        output = (
            "      ! Call our kernels\n"
            "      !\n"
            "      DO cell=1,f1_proxy%vspace%get_ncell()\n")
        assert output in generated_code
    output = (
        "        !\n"
        "        CALL testkern_code(nlayers, a, f1_proxy%data, "
        "est_f2_proxy%data, m1_proxy%data, est_m2_proxy%data, ndf_w1, "
        "undf_w1, map_w1(:,cell), ndf_w2, undf_w2, map_w2(:,cell), "
        "ndf_w3, undf_w3, map_w3(:,cell))\n"
        "      END DO \n")
    assert output in generated_code
    if dist_mem:
        output = (
            "      !\n"
            "      ! Set halos dirty/clean for fields modified in the "
            "above loop\n"
            "      !\n"
            "      CALL f1_proxy%set_dirty()\n"
            "      !")
        assert output in generated_code


def test_field_fs(tmpdir):
    ''' Tests that a call with a set of fields making use of all
    function spaces and no basis functions produces correct code '''
    _, invoke_info = parse(os.path.join(BASE_PATH, "1.5_single_invoke_fs.f90"),
                           api=TEST_API)
    psy = PSyFactory(TEST_API, distributed_memory=True).create(invoke_info)

    assert Dynamo0p3Build(tmpdir).code_compiles(psy)

    generated_code = str(psy.gen)
    output = (
        "  MODULE single_invoke_fs_psy\n"
        "    USE constants_mod, ONLY: r_def\n"
        "    USE operator_mod, ONLY: operator_type, operator_proxy_type, "
        "columnwise_operator_type, columnwise_operator_proxy_type\n"
        "    USE field_mod, ONLY: field_type, field_proxy_type\n"
        "    IMPLICIT NONE\n"
        "    CONTAINS\n"
        "    SUBROUTINE invoke_0_testkern_fs_type(f1, f2, m1, m2, f3, f4, "
        "m3, m4)\n"
        "      USE testkern_fs_mod, ONLY: testkern_fs_code\n"
        "      USE mesh_mod, ONLY: mesh_type\n"
        "      TYPE(field_type), intent(inout) :: f1, f3\n"
        "      TYPE(field_type), intent(in) :: f2, m1, m2, f4, m3, m4\n"
        "      INTEGER cell\n"
        "      INTEGER nlayers\n"
        "      TYPE(field_proxy_type) f1_proxy, f2_proxy, m1_proxy, m2_proxy, "
        "f3_proxy, f4_proxy, m3_proxy, m4_proxy\n"
        "      INTEGER, pointer :: map_any_w2(:,:) => null(), "
        "map_w0(:,:) => null(), "
        "map_w1(:,:) => null(), map_w2(:,:) => null(), "
        "map_w2h(:,:) => null(), map_w2v(:,:) => null(), "
        "map_w3(:,:) => null(), map_wtheta(:,:) => null()\n"
        "      INTEGER ndf_w1, undf_w1, ndf_w2, undf_w2, ndf_w0, undf_w0, "
        "ndf_w3, undf_w3, ndf_wtheta, undf_wtheta, ndf_w2h, undf_w2h, "
        "ndf_w2v, undf_w2v, ndf_any_w2, undf_any_w2\n"
        "      TYPE(mesh_type), pointer :: mesh => null()\n")
    assert output in generated_code
    output = (
        "      ! Initialise field and/or operator proxies\n"
        "      !\n"
        "      f1_proxy = f1%get_proxy()\n"
        "      f2_proxy = f2%get_proxy()\n"
        "      m1_proxy = m1%get_proxy()\n"
        "      m2_proxy = m2%get_proxy()\n"
        "      f3_proxy = f3%get_proxy()\n"
        "      f4_proxy = f4%get_proxy()\n"
        "      m3_proxy = m3%get_proxy()\n"
        "      m4_proxy = m4%get_proxy()\n"
        "      !\n"
        "      ! Initialise number of layers\n"
        "      !\n"
        "      nlayers = f1_proxy%vspace%get_nlayers()\n"
        "      !\n"
        "      ! Create a mesh object\n"
        "      !\n"
        "      mesh => f1_proxy%vspace%get_mesh()\n"
        "      !\n"
        "      ! Look-up dofmaps for each function space\n"
        "      !\n"
        "      map_w1 => f1_proxy%vspace%get_whole_dofmap()\n"
        "      map_w2 => f2_proxy%vspace%get_whole_dofmap()\n"
        "      map_w0 => m1_proxy%vspace%get_whole_dofmap()\n"
        "      map_w3 => m2_proxy%vspace%get_whole_dofmap()\n"
        "      map_wtheta => f3_proxy%vspace%get_whole_dofmap()\n"
        "      map_w2h => f4_proxy%vspace%get_whole_dofmap()\n"
        "      map_w2v => m3_proxy%vspace%get_whole_dofmap()\n"
        "      map_any_w2 => m4_proxy%vspace%get_whole_dofmap()\n"
        "      !\n"
        "      ! Initialise number of DoFs for w1\n"
        "      !\n"
        "      ndf_w1 = f1_proxy%vspace%get_ndf()\n"
        "      undf_w1 = f1_proxy%vspace%get_undf()\n"
        "      !\n"
        "      ! Initialise number of DoFs for w2\n"
        "      !\n"
        "      ndf_w2 = f2_proxy%vspace%get_ndf()\n"
        "      undf_w2 = f2_proxy%vspace%get_undf()\n"
        "      !\n"
        "      ! Initialise number of DoFs for w0\n"
        "      !\n"
        "      ndf_w0 = m1_proxy%vspace%get_ndf()\n"
        "      undf_w0 = m1_proxy%vspace%get_undf()\n"
        "      !\n"
        "      ! Initialise number of DoFs for w3\n"
        "      !\n"
        "      ndf_w3 = m2_proxy%vspace%get_ndf()\n"
        "      undf_w3 = m2_proxy%vspace%get_undf()\n"
        "      !\n"
        "      ! Initialise number of DoFs for wtheta\n"
        "      !\n"
        "      ndf_wtheta = f3_proxy%vspace%get_ndf()\n"
        "      undf_wtheta = f3_proxy%vspace%get_undf()\n"
        "      !\n"
        "      ! Initialise number of DoFs for w2h\n"
        "      !\n"
        "      ndf_w2h = f4_proxy%vspace%get_ndf()\n"
        "      undf_w2h = f4_proxy%vspace%get_undf()\n"
        "      !\n"
        "      ! Initialise number of DoFs for w2v\n"
        "      !\n"
        "      ndf_w2v = m3_proxy%vspace%get_ndf()\n"
        "      undf_w2v = m3_proxy%vspace%get_undf()\n"
        "      !\n"
        "      ! Initialise number of DoFs for any_w2\n"
        "      !\n"
        "      ndf_any_w2 = m4_proxy%vspace%get_ndf()\n"
        "      undf_any_w2 = m4_proxy%vspace%get_undf()\n"
        "      !\n"
        "      ! Call kernels and communication routines\n"
        "      !\n"
        "      IF (f2_proxy%is_dirty(depth=1)) THEN\n"
        "        CALL f2_proxy%halo_exchange(depth=1)\n"
        "      END IF \n"
        "      !\n"
        "      IF (m1_proxy%is_dirty(depth=1)) THEN\n"
        "        CALL m1_proxy%halo_exchange(depth=1)\n"
        "      END IF \n"
        "      !\n"
        "      IF (m2_proxy%is_dirty(depth=1)) THEN\n"
        "        CALL m2_proxy%halo_exchange(depth=1)\n"
        "      END IF \n"
        "      !\n"
        "      IF (f4_proxy%is_dirty(depth=1)) THEN\n"
        "        CALL f4_proxy%halo_exchange(depth=1)\n"
        "      END IF \n"
        "      !\n"
        "      IF (m3_proxy%is_dirty(depth=1)) THEN\n"
        "        CALL m3_proxy%halo_exchange(depth=1)\n"
        "      END IF \n"
        "      !\n"
        "      IF (m4_proxy%is_dirty(depth=1)) THEN\n"
        "        CALL m4_proxy%halo_exchange(depth=1)\n"
        "      END IF \n"
        "      !\n"
        "      DO cell=1,mesh%get_last_halo_cell(1)\n"
        "        !\n"
        "        CALL testkern_fs_code(nlayers, f1_proxy%data, f2_proxy%data, "
        "m1_proxy%data, m2_proxy%data, f3_proxy%data, f4_proxy%data, "
        "m3_proxy%data, m4_proxy%data, ndf_w1, undf_w1, map_w1(:,cell), "
        "ndf_w2, undf_w2, map_w2(:,cell), ndf_w0, undf_w0, map_w0(:,cell), "
        "ndf_w3, undf_w3, map_w3(:,cell), ndf_wtheta, "
        "undf_wtheta, map_wtheta(:,cell), ndf_w2h, undf_w2h, map_w2h(:,cell), "
        "ndf_w2v, undf_w2v, map_w2v(:,cell), ndf_any_w2, undf_any_w2, "
        "map_any_w2(:,cell))\n"
        "      END DO \n"
        "      !\n"
        "      ! Set halos dirty/clean for fields modified in the above loop\n"
        "      !\n"
        "      CALL f1_proxy%set_dirty()\n"
        "      CALL f3_proxy%set_dirty()\n"
        "      CALL f3_proxy%set_clean(1)\n"
        "      !\n"
        "      !\n"
        "    END SUBROUTINE invoke_0_testkern_fs_type\n"
        "  END MODULE single_invoke_fs_psy")
    assert output in generated_code


def test_real_scalar(tmpdir):
    ''' tests that we generate correct code when a kernel takes a single,
    real scalar argument (plus fields)'''
    _, invoke_info = parse(os.path.join(BASE_PATH,
                                        "1_single_invoke.f90"),
                           api=TEST_API)
    psy = PSyFactory(TEST_API, distributed_memory=True).create(invoke_info)
    generated_code = str(psy.gen)

    assert Dynamo0p3Build(tmpdir).code_compiles(psy)

    expected = (
        "    SUBROUTINE invoke_0_testkern_type(a, f1, f2, m1, m2)\n"
        "      USE testkern, ONLY: testkern_code\n"
        "      USE mesh_mod, ONLY: mesh_type\n"
        "      REAL(KIND=r_def), intent(in) :: a\n"
        "      TYPE(field_type), intent(inout) :: f1\n"
        "      TYPE(field_type), intent(in) :: f2, m1, m2\n"
        "      INTEGER cell\n"
        "      INTEGER nlayers\n"
        "      TYPE(field_proxy_type) f1_proxy, f2_proxy, m1_proxy, m2_proxy\n"
        "      INTEGER, pointer :: map_w1(:,:) => null(), "
        "map_w2(:,:) => null(), map_w3(:,:) => null()\n"
        "      INTEGER ndf_w1, undf_w1, ndf_w2, undf_w2, ndf_w3, undf_w3\n"
        "      TYPE(mesh_type), pointer :: mesh => null()\n"
        "      !\n"
        "      ! Initialise field and/or operator proxies\n"
        "      !\n"
        "      f1_proxy = f1%get_proxy()\n"
        "      f2_proxy = f2%get_proxy()\n"
        "      m1_proxy = m1%get_proxy()\n"
        "      m2_proxy = m2%get_proxy()\n"
        "      !\n"
        "      ! Initialise number of layers\n"
        "      !\n"
        "      nlayers = f1_proxy%vspace%get_nlayers()\n"
        "      !\n"
        "      ! Create a mesh object\n"
        "      !\n"
        "      mesh => f1_proxy%vspace%get_mesh()\n"
        "      !\n"
        "      ! Look-up dofmaps for each function space\n"
        "      !\n"
        "      map_w1 => f1_proxy%vspace%get_whole_dofmap()\n"
        "      map_w2 => f2_proxy%vspace%get_whole_dofmap()\n"
        "      map_w3 => m2_proxy%vspace%get_whole_dofmap()\n"
        "      !\n"
        "      ! Initialise number of DoFs for w1\n"
        "      !\n"
        "      ndf_w1 = f1_proxy%vspace%get_ndf()\n"
        "      undf_w1 = f1_proxy%vspace%get_undf()\n"
        "      !\n"
        "      ! Initialise number of DoFs for w2\n"
        "      !\n"
        "      ndf_w2 = f2_proxy%vspace%get_ndf()\n"
        "      undf_w2 = f2_proxy%vspace%get_undf()\n"
        "      !\n"
        "      ! Initialise number of DoFs for w3\n"
        "      !\n"
        "      ndf_w3 = m2_proxy%vspace%get_ndf()\n"
        "      undf_w3 = m2_proxy%vspace%get_undf()\n"
        "      !\n"
        "      ! Call kernels and communication routines\n"
        "      !\n"
        "      IF (f2_proxy%is_dirty(depth=1)) THEN\n"
        "        CALL f2_proxy%halo_exchange(depth=1)\n"
        "      END IF \n"
        "      !\n"
        "      IF (m1_proxy%is_dirty(depth=1)) THEN\n"
        "        CALL m1_proxy%halo_exchange(depth=1)\n"
        "      END IF \n"
        "      !\n"
        "      IF (m2_proxy%is_dirty(depth=1)) THEN\n"
        "        CALL m2_proxy%halo_exchange(depth=1)\n"
        "      END IF \n"
        "      !\n"
        "      DO cell=1,mesh%get_last_halo_cell(1)\n"
        "        !\n"
        "        CALL testkern_code(nlayers, a, f1_proxy%data, f2_proxy%data,"
        " m1_proxy%data, m2_proxy%data, ndf_w1, undf_w1, map_w1(:,cell), "
        "ndf_w2, undf_w2, map_w2(:,cell), ndf_w3, undf_w3, map_w3(:,cell))\n")
    assert expected in generated_code


def test_int_scalar(tmpdir):
    ''' tests that we generate correct code when a kernel takes a single,
    integer scalar argument (plus fields) '''
    _, invoke_info = parse(
        os.path.join(BASE_PATH,
                     "1.6.1_single_invoke_1_int_scalar.f90"),
        api=TEST_API)
    psy = PSyFactory(TEST_API, distributed_memory=True).create(invoke_info)
    generated_code = str(psy.gen)

    assert Dynamo0p3Build(tmpdir).code_compiles(psy)

    expected = (
<<<<<<< HEAD
        "    SUBROUTINE invoke_0_testkern_one_int_scalar_type(f1, iflag, "
        "f2, m1, m2)\n"
=======
        "    SUBROUTINE invoke_0_testkern_one_int_scalar_type"
        "(f1, iflag, f2, m1, m2)\n"
>>>>>>> a71e273a
        "      USE testkern_one_int_scalar_mod, ONLY: testkern_code\n"
        "      USE mesh_mod, ONLY: mesh_type\n"
        "      INTEGER, intent(in) :: iflag\n"
        "      TYPE(field_type), intent(inout) :: f1\n"
        "      TYPE(field_type), intent(in) :: f2, m1, m2\n"
        "      INTEGER cell\n"
        "      INTEGER nlayers\n"
        "      TYPE(field_proxy_type) f1_proxy, f2_proxy, m1_proxy, m2_proxy\n"
        "      INTEGER, pointer :: map_w1(:,:) => null(), "
        "map_w2(:,:) => null(), map_w3(:,:) => null()\n"
        "      INTEGER ndf_w1, undf_w1, ndf_w2, undf_w2, ndf_w3, undf_w3\n"
        "      TYPE(mesh_type), pointer :: mesh => null()\n"
        "      !\n"
        "      ! Initialise field and/or operator proxies\n"
        "      !\n"
        "      f1_proxy = f1%get_proxy()\n"
        "      f2_proxy = f2%get_proxy()\n"
        "      m1_proxy = m1%get_proxy()\n"
        "      m2_proxy = m2%get_proxy()\n"
        "      !\n"
        "      ! Initialise number of layers\n"
        "      !\n"
        "      nlayers = f1_proxy%vspace%get_nlayers()\n"
        "      !\n"
        "      ! Create a mesh object\n"
        "      !\n"
        "      mesh => f1_proxy%vspace%get_mesh()\n"
        "      !\n"
        "      ! Look-up dofmaps for each function space\n"
        "      !\n"
        "      map_w1 => f1_proxy%vspace%get_whole_dofmap()\n"
        "      map_w2 => f2_proxy%vspace%get_whole_dofmap()\n"
        "      map_w3 => m2_proxy%vspace%get_whole_dofmap()\n"
        "      !\n"
        "      ! Initialise number of DoFs for w1\n"
        "      !\n"
        "      ndf_w1 = f1_proxy%vspace%get_ndf()\n"
        "      undf_w1 = f1_proxy%vspace%get_undf()\n"
        "      !\n"
        "      ! Initialise number of DoFs for w2\n"
        "      !\n"
        "      ndf_w2 = f2_proxy%vspace%get_ndf()\n"
        "      undf_w2 = f2_proxy%vspace%get_undf()\n"
        "      !\n"
        "      ! Initialise number of DoFs for w3\n"
        "      !\n"
        "      ndf_w3 = m2_proxy%vspace%get_ndf()\n"
        "      undf_w3 = m2_proxy%vspace%get_undf()\n"
        "      !\n"
        "      ! Call kernels and communication routines\n"
        "      !\n"
        "      IF (f2_proxy%is_dirty(depth=1)) THEN\n"
        "        CALL f2_proxy%halo_exchange(depth=1)\n"
        "      END IF \n"
        "      !\n"
        "      IF (m1_proxy%is_dirty(depth=1)) THEN\n"
        "        CALL m1_proxy%halo_exchange(depth=1)\n"
        "      END IF \n"
        "      !\n"
        "      IF (m2_proxy%is_dirty(depth=1)) THEN\n"
        "        CALL m2_proxy%halo_exchange(depth=1)\n"
        "      END IF \n"
        "      !\n"
        "      DO cell=1,mesh%get_last_halo_cell(1)\n"
        "        !\n"
        "        CALL testkern_code(nlayers, f1_proxy%data, iflag, "
        "f2_proxy%data, m1_proxy%data, m2_proxy%data, ndf_w1, undf_w1, "
        "map_w1(:,cell), ndf_w2, undf_w2, map_w2(:,cell), ndf_w3, undf_w3, "
        "map_w3(:,cell))\n")
    assert expected in generated_code


def test_two_real_scalars(tmpdir):
    ''' tests that we generate correct code when a kernel has two real,
    scalar arguments '''
    _, invoke_info = parse(
        os.path.join(BASE_PATH,
                     "1.9_single_invoke_2_real_scalars.f90"),
        api=TEST_API)
    psy = PSyFactory(TEST_API, distributed_memory=True).create(invoke_info)
    generated_code = str(psy.gen)

    assert Dynamo0p3Build(tmpdir).code_compiles(psy)

    expected = (
        "    SUBROUTINE invoke_0_testkern_type(a, f1, f2, m1, m2, b)\n"
        "      USE testkern_two_real_scalars, ONLY: testkern_code\n"
        "      USE mesh_mod, ONLY: mesh_type\n"
        "      REAL(KIND=r_def), intent(in) :: a, b\n"
        "      TYPE(field_type), intent(inout) :: f1\n"
        "      TYPE(field_type), intent(in) :: f2, m1, m2\n"
        "      INTEGER cell\n"
        "      INTEGER nlayers\n"
        "      TYPE(field_proxy_type) f1_proxy, f2_proxy, m1_proxy, m2_proxy\n"
        "      INTEGER, pointer :: map_w1(:,:) => null(), "
        "map_w2(:,:) => null(), map_w3(:,:) => null()\n"
        "      INTEGER ndf_w1, undf_w1, ndf_w2, undf_w2, ndf_w3, undf_w3\n"
        "      TYPE(mesh_type), pointer :: mesh => null()\n"
        "      !\n"
        "      ! Initialise field and/or operator proxies\n"
        "      !\n"
        "      f1_proxy = f1%get_proxy()\n"
        "      f2_proxy = f2%get_proxy()\n"
        "      m1_proxy = m1%get_proxy()\n"
        "      m2_proxy = m2%get_proxy()\n"
        "      !\n"
        "      ! Initialise number of layers\n"
        "      !\n"
        "      nlayers = f1_proxy%vspace%get_nlayers()\n"
        "      !\n"
        "      ! Create a mesh object\n"
        "      !\n"
        "      mesh => f1_proxy%vspace%get_mesh()\n"
        "      !\n"
        "      ! Look-up dofmaps for each function space\n"
        "      !\n"
        "      map_w1 => f1_proxy%vspace%get_whole_dofmap()\n"
        "      map_w2 => f2_proxy%vspace%get_whole_dofmap()\n"
        "      map_w3 => m2_proxy%vspace%get_whole_dofmap()\n"
        "      !\n"
        "      ! Initialise number of DoFs for w1\n"
        "      !\n"
        "      ndf_w1 = f1_proxy%vspace%get_ndf()\n"
        "      undf_w1 = f1_proxy%vspace%get_undf()\n"
        "      !\n"
        "      ! Initialise number of DoFs for w2\n"
        "      !\n"
        "      ndf_w2 = f2_proxy%vspace%get_ndf()\n"
        "      undf_w2 = f2_proxy%vspace%get_undf()\n"
        "      !\n"
        "      ! Initialise number of DoFs for w3\n"
        "      !\n"
        "      ndf_w3 = m2_proxy%vspace%get_ndf()\n"
        "      undf_w3 = m2_proxy%vspace%get_undf()\n"
        "      !\n"
        "      ! Call kernels and communication routines\n"
        "      !\n"
        "      IF (f2_proxy%is_dirty(depth=1)) THEN\n"
        "        CALL f2_proxy%halo_exchange(depth=1)\n"
        "      END IF \n"
        "      !\n"
        "      IF (m1_proxy%is_dirty(depth=1)) THEN\n"
        "        CALL m1_proxy%halo_exchange(depth=1)\n"
        "      END IF \n"
        "      !\n"
        "      IF (m2_proxy%is_dirty(depth=1)) THEN\n"
        "        CALL m2_proxy%halo_exchange(depth=1)\n"
        "      END IF \n"
        "      !\n"
        "      DO cell=1,mesh%get_last_halo_cell(1)\n"
        "        !\n"
        "        CALL testkern_code(nlayers, a, f1_proxy%data, "
        "f2_proxy%data, m1_proxy%data, m2_proxy%data, b, ndf_w1, "
        "undf_w1, map_w1(:,cell), ndf_w2, undf_w2, map_w2(:,cell), "
        "ndf_w3, undf_w3, map_w3(:,cell))\n")
    assert expected in generated_code


def test_two_int_scalars(tmpdir):
    ''' tests that we generate correct code when a kernel has two integer,
    scalar arguments '''
    _, invoke_info = parse(os.path.join(BASE_PATH,
                                        "1.6_single_invoke_2_int_scalars.f90"),
                           api=TEST_API)
    psy = PSyFactory(TEST_API, distributed_memory=True).create(invoke_info)
    generated_code = str(psy.gen)
    assert Dynamo0p3Build(tmpdir).code_compiles(psy)

    expected = (
        "    SUBROUTINE invoke_0(iflag, f1, f2, m1, m2, istep)\n"
        "      USE testkern_two_int_scalars, ONLY: testkern_code\n"
        "      USE mesh_mod, ONLY: mesh_type\n"
        "      INTEGER, intent(in) :: iflag, istep\n"
        "      TYPE(field_type), intent(inout) :: f1\n"
        "      TYPE(field_type), intent(in) :: f2, m1, m2\n"
        "      INTEGER cell\n"
        "      INTEGER nlayers\n"
        "      TYPE(field_proxy_type) f1_proxy, f2_proxy, m1_proxy, m2_proxy\n"
        "      INTEGER, pointer :: map_w1(:,:) => null(), "
        "map_w2(:,:) => null(), map_w3(:,:) => null()\n"
        "      INTEGER ndf_w1, undf_w1, ndf_w2, undf_w2, ndf_w3, undf_w3\n"
        "      TYPE(mesh_type), pointer :: mesh => null()\n"
        "      !\n"
        "      ! Initialise field and/or operator proxies\n"
        "      !\n"
        "      f1_proxy = f1%get_proxy()\n"
        "      f2_proxy = f2%get_proxy()\n"
        "      m1_proxy = m1%get_proxy()\n"
        "      m2_proxy = m2%get_proxy()\n"
        "      !\n"
        "      ! Initialise number of layers\n"
        "      !\n"
        "      nlayers = f1_proxy%vspace%get_nlayers()\n"
        "      !\n"
        "      ! Create a mesh object\n"
        "      !\n"
        "      mesh => f1_proxy%vspace%get_mesh()\n"
        "      !\n"
        "      ! Look-up dofmaps for each function space\n"
        "      !\n"
        "      map_w1 => f1_proxy%vspace%get_whole_dofmap()\n"
        "      map_w2 => f2_proxy%vspace%get_whole_dofmap()\n"
        "      map_w3 => m2_proxy%vspace%get_whole_dofmap()\n"
        "      !\n"
        "      ! Initialise number of DoFs for w1\n"
        "      !\n"
        "      ndf_w1 = f1_proxy%vspace%get_ndf()\n"
        "      undf_w1 = f1_proxy%vspace%get_undf()\n"
        "      !\n"
        "      ! Initialise number of DoFs for w2\n"
        "      !\n"
        "      ndf_w2 = f2_proxy%vspace%get_ndf()\n"
        "      undf_w2 = f2_proxy%vspace%get_undf()\n"
        "      !\n"
        "      ! Initialise number of DoFs for w3\n"
        "      !\n"
        "      ndf_w3 = m2_proxy%vspace%get_ndf()\n"
        "      undf_w3 = m2_proxy%vspace%get_undf()\n"
        "      !\n"
        "      ! Call kernels and communication routines\n"
        "      !\n"
        "      IF (f2_proxy%is_dirty(depth=1)) THEN\n"
        "        CALL f2_proxy%halo_exchange(depth=1)\n"
        "      END IF \n"
        "      !\n"
        "      IF (m1_proxy%is_dirty(depth=1)) THEN\n"
        "        CALL m1_proxy%halo_exchange(depth=1)\n"
        "      END IF \n"
        "      !\n"
        "      IF (m2_proxy%is_dirty(depth=1)) THEN\n"
        "        CALL m2_proxy%halo_exchange(depth=1)\n"
        "      END IF \n"
        "      !\n"
        "      DO cell=1,mesh%get_last_halo_cell(1)\n"
        "        !\n"
        "        CALL testkern_code(nlayers, iflag, f1_proxy%data, "
        "f2_proxy%data, m1_proxy%data, m2_proxy%data, istep, ndf_w1, "
        "undf_w1, map_w1(:,cell), ndf_w2, undf_w2, map_w2(:,cell), ndf_w3, "
        "undf_w3, map_w3(:,cell))\n")
    assert expected in generated_code
    # Check that we pass iflag by value in the second kernel call
    expected = (
        "        CALL testkern_code(nlayers, 1, f1_proxy%data, "
        "f2_proxy%data, m1_proxy%data, m2_proxy%data, iflag, ndf_w1, "
        "undf_w1, map_w1(:,cell), ndf_w2, undf_w2, map_w2(:,cell), ndf_w3, "
        "undf_w3, map_w3(:,cell))\n")
    assert expected in generated_code


def test_two_scalars(tmpdir):
    ''' tests that we generate correct code when a kernel has two scalar
    arguments, one real and one integer '''
    _, invoke_info = parse(os.path.join(BASE_PATH,
                                        "1.7_single_invoke_2scalar.f90"),
                           api=TEST_API)
    psy = PSyFactory(TEST_API, distributed_memory=True).create(invoke_info)

    assert Dynamo0p3Build(tmpdir).code_compiles(psy)

    generated_code = str(psy.gen)
    expected = (
        "    SUBROUTINE invoke_0_testkern_type(a, f1, f2, m1, m2, istep)\n"
        "      USE testkern_two_scalars, ONLY: testkern_code\n"
        "      USE mesh_mod, ONLY: mesh_type\n"
        "      REAL(KIND=r_def), intent(in) :: a\n"
        "      INTEGER, intent(in) :: istep\n"
        "      TYPE(field_type), intent(inout) :: f1\n"
        "      TYPE(field_type), intent(in) :: f2, m1, m2\n"
        "      INTEGER cell\n"
        "      INTEGER nlayers\n"
        "      TYPE(field_proxy_type) f1_proxy, f2_proxy, m1_proxy, m2_proxy\n"
        "      INTEGER, pointer :: map_w1(:,:) => null(), "
        "map_w2(:,:) => null(), map_w3(:,:) => null()\n"
        "      INTEGER ndf_w1, undf_w1, ndf_w2, undf_w2, ndf_w3, undf_w3\n"
        "      TYPE(mesh_type), pointer :: mesh => null()\n"
        "      !\n"
        "      ! Initialise field and/or operator proxies\n"
        "      !\n"
        "      f1_proxy = f1%get_proxy()\n"
        "      f2_proxy = f2%get_proxy()\n"
        "      m1_proxy = m1%get_proxy()\n"
        "      m2_proxy = m2%get_proxy()\n"
        "      !\n"
        "      ! Initialise number of layers\n"
        "      !\n"
        "      nlayers = f1_proxy%vspace%get_nlayers()\n"
        "      !\n"
        "      ! Create a mesh object\n"
        "      !\n"
        "      mesh => f1_proxy%vspace%get_mesh()\n"
        "      !\n"
        "      ! Look-up dofmaps for each function space\n"
        "      !\n"
        "      map_w1 => f1_proxy%vspace%get_whole_dofmap()\n"
        "      map_w2 => f2_proxy%vspace%get_whole_dofmap()\n"
        "      map_w3 => m2_proxy%vspace%get_whole_dofmap()\n"
        "      !\n"
        "      ! Initialise number of DoFs for w1\n"
        "      !\n"
        "      ndf_w1 = f1_proxy%vspace%get_ndf()\n"
        "      undf_w1 = f1_proxy%vspace%get_undf()\n"
        "      !\n"
        "      ! Initialise number of DoFs for w2\n"
        "      !\n"
        "      ndf_w2 = f2_proxy%vspace%get_ndf()\n"
        "      undf_w2 = f2_proxy%vspace%get_undf()\n"
        "      !\n"
        "      ! Initialise number of DoFs for w3\n"
        "      !\n"
        "      ndf_w3 = m2_proxy%vspace%get_ndf()\n"
        "      undf_w3 = m2_proxy%vspace%get_undf()\n"
        "      !\n"
        "      ! Call kernels and communication routines\n"
        "      !\n"
        "      IF (f2_proxy%is_dirty(depth=1)) THEN\n"
        "        CALL f2_proxy%halo_exchange(depth=1)\n"
        "      END IF \n"
        "      !\n"
        "      IF (m1_proxy%is_dirty(depth=1)) THEN\n"
        "        CALL m1_proxy%halo_exchange(depth=1)\n"
        "      END IF \n"
        "      !\n"
        "      IF (m2_proxy%is_dirty(depth=1)) THEN\n"
        "        CALL m2_proxy%halo_exchange(depth=1)\n"
        "      END IF \n"
        "      !\n"
        "      DO cell=1,mesh%get_last_halo_cell(1)\n"
        "        !\n"
        "        CALL testkern_code(nlayers, a, f1_proxy%data, f2_proxy%data,"
        " m1_proxy%data, m2_proxy%data, istep, ndf_w1, undf_w1, "
        "map_w1(:,cell), ndf_w2, undf_w2, map_w2(:,cell), ndf_w3, undf_w3, "
        "map_w3(:,cell))\n")
    assert expected in generated_code


def test_no_vector_scalar():
    ''' Tests that we raise an error when kernel meta-data erroneously
    specifies a vector real or integer scalar '''
    fparser.logging.disable(fparser.logging.CRITICAL)
    name = "testkern_qr_type"
    for argname in GH_VALID_SCALAR_NAMES:
        code = CODE.replace("arg_type(" + argname + ", gh_read)",
                            "arg_type(" + argname + "*3, gh_read)", 1)
        ast = fpapi.parse(code, ignore_comments=False)
        with pytest.raises(ParseError) as excinfo:
            _ = DynKernMetadata(ast, name=name)
        assert 'vector notation is not supported for scalar arguments' in \
            str(excinfo.value)


def test_vector_field():
    ''' tests that a vector field is declared correctly in the PSy
    layer '''
    _, invoke_info = parse(os.path.join(BASE_PATH, "8_vector_field.f90"),
                           api=TEST_API)
    psy = PSyFactory(TEST_API, distributed_memory=True).create(invoke_info)
    generated_code = str(psy.gen)

    assert ("SUBROUTINE invoke_0_testkern_chi_type(f1, chi, f2)" in
            generated_code)
    assert "TYPE(field_type), intent(inout) :: f1, chi(3)" in generated_code
    assert "TYPE(field_type), intent(in) :: f2" in generated_code


def test_vector_field_2(tmpdir):
    ''' Tests that a vector field is indexed correctly in the PSy layer. '''
    _, invoke_info = parse(os.path.join(BASE_PATH, "8_vector_field_2.f90"),
                           api=TEST_API)
    psy = PSyFactory(TEST_API, distributed_memory=True).create(invoke_info)
    generated_code = str(psy.gen)

    assert Dynamo0p3Build(tmpdir).code_compiles(psy)

    # all references to chi_proxy should be chi_proxy(1)
    assert "chi_proxy%" not in generated_code
    assert generated_code.count("chi_proxy(1)%vspace") == 5
    # use each chi field individually in the kernel
    assert ("chi_proxy(1)%data, chi_proxy(2)%data, chi_proxy(3)%data" in
            generated_code)


def test_vector_field_deref():
    ''' tests that a vector field is declared correctly in the PSy
    layer when it is obtained by de-referencing a derived type in the
    Algorithm layer '''
    _, invoke_info = parse(os.path.join(BASE_PATH,
                                        "8.1_vector_field_deref.f90"),
                           api=TEST_API)
    for dist_mem in [True, False]:
        psy = PSyFactory(TEST_API,
                         distributed_memory=dist_mem).create(invoke_info)
        generated_code = str(psy.gen)
        assert ("SUBROUTINE invoke_0_testkern_chi_type(f1, box_chi, f2)" in
                generated_code)
        assert ("TYPE(field_type), intent(inout) :: f1, box_chi(3)" in
                generated_code)
        assert "TYPE(field_type), intent(in) :: f2" in generated_code


def test_orientation():
    ''' tests that orientation information is created correctly in
    the PSy '''
    _, invoke_info = parse(os.path.join(BASE_PATH, "9_orientation.f90"),
                           api=TEST_API)
    psy = PSyFactory(TEST_API, distributed_memory=True).create(invoke_info)
    generated_code = str(psy.gen)
    assert "INTEGER, pointer :: orientation_w2(:) => null()" in generated_code
    assert ("orientation_w2 => f2_proxy%vspace%"
            "get_cell_orientation(cell)" in generated_code)


def test_any_space_1(tmpdir):
    ''' tests that any_space is implemented correctly in the PSy
    layer. Includes more than one type of any_space declaration
    and func_type basis functions on any_space. '''
    _, invoke_info = parse(os.path.join(BASE_PATH, "11_any_space.f90"),
                           api=TEST_API)
    psy = PSyFactory(TEST_API, distributed_memory=True).create(invoke_info)
    generated_code = str(psy.gen)
    assert Dynamo0p3Build(tmpdir).code_compiles(psy)

    assert ("INTEGER, pointer :: "
            "map_any_space_1_a(:,:) => null(), "
            "map_any_space_2_b(:,:) => null(), "
            "map_w0(:,:) => null()\n"
            in generated_code)
    assert ("REAL(KIND=r_def), allocatable :: basis_any_space_1_a_qr(:,:,:,:),"
            " basis_any_space_2_b_qr(:,:,:,:)" in generated_code)
    assert ("ALLOCATE (basis_any_space_1_a_qr(dim_any_space_1_a, "
            "ndf_any_space_1_a, np_xy_qr, np_z_qr))" in generated_code)
    assert ("ALLOCATE (basis_any_space_2_b_qr(dim_any_space_2_b, "
            "ndf_any_space_2_b, np_xy_qr, np_z_qr))" in generated_code)
    assert ("map_any_space_1_a => a_proxy%vspace%get_whole_dofmap()" in
            generated_code)
    assert ("map_any_space_2_b => b_proxy%vspace%get_whole_dofmap()" in
            generated_code)
    assert ("CALL testkern_any_space_1_code(nlayers, a_proxy%data, rdt, "
            "b_proxy%data, c_proxy(1)%data, c_proxy(2)%data, c_proxy(3)%data, "
            "ndf_any_space_1_a, undf_any_space_1_a, map_any_space_1_a(:,cell),"
            " basis_any_space_1_a_qr, ndf_any_space_2_b, undf_any_space_2_b, "
            "map_any_space_2_b(:,cell), basis_any_space_2_b_qr, ndf_w0, "
            "undf_w0, map_w0(:,cell), diff_basis_w0_qr, np_xy_qr, np_z_qr, "
            "weights_xy_qr, weights_z_qr)" in generated_code)
    assert ("DEALLOCATE (basis_any_space_1_a_qr, basis_any_space_2_b_qr, "
            "diff_basis_w0_qr)" in generated_code)


def test_any_space_2():
    ''' tests that any_space is implemented correctly in the PSy
    layer. Includes multiple declarations of the same space, no
    func_type declarations and any_space used with an
    operator. '''
    _, invoke_info = parse(os.path.join(BASE_PATH, "11.1_any_space.f90"),
                           api=TEST_API)
    psy = PSyFactory(TEST_API, distributed_memory=True).create(invoke_info)
    generated_code = str(psy.gen)
    assert "INTEGER, intent(in) :: istp" in generated_code
    assert ("INTEGER, pointer :: map_any_space_1_a(:,:) => null()" in
            generated_code)
    assert "INTEGER ndf_any_space_1_a, undf_any_space_1_a" in generated_code
    assert "ndf_any_space_1_a = a_proxy%vspace%get_ndf()" in generated_code
    assert "undf_any_space_1_a = a_proxy%vspace%get_undf()" in generated_code
    assert ("map_any_space_1_a => a_proxy%vspace%get_whole_dofmap()" in
            generated_code)
    assert ("CALL testkern_any_space_2_code(cell, nlayers, a_proxy%data, b_pro"
            "xy%data, c_proxy%ncell_3d, c_proxy%local_stencil, istp, "
            "ndf_any_space_1_a, undf_any_space_1_a, map_any_space_1_a(:,cell))"
            in generated_code)


def test_op_any_space_different_space_1():
    ''' tests that any_space is implemented correctly in the PSy
    layer. Includes different spaces for an operator and no other
    fields.'''
    _, invoke_info = parse(os.path.join(BASE_PATH, "11.2_any_space.f90"),
                           api=TEST_API)
    psy = PSyFactory(TEST_API, distributed_memory=True).create(invoke_info)
    generated_code = str(psy.gen)
    assert "ndf_any_space_2_a = a_proxy%fs_from%get_ndf()" in generated_code
    assert "ndf_any_space_1_a = a_proxy%fs_to%get_ndf()" in generated_code


def test_op_any_space_different_space_2(tmpdir):
    ''' tests that any_space is implemented correctly in the PSy
    layer in a more complicated example. '''
    _, invoke_info = parse(os.path.join(BASE_PATH, "11.3_any_space.f90"),
                           api=TEST_API)
    psy = PSyFactory(TEST_API, distributed_memory=True).create(invoke_info)
    generated_code = str(psy.gen)

    assert Dynamo0p3Build(tmpdir).code_compiles(psy)
    assert "ndf_any_space_1_b = b_proxy%fs_to%get_ndf()" in generated_code
    assert "dim_any_space_1_b = b_proxy%fs_to%get_dim_space()" in \
        generated_code
    assert "ndf_any_space_2_b = b_proxy%fs_from%get_ndf()" in generated_code
    assert "ndf_any_space_3_c = c_proxy%fs_to%get_ndf()" in generated_code
    assert "ndf_any_space_4_d = d_proxy%fs_from%get_ndf()" in generated_code
    assert "undf_any_space_4_d = d_proxy%fs_from%get_undf()" in generated_code
    assert "dim_any_space_4_d = d_proxy%fs_from%get_dim_space()" in \
        generated_code
    assert "ndf_any_space_5_a = a_proxy%vspace%get_ndf()" in generated_code
    assert "undf_any_space_5_a = a_proxy%vspace%get_undf()" in generated_code
    assert "CALL qr%compute_function(BASIS, b_proxy%fs_to, " in generated_code
    assert "CALL qr%compute_function(BASIS, d_proxy%fs_from, " in \
        generated_code
    assert "CALL qr%compute_function(DIFF_BASIS, d_proxy%fs_from, " in \
        generated_code
    assert "map_any_space_5_a => a_proxy%vspace%get_whole_dofmap()" in \
        generated_code
    assert "map_any_space_4_d => f_proxy%vspace%get_whole_dofmap()" in \
        generated_code


def test_invoke_uniq_declns():
    ''' tests that we raise an error when Invoke.unique_declarations() is
    called for an invalid type '''
    _, invoke_info = parse(os.path.join(BASE_PATH,
                                        "1.7_single_invoke_2scalar.f90"),
                           api=TEST_API)
    psy = PSyFactory(TEST_API, distributed_memory=True).create(invoke_info)
    with pytest.raises(GenerationError) as excinfo:
        psy.invokes.invoke_list[0].unique_declarations("not_a_type")
    assert 'unique_declarations called with an invalid datatype' \
        in str(excinfo.value)


def test_invoke_uniq_declns_invalid_access():
    ''' tests that we raise an error when Invoke.unique_declarations() is
    called for an invalid access type '''
    _, invoke_info = parse(os.path.join(BASE_PATH,
                                        "1.7_single_invoke_2scalar.f90"),
                           api=TEST_API)
    psy = PSyFactory(TEST_API, distributed_memory=True).create(invoke_info)
    with pytest.raises(InternalError) as excinfo:
        psy.invokes.invoke_list[0].unique_declarations("gh_field",
                                                       access="invalid_acc")
    assert 'unique_declarations called with an invalid access type' \
        in str(excinfo.value)


def test_invoke_uniq_declns_valid_access():
    ''' Tests that valid access modes (AccessType.READ, AccessType.WRITE)
    are accepted by Invoke.unique_declarations().'''
    _, invoke_info = parse(os.path.join(BASE_PATH,
                                        "1.7_single_invoke_2scalar.f90"),
                           api=TEST_API)
    psy = PSyFactory(TEST_API, distributed_memory=True).create(invoke_info)
    fields_read = psy.invokes.invoke_list[0]\
        .unique_declarations("gh_field", access=AccessType.READ)
    assert fields_read == ["f2", "m1", "m2"]
    fields_written = psy.invokes.invoke_list[0]\
        .unique_declarations("gh_field", access=AccessType.WRITE)
    assert fields_written == ["f1"]


def test_invoke_uniq_proxy_declns():
    ''' tests that we raise an error when DynInvoke.unique_proxy_declarations()
    is called for an invalid type '''
    _, invoke_info = parse(os.path.join(BASE_PATH,
                                        "1.7_single_invoke_2scalar.f90"),
                           api=TEST_API)
    psy = PSyFactory(TEST_API, distributed_memory=True).create(invoke_info)
    with pytest.raises(GenerationError) as excinfo:
        psy.invokes.invoke_list[0].unique_proxy_declarations("not_a_type")
    assert 'unique_proxy_declarations called with an invalid datatype' \
        in str(excinfo.value)


def test_uniq_proxy_declns_invalid_access():
    ''' tests that we raise an error when DynInvoke.unique_proxy_declarations()
    is called for an invalid access type '''
    _, invoke_info = parse(os.path.join(BASE_PATH,
                                        "1.7_single_invoke_2scalar.f90"),
                           api=TEST_API)
    psy = PSyFactory(TEST_API, distributed_memory=True).create(invoke_info)
    with pytest.raises(InternalError) as excinfo:
        psy.invokes.invoke_list[0].unique_proxy_declarations(
            "gh_field",
            access="invalid_acc")
    assert 'unique_proxy_declarations called with an invalid access type' \
        in str(excinfo.value)


def test_dyninvoke_first_access():
    ''' tests that we raise an error if DynInvoke.first_access(name) is
    called for an argument name that doesn't exist '''
    _, invoke_info = parse(os.path.join(BASE_PATH,
                                        "1.7_single_invoke_2scalar.f90"),
                           api=TEST_API)
    psy = PSyFactory(TEST_API, distributed_memory=True).create(invoke_info)
    with pytest.raises(GenerationError) as excinfo:
        psy.invokes.invoke_list[0].first_access("not_an_arg")
    assert 'Failed to find any kernel argument with name' \
        in str(excinfo.value)


def test_dyninvoke_uniq_declns_inv_type():
    ''' tests that we raise an error when DynInvoke.unique_declns_by_intent()
    is called for an invalid argument type '''
    _, invoke_info = parse(os.path.join(BASE_PATH,
                                        "1.7_single_invoke_2scalar.f90"),
                           api=TEST_API)
    psy = PSyFactory(TEST_API, distributed_memory=True).create(invoke_info)
    with pytest.raises(GenerationError) as excinfo:
        psy.invokes.invoke_list[0].unique_declns_by_intent("gh_invalid")
    assert 'unique_declns_by_intent called with an invalid datatype' \
        in str(excinfo.value)


def test_dyninvoke_uniq_declns_intent_fields():
    ''' tests that DynInvoke.unique_declns_by_intent() returns the correct
    list of arguments for gh_fields '''
    _, invoke_info = parse(os.path.join(BASE_PATH,
                                        "1.7_single_invoke_2scalar.f90"),
                           api=TEST_API)
    psy = PSyFactory(TEST_API, distributed_memory=True).create(invoke_info)
    args = psy.invokes.invoke_list[0].unique_declns_by_intent("gh_field")
    assert args['inout'] == []
    assert args['out'] == ['f1']
    assert args['in'] == ['f2', 'm1', 'm2']


def test_dyninvoke_uniq_declns_intent_real():
    ''' tests that DynInvoke.unique_declns_by_intent() returns the correct
    list of arguments for gh_real '''
    _, invoke_info = parse(os.path.join(BASE_PATH,
                                        "1.7_single_invoke_2scalar.f90"),
                           api=TEST_API)
    psy = PSyFactory(TEST_API, distributed_memory=True).create(invoke_info)
    args = psy.invokes.invoke_list[0].unique_declns_by_intent("gh_real")
    assert args['inout'] == []
    assert args['out'] == []
    assert args['in'] == ['a']


def test_dyninvoke_uniq_declns_intent_int():
    ''' tests that DynInvoke.unique_declns_by_intent() returns the correct
    list of arguments for gh_integer '''
    _, invoke_info = parse(os.path.join(BASE_PATH,
                                        "1.7_single_invoke_2scalar.f90"),
                           api=TEST_API)
    psy = PSyFactory(TEST_API, distributed_memory=True).create(invoke_info)
    args = psy.invokes.invoke_list[0].unique_declns_by_intent("gh_integer")
    assert args['inout'] == []
    assert args['out'] == []
    assert args['in'] == ['istep']


def test_dyninvoke_uniq_declns_intent_ops():
    ''' tests that DynInvoke.unique_declns_by_intent() returns the correct
    list of arguments for operator arguments '''
    _, invoke_info = parse(os.path.join(BASE_PATH,
                                        "4.4_multikernel_invokes.f90"),
                           api=TEST_API)
    psy = PSyFactory(TEST_API, distributed_memory=True).create(invoke_info)
    args = psy.invokes.invoke_list[0].unique_declns_by_intent("gh_operator")
    assert args['inout'] == []
    assert args['out'] == ['op']
    assert args['in'] == []


def test_dyninvoke_arg_for_fs():
    ''' tests that we raise an error when DynInvoke.arg_for_funcspace() is
    called for an un-used space '''
    _, invoke_info = parse(os.path.join(BASE_PATH,
                                        "1.7_single_invoke_2scalar.f90"),
                           api=TEST_API)
    psy = PSyFactory(TEST_API, distributed_memory=True).create(invoke_info)
    with pytest.raises(GenerationError) as excinfo:
        psy.invokes.invoke_list[0].arg_for_funcspace(FunctionSpace("wtheta",
                                                                   None))
    assert "No argument found on 'wtheta' space" \
        in str(excinfo.value)


def test_kernel_specific(tmpdir):
    ''' Test that a call to enforce boundary conditions is *not* added
    following a call to the matrix_vector_kernel_type kernel. Boundary
    conditions are now explicity specified in the Algorithm as required. '''
    _, invoke_info = parse(os.path.join(BASE_PATH, "12_kernel_specific.f90"),
                           api=TEST_API)
    psy = PSyFactory(TEST_API, distributed_memory=True).create(invoke_info)
    generated_code = str(psy.gen)
    output0 = "USE enforce_bc_kernel_mod, ONLY: enforce_bc_code"
    assert output0 not in generated_code
    output1 = "USE function_space_mod, ONLY: w1, w2, w2h, w2v\n"
    assert output1 not in generated_code
    output2 = "INTEGER fs"
    assert output2 not in generated_code
    output3 = "INTEGER, pointer :: boundary_dofs(:,:) => null()"
    assert output3 not in generated_code
    output4 = "fs = f1%which_function_space()"
    assert output4 not in generated_code
    # We only call enforce_bc if the field is on a vector space
    output5 = (
        "IF (fs == w1 .or. fs == w2 .or. fs == w2h .or. fs == w2v .or. "
        "fs == any_w2) THEN\n"
        "        boundary_dofs => f1_proxy%vspace%get_boundary_dofs()\n"
        "      END IF")
    assert output5 not in generated_code
    output6 = (
        "IF (fs == w1 .or. fs == w2 .or. fs == w2h .or. fs == w2v .or. "
        "fs == any_w2) THEN\n"
        "          CALL enforce_bc_code(nlayers, f1_proxy%data, "
        "ndf_any_space_1_f1, undf_any_space_1_f1, map_any_space_1_f1(:,cell), "
        "boundary_dofs)")
    assert output6 not in generated_code

    assert Dynamo0p3Build(tmpdir).code_compiles(psy)


def test_multi_kernel_specific(tmpdir):
    '''Test that a call to enforce boundary conditions is *not* added following
    multiple calls to the matrix_vector_kernel_type kernel. Boundary conditions
    must now be explicitly specified as part of the Algorithm. '''
    _, invoke_info = parse(os.path.join(BASE_PATH,
                                        "12.3_multi_kernel_specific.f90"),
                           api=TEST_API)
    psy = PSyFactory(TEST_API, distributed_memory=True).create(invoke_info)
    generated_code = str(psy.gen)

    # Output must not contain any bc-related code
    output0 = "USE enforce_bc_kernel_mod, ONLY: enforce_bc_code"
    assert generated_code.count(output0) == 0
    output1 = "USE function_space_mod, ONLY: w1, w2, w2h, w2v, any_w2\n"
    assert generated_code.count(output1) == 0

    # first loop
    output1 = "INTEGER fs\n"
    assert output1 not in generated_code
    output2 = "INTEGER, pointer :: boundary_dofs(:,:) => null()"
    assert output2 not in generated_code
    output3 = "fs = f1%which_function_space()"
    assert output3 not in generated_code
    # We only call enforce_bc if the field is on a vector space
    output4 = (
        "IF (fs == w1 .or. fs == w2 .or. fs == w2h .or. fs == w2v .or. "
        "fs == any_w2) THEN\n"
        "        boundary_dofs => f1_proxy%vspace%get_boundary_dofs()\n"
        "      END IF")
    assert output4 not in generated_code
    output5 = (
        "IF (fs == w1 .or. fs == w2 .or. fs == w2h .or. fs == w2v .or. "
        "fs == any_w2) THEN\n"
        "          CALL enforce_bc_code(nlayers, f1_proxy%data, "
        "ndf_any_space_1_f1, undf_any_space_1_f1, map_any_space_1_f1(:,cell), "
        "boundary_dofs)")
    assert output5 not in generated_code

    # second loop
    output6 = "INTEGER fs_1\n"
    assert output6 not in generated_code
    output7 = "INTEGER, pointer :: boundary_dofs_1(:,:) => null()"
    assert output7 not in generated_code
    output8 = "fs_1 = f1%which_function_space()"
    assert output8 not in generated_code
    output9 = (
        "IF (fs_1 == w1 .or. fs_1 == w2 .or. fs_1 == w2h .or. fs_1 == w2v "
        ".or. fs_1 == any_w2) "
        "THEN\n"
        "        boundary_dofs_1 => f1_proxy%vspace%get_boundary_dofs()\n"
        "      END IF")
    assert output9 not in generated_code
    output10 = (
        "IF (fs_1 == w1 .or. fs_1 == w2 .or. fs_1 == w2h .or. fs_1 == w2v "
        ".or. fs_1 == any_w2) THEN\n"
        "          CALL enforce_bc_code(nlayers, f1_proxy%data, "
        "ndf_any_space_1_f1, undf_any_space_1_f1, map_any_space_1_f1(:,cell), "
        "boundary_dofs_1)")
    assert output10 not in generated_code

    assert Dynamo0p3Build(tmpdir).code_compiles(psy)


def test_field_bc_kernel(tmpdir):
    ''' Tests that a kernel with a particular name is recognised as a
    boundary condition kernel and that appopriate code is added to
    support this. This code is required as the dynamo0.3 api does not
    know about boundary conditions but this kernel requires them. This
    "hack" is only supported to get PSyclone to generate correct code
    for the current implementation of dynamo. Future API's will not
    support any hacks. '''
    _, invoke_info = parse(os.path.join(BASE_PATH,
                                        "12.2_enforce_bc_kernel.f90"),
                           api=TEST_API)
    psy = PSyFactory(TEST_API, distributed_memory=True).create(invoke_info)
    gen_code = str(psy.gen)
    assert "INTEGER, pointer :: boundary_dofs_a(:,:) => null()" in gen_code
    assert "boundary_dofs_a => a_proxy%vspace%get_boundary_dofs()" in gen_code
    assert ("CALL enforce_bc_code(nlayers, a_proxy%data, ndf_any_space_1_a, "
            "undf_any_space_1_a, map_any_space_1_a(:,cell), boundary_dofs_a)"
            in gen_code)

    assert Dynamo0p3Build(tmpdir).code_compiles(psy)


def test_bc_kernel_field_only(monkeypatch, annexed, dist_mem):
    '''Tests that the recognised boundary-condition kernel is rejected if
    it has an operator as argument instead of a field. Test with and
    without annexed as different numbers of halo exchanges are
    produced.

    '''
    config = Config.get()
    dyn_config = config.api_conf("dynamo0.3")
    monkeypatch.setattr(dyn_config, "_compute_annexed_dofs", annexed)
    _, invoke_info = parse(os.path.join(BASE_PATH,
                                        "12.2_enforce_bc_kernel.f90"),
                           api=TEST_API)
    if dist_mem and not annexed:
        idx = 1
    else:
        idx = 0
    psy = PSyFactory(TEST_API,
                     distributed_memory=dist_mem).create(invoke_info)
    schedule = psy.invokes.invoke_list[0].schedule
    loop = schedule.children[idx]
    call = loop.loop_body[0]
    arg = call.arguments.args[0]
    # Monkeypatch the argument object so that it thinks it is an
    # operator rather than a field
    monkeypatch.setattr(arg, "_type", value="gh_operator")
    # We have to monkey-patch the arg.ref_name() function too as
    # otherwise the first monkey-patch causes it to break. Since
    # it is a function we have to patch it with a temporary
    # function which we create using lambda.
    monkeypatch.setattr(arg, "ref_name",
                        lambda function_space=None: "vspace")
    with pytest.raises(GenerationError) as excinfo:
        _ = psy.gen
    assert ("Expected a gh_field from which to look-up boundary dofs "
            "for kernel enforce_bc_code but got gh_operator"
            in str(excinfo))


def test_bc_kernel_anyspace1_only():
    '''Tests that the recognised boundary-condition kernel is rejected if
    its argument is not specified as being on ANY_SPACE_1.

    '''
    from psyclone.dynamo0p3 import DynBoundaryConditions
    _, invoke_info = parse(os.path.join(BASE_PATH,
                                        "12.2_enforce_bc_kernel.f90"),
                           api=TEST_API)
    psy = PSyFactory(TEST_API, distributed_memory=False).create(invoke_info)
    invoke = psy.invokes.invoke_list[0]
    schedule = invoke.schedule
    kernels = schedule.walk(DynKern)
    # Ensure that none of the arguments are listed as being on ANY_SPACE_1
    for fspace in kernels[0].arguments._unique_fss:
        fspace._orig_name = "W2"
    with pytest.raises(GenerationError) as err:
        _ = DynBoundaryConditions(invoke)
    assert ("enforce_bc_code kernel must have an argument on ANY_SPACE_1 but "
            "failed to find such an argument" in str(err))


def test_bc_op_kernel_wrong_args():
    '''Tests that the recognised operator boundary-condition kernel is
    rejected if it does not have exactly one argument.

    '''
    from psyclone.dynamo0p3 import DynBoundaryConditions
    _, invoke_info = parse(os.path.join(BASE_PATH,
                                        "12.4_enforce_op_bc_kernel.f90"),
                           api=TEST_API)
    psy = PSyFactory(TEST_API, distributed_memory=False).create(invoke_info)
    invoke = psy.invokes.invoke_list[0]
    schedule = invoke.schedule
    kernels = schedule.walk(DynKern)
    # Ensure that the kernel has the wrong number of arguments - duplicate
    # the existing argument in the list
    kernels[0].arguments.args.append(kernels[0].arguments.args[0])
    with pytest.raises(GenerationError) as err:
        _ = DynBoundaryConditions(invoke)
    assert ("enforce_operator_bc_code kernel must have exactly one argument "
            "but found 2" in str(err))


def test_multikernel_invoke_1():
    ''' Test that correct code is produced when there are multiple
    kernels within an invoke. We test the parts of the code that
    are incorrect at the time of writing '''
    _, invoke_info = parse(os.path.join(BASE_PATH,
                                        "4_multikernel_invokes.f90"),
                           api=TEST_API)
    psy = PSyFactory(TEST_API, distributed_memory=True).create(invoke_info)
    generated_code = str(psy.gen)
    # check that argument names are not replicated
    assert "SUBROUTINE invoke_0(a, f1, f2, m1, m2)" in generated_code
    # check that only one proxy initialisation is produced
    assert "f1_proxy = f1%get_proxy()" in generated_code
    # check that we only initialise dofmaps once
    assert "map_w2 => f2_proxy%vspace%get_whole_dofmap()" in generated_code


def test_multikernel_invoke_qr():
    ''' Test that correct code is produced when there are multiple
    kernels with (the same) QR within an invoke. '''
    _, invoke_info = parse(os.path.join(BASE_PATH,
                                        "4.1_multikernel_invokes.f90"),
                           api=TEST_API)
    psy = PSyFactory(TEST_API, distributed_memory=True).create(invoke_info)
    generated_code = psy.gen
    # simple check that two kernel calls exist
    assert str(generated_code).count("CALL testkern_qr_code") == 2


def test_mkern_invoke_vec_fields():
    ''' Test that correct code is produced when there are multiple
    kernels within an invoke with vector fields '''
    _, invoke_info = parse(os.path.join(BASE_PATH,
                                        "4.2_multikernel_invokes.f90"),
                           api=TEST_API)
    psy = PSyFactory(TEST_API, distributed_memory=True).create(invoke_info)
    generated_code = str(psy.gen)
    # 1st test for duplication of name vector-field declaration
    assert ("TYPE(field_type), intent(inout) :: f1, chi(3), chi(3)"
            not in generated_code)
    # 2nd test for duplication of name vector-field declaration
    assert ("TYPE(field_proxy_type) f1_proxy, chi_proxy(3), chi_proxy(3)"
            not in generated_code)


def test_multikern_invoke_orient():
    ''' Test that correct code is produced when there are multiple
    kernels within an invoke with orientation '''
    _, invoke_info = parse(os.path.join(BASE_PATH,
                                        "4.3_multikernel_invokes.f90"),
                           api=TEST_API)
    psy = PSyFactory(TEST_API, distributed_memory=True).create(invoke_info)
    generated_code = str(psy.gen)
    # 1st test for duplication of name vector-field declaration
    assert "TYPE(field_type), intent(in) :: f2, f3(3), f3(3)" not in \
        generated_code
    # 2nd test for duplication of name vector-field declaration
    assert ("TYPE(field_proxy_type) f1_proxy, f2_proxy, f3_proxy(3), "
            "f3_proxy(3)" not in generated_code)


def test_multikern_invoke_oper():
    ''' Test that correct code is produced when there are multiple
    kernels within an invoke with operators '''
    _, invoke_info = parse(os.path.join(BASE_PATH,
                                        "4.4_multikernel_invokes.f90"),
                           api=TEST_API)
    psy = PSyFactory(TEST_API, distributed_memory=True).create(invoke_info)
    generated_code = str(psy.gen)
    # 1st test for duplication of name vector-field declaration
    assert "TYPE(field_type), intent(in) :: f1(3), f1(3)" not in generated_code
    # 2nd test for duplication of name vector-field declaration
    assert "TYPE(field_proxy_type) f1_proxy(3), f1_proxy(3)" not in \
        generated_code


def test_2kern_invoke_any_space():
    ''' Test correct code is generated when there are just two
    kernels within an invoke with kernel fields declared as
    any_space. '''
    _, invoke_info = parse(os.path.join(BASE_PATH,
                                        "4.5.1_multikernel_invokes.f90"),
                           api=TEST_API)
    psy = PSyFactory(TEST_API, distributed_memory=True).create(invoke_info)
    gen = str(psy.gen)
    assert ("INTEGER, pointer :: map_any_space_1_f1(:,:) => null(), "
            "map_any_space_1_f2(:,:) => null()\n"
            in gen)
    assert "map_any_space_1_f1 => f1_proxy%vspace%get_whole_dofmap()\n" in gen
    assert "map_any_space_1_f2 => f2_proxy%vspace%get_whole_dofmap()\n" in gen
    assert (
        "        CALL testkern_any_space_2_code(cell, nlayers, f1_proxy%data,"
        " f2_proxy%data, op_proxy%ncell_3d, op_proxy%local_stencil, scalar, "
        "ndf_any_space_1_f1, undf_any_space_1_f1, "
        "map_any_space_1_f1(:,cell))\n" in gen)
    assert "map_any_space_1_f2 => f2_proxy%vspace%get_whole_dofmap()\n"
    assert (
        "        CALL testkern_any_space_2_code(cell, nlayers, f2_proxy%data,"
        " f1_proxy%data, op_proxy%ncell_3d, op_proxy%local_stencil, scalar, "
        "ndf_any_space_1_f2, undf_any_space_1_f2, "
        "map_any_space_1_f2(:,cell))\n"
        in gen)


def test_multikern_invoke_any_space(tmpdir):
    ''' Test that we generate correct code when there are multiple
    kernels within an invoke with kernel fields declared as
    any_space.  '''
    _, invoke_info = parse(os.path.join(BASE_PATH,
                                        "4.5_multikernel_invokes.f90"),
                           api=TEST_API)
    psy = PSyFactory(TEST_API, distributed_memory=True).create(invoke_info)
    gen = str(psy.gen)
    assert Dynamo0p3Build(tmpdir).code_compiles(psy)
    assert ("INTEGER, pointer :: map_any_space_1_f1(:,:) => null(), "
            "map_any_space_1_f2(:,:) => null(), "
            "map_any_space_2_f1(:,:) => null(), "
            "map_any_space_2_f2(:,:) => null(), map_w0(:,:) => null()" in gen)
    assert (
        "REAL(KIND=r_def), allocatable :: basis_any_space_1_f1_qr(:,:,:,:), "
        "basis_any_space_2_f2_qr(:,:,:,:), diff_basis_w0_qr(:,:,:,:), "
        "basis_any_space_1_f2_qr(:,:,:,:), basis_any_space_2_f1_qr(:,:,:,:)"
        in gen)
    assert "ndf_any_space_1_f1 = f1_proxy%vspace%get_ndf()" in gen
    assert "ndf_any_space_2_f2 = f2_proxy%vspace%get_ndf()" in gen
    assert "ndf_w0 = f3_proxy(1)%vspace%get_ndf()" in gen
    assert "ndf_any_space_1_f2 = f2_proxy%vspace%get_ndf()" in gen
    assert ("CALL qr%compute_function(BASIS, f2_proxy%vspace, "
            "dim_any_space_1_f2, ndf_any_space_1_f2, "
            "basis_any_space_1_f2_qr)" in gen)
    assert (
        "      map_any_space_1_f1 => f1_proxy%vspace%get_whole_dofmap()\n"
        "      map_any_space_2_f2 => f2_proxy%vspace%get_whole_dofmap()\n"
        "      map_w0 => f3_proxy(1)%vspace%get_whole_dofmap()\n"
        "      map_any_space_1_f2 => f2_proxy%vspace%get_whole_dofmap()\n"
        "      map_any_space_2_f1 => f1_proxy%vspace%get_whole_dofmap()\n"
        in gen)
    assert ("CALL testkern_any_space_1_code(nlayers, f1_proxy%data, rdt, "
            "f2_proxy%data, f3_proxy(1)%data, f3_proxy(2)%data, "
            "f3_proxy(3)%data, ndf_any_space_1_f1, undf_any_space_1_f1, "
            "map_any_space_1_f1(:,cell), basis_any_space_1_f1_qr, "
            "ndf_any_space_2_f2, undf_any_space_2_f2, "
            "map_any_space_2_f2(:,cell), basis_any_space_2_f2_qr, ndf_w0, "
            "undf_w0, map_w0(:,cell), diff_basis_w0_qr, np_xy_qr, np_z_qr, "
            "weights_xy_qr, weights_z_qr" in gen)


def test_mkern_invoke_multiple_any_spaces(tmpdir):
    ''' Test that we generate correct code when there are multiple
    kernels within an invoke with kernel fields declared as
    any_space.  '''
    _, invoke_info = parse(os.path.join(BASE_PATH,
                                        "4.5.2_multikernel_invokes.f90"),
                           api=TEST_API)
    psy = PSyFactory(TEST_API, distributed_memory=True).create(invoke_info)
    gen = str(psy.gen)
    assert Dynamo0p3Build(tmpdir).code_compiles(psy)
    assert "ndf_any_space_1_f1 = f1_proxy%vspace%get_ndf()" in gen
    assert ("CALL qr%compute_function(BASIS, f1_proxy%vspace, "
            "dim_any_space_1_f1, ndf_any_space_1_f1, "
            "basis_any_space_1_f1_qr)" in gen)
    assert "ndf_any_space_2_f2 = f2_proxy%vspace%get_ndf()" in gen
    assert ("CALL qr%compute_function(BASIS, f2_proxy%vspace, "
            "dim_any_space_2_f2, ndf_any_space_2_f2, "
            "basis_any_space_2_f2_qr)" in gen)
    assert "ndf_any_space_1_f2 = f2_proxy%vspace%get_ndf()" in gen
    assert "ndf_any_space_1_op = op_proxy%fs_to%get_ndf()" in gen
    assert "ndf_any_space_5_f2 = f2_proxy%vspace%get_ndf()" in gen
    assert "ndf_any_space_1_op2 = op2_proxy%fs_to%get_ndf()" in gen
    assert "ndf_any_space_3_op3 = op3_proxy%fs_to%get_ndf()" in gen
    assert gen.count("ndf_any_space_4_op4 = op4_proxy%fs_from%get_ndf()") == 1
    assert "ndf_any_space_3_op5" not in gen
    assert "ndf_any_space_4_f1" not in gen
    # testkern_any_space_1_type requires GH_BASIS on ANY_SPACE_1 and 2 and
    # DIFF_BASIS on w0
    # f1 is on ANY_SPACE_1 and f2 is on ANY_SPACE_2. f3 is on W0.
    assert ("CALL qr%compute_function(BASIS, f1_proxy%vspace, "
            "dim_any_space_1_f1, ndf_any_space_1_f1, "
            "basis_any_space_1_f1_qr)" in gen)
    assert ("CALL qr%compute_function(BASIS, f2_proxy%vspace, "
            "dim_any_space_2_f2, ndf_any_space_2_f2, "
            "basis_any_space_2_f2_qr)" in gen)
    # testkern_any_space_4_type needs GH_BASIS on ANY_SPACE_1 which is the
    # to-space of op2
    assert ("CALL qr%compute_function(BASIS, op2_proxy%fs_to, "
            "dim_any_space_1_op2, ndf_any_space_1_op2, "
            "basis_any_space_1_op2_qr)" in gen)
    # Need GH_BASIS and DIFF_BASIS on ANY_SPACE_4 which is to/from-space
    # of op4
    assert ("CALL qr%compute_function(BASIS, op4_proxy%fs_from, "
            "dim_any_space_4_op4, ndf_any_space_4_op4, "
            "basis_any_space_4_op4_qr)" in gen)
    assert ("CALL qr%compute_function(DIFF_BASIS, op4_proxy%fs_from, "
            "diff_dim_any_space_4_op4, ndf_any_space_4_op4, "
            "diff_basis_any_space_4_op4_qr)" in gen)


@pytest.mark.xfail(reason="bug : loop fuse replicates maps in loops")
def test_loopfuse():
    ''' Tests whether loop fuse actually fuses and whether
    multiple maps are produced or not. Multiple maps are not an
    error but it would be nicer if there were only one '''
    _, invoke_info = parse(os.path.join(BASE_PATH,
                                        "4_multikernel_invokes.f90"),
                           api=TEST_API)
    psy = PSyFactory(TEST_API, distributed_memory=True).create(invoke_info)
    invoke = psy.invokes.get("invoke_0")
    schedule = invoke.schedule
    loop1 = schedule.children[0]
    loop2 = schedule.children[1]
    trans = LoopFuseTrans()
    schedule, _ = trans.apply(loop1, loop2)
    invoke.schedule = schedule
    generated_code = psy.gen
    # only one loop
    assert str(generated_code).count("DO cell") == 1
    # only one map for each space
    assert str(generated_code).count("map_w1 =>") == 1
    assert str(generated_code).count("map_w2 =>") == 1
    assert str(generated_code).count("map_w3 =>") == 1
    # kernel call tests
    kern_idxs = []
    for idx, line in enumerate(str(generated_code).split('\n')):
        if "DO cell" in line:
            do_idx = idx
        if "CALL testkern_code(" in line:
            kern_idxs.append(idx)
        if "END DO" in line:
            enddo_idx = idx
    # two kernel calls
    assert len(kern_idxs) == 2
    # both kernel calls are within the loop
    for kern_id in kern_idxs:
        assert kern_id > do_idx and kern_id < enddo_idx


def test_kern_colourmap(monkeypatch):
    ''' Tests for error conditions in the colourmap getter of DynKern. '''
    _, invoke_info = parse(os.path.join(BASE_PATH, "1_single_invoke.f90"),
                           api=TEST_API)
    psy = PSyFactory(TEST_API, distributed_memory=True).create(invoke_info)
    kern = psy.invokes.invoke_list[0].schedule.children[3].loop_body[0]
    with pytest.raises(InternalError) as err:
        _ = kern.colourmap
    assert "Kernel 'testkern_code' is not inside a coloured loop" in str(err)
    monkeypatch.setattr(kern, "is_coloured", lambda: True)
    monkeypatch.setattr(kern, "_is_intergrid", True)
    with pytest.raises(InternalError) as err:
        _ = kern.colourmap
    assert ("Colourmap information for kernel 'testkern_code' has not yet "
            "been initialised" in str(err))


def test_kern_ncolours(monkeypatch):
    ''' Tests for error conditions in the ncolours getter of DynKern. '''
    _, invoke_info = parse(os.path.join(BASE_PATH, "1_single_invoke.f90"),
                           api=TEST_API)
    psy = PSyFactory(TEST_API, distributed_memory=True).create(invoke_info)
    kern = psy.invokes.invoke_list[0].schedule.children[3].loop_body[0]
    with pytest.raises(InternalError) as err:
        _ = kern.ncolours_var
    assert "Kernel 'testkern_code' is not inside a coloured loop" in str(err)
    monkeypatch.setattr(kern, "is_coloured", lambda: True)
    monkeypatch.setattr(kern, "_is_intergrid", True)
    with pytest.raises(InternalError) as err:
        _ = kern.ncolours_var
    assert ("Colourmap information for kernel 'testkern_code' has not yet "
            "been initialised" in str(err))


def test_named_psy_routine(dist_mem):
    ''' Check that we generate a subroutine with the expected name
    if an invoke is named '''
    _, invoke_info = parse(os.path.join(BASE_PATH,
                                        "1.0.1_single_named_invoke.f90"),
                           api=TEST_API)
    psy = PSyFactory(TEST_API,
                     distributed_memory=dist_mem).create(invoke_info)
    gen_code = str(psy.gen)
    # Name should be all lower-case and with spaces replaced by underscores
    assert "SUBROUTINE invoke_important_invoke" in gen_code

# tests for dynamo0.3 stub generator


def test_stub_non_existant_filename():
    ''' fail if the file does not exist '''
    with pytest.raises(IOError) as excinfo:
        generate("non_existant_file.f90", api=TEST_API)
    assert "file 'non_existant_file.f90' not found" in str(excinfo.value)


def test_stub_invalid_api():
    ''' fail if the specified api is not supported '''
    with pytest.raises(GenerationError) as excinfo:
        generate(os.path.join(BASE_PATH, "ru_kernel_mod.f90"), api="dynamo0.1")
    assert "Unsupported API 'dynamo0.1' specified" in str(excinfo.value)


def test_stub_file_content_not_fortran():
    ''' fail if the kernel file does not contain fortran '''
    with pytest.raises(ParseError) as excinfo:
        generate(os.path.join(os.path.dirname(os.path.abspath(__file__)),
                              "dynamo0p3_test.py"), api=TEST_API)
    assert 'no parse pattern found' \
        in str(excinfo.value)


def test_stub_file_fortran_invalid():
    ''' fail if the fortran in the kernel is not valid '''
    with pytest.raises(ParseError) as excinfo:
        generate(os.path.join(BASE_PATH, "testkern_invalid_fortran.F90"),
                 api=TEST_API)
    assert 'contain <== no parse pattern found' in str(excinfo.value)


def test_file_fortran_not_kernel():
    ''' fail if file is valid fortran but is not a kernel file '''
    with pytest.raises(ParseError) as excinfo:
        generate(os.path.join(BASE_PATH, "1_single_invoke.f90"),
                 api=TEST_API)
    assert 'file does not contain a module. Is it a Kernel file?' \
        in str(excinfo.value)


def test_module_name_too_short():
    ''' fail if length of kernel module name is too short '''
    with pytest.raises(ParseError) as excinfo:
        generate(os.path.join(BASE_PATH, "testkern_short_name.F90"),
                 api=TEST_API)
    assert "too short to have '_mod' as an extension" in str(excinfo.value)


def test_module_name_convention():
    ''' fail if kernel module name does not have _mod at end '''
    with pytest.raises(ParseError) as excinfo:
        generate(os.path.join(BASE_PATH, "testkern.F90"), api=TEST_API)
    assert "does not have '_mod' as an extension" in str(excinfo.value)


def test_kernel_datatype_not_found():
    ''' fail if kernel datatype is not found '''
    with pytest.raises(ParseError) as excinfo:
        generate(os.path.join(BASE_PATH, "testkern_no_datatype.F90"),
                 api=TEST_API)
    assert 'Kernel type testkern_type does not exist' in str(excinfo.value)


STENCIL_CODE = '''
module stencil_mod
  type, extends(kernel_type) :: stencil_type
     type(arg_type), meta_args(2) =          &
          (/ arg_type(gh_field,gh_write,w1), &
             arg_type(gh_field,gh_read, w2, stencil(cross)) &
           /)
     integer, parameter :: iterates_over = cells
   contains
     procedure() :: code => stencil_code
  end type stencil_type
contains
  subroutine stencil_code()
  end subroutine stencil_code
end module stencil_mod
'''


def test_stencil_metadata():
    ''' Check that we can parse Kernels with stencil metadata '''
    ast = fpapi.parse(STENCIL_CODE, ignore_comments=False)
    metadata = DynKernMetadata(ast)
    stencil_descriptor_0 = metadata.arg_descriptors[0]
    assert stencil_descriptor_0.stencil is None
    stencil_descriptor_1 = metadata.arg_descriptors[1]
    assert stencil_descriptor_1.stencil['type'] == 'cross'
    # stencil extent is not provided in the above metadata
    assert stencil_descriptor_1.stencil['extent'] is None


def test_field_metadata_too_many_arguments():
    '''Check that we raise an exception if more than 4 arguments are
    provided in the metadata for a gh_field arg_type.'''
    result = STENCIL_CODE.replace(
        "gh_field,gh_read, w2, stencil(cross)",
        "gh_field,gh_read, w2, stencil(cross), w1", 1)
    ast = fpapi.parse(result, ignore_comments=False)
    with pytest.raises(ParseError) as excinfo:
        _ = DynKernMetadata(ast)
    assert "each meta_arg entry must have at most 4 arguments" \
        in str(excinfo.value)


def test_invalid_stencil_form_1():
    '''Check that we raise an exception if the stencil does not obey the
    stencil(<type>[,<extent>]) format by being a literal integer or
    just "stencil" '''
    result = STENCIL_CODE.replace("stencil(cross)", "1", 1)
    ast = fpapi.parse(result, ignore_comments=False)
    with pytest.raises(ParseError) as excinfo:
        _ = DynKernMetadata(ast)
    assert "entry must be either a valid stencil specification" \
        in str(excinfo.value)
    assert "Unrecognised meta-data entry" in str(excinfo.value)
    result = STENCIL_CODE.replace("stencil(cross)", "stencil", 1)
    ast = fpapi.parse(result, ignore_comments=False)
    with pytest.raises(ParseError) as excinfo:
        _ = DynKernMetadata(ast)
    assert "entry must be either a valid stencil specification" \
        in str(excinfo.value)
    assert "Expecting format stencil(<type>[,<extent>]) but found stencil" \
        in str(excinfo.value)


def test_invalid_stencil_form_2():
    '''Check that we raise an exception if the stencil does not obey the
    stencil(<type>[,<extent>]) format by having an invalid name'''
    result = STENCIL_CODE.replace("stencil(cross)", "stenci(cross)", 1)
    ast = fpapi.parse(result, ignore_comments=False)
    with pytest.raises(ParseError) as excinfo:
        _ = DynKernMetadata(ast)
    assert "entry must be either a valid stencil specification" \
        in str(excinfo.value)


def test_invalid_stencil_form_3():
    '''Check that we raise an exception if the stencil does not obey the
    stencil(<type>[,<extent>]) format by not having brackets'''
    result = STENCIL_CODE.replace("stencil(cross)", "stencil", 1)
    ast = fpapi.parse(result, ignore_comments=False)
    with pytest.raises(ParseError) as excinfo:
        _ = DynKernMetadata(ast)
    assert "entry must be either a valid stencil specification" \
        in str(excinfo.value)


def test_invalid_stencil_form_4():
    '''Check that we raise an exception if the stencil does not obey the
    stencil(<type>[,<extent>]) format by containing no values in
    the brackets '''
    result = STENCIL_CODE.replace("stencil(cross)", "stencil()", 1)
    ast = fpapi.parse(result, ignore_comments=False)
    with pytest.raises(ParseError) as excinfo:
        _ = DynKernMetadata(ast)
    assert "but found stencil()" in str(excinfo.value)


def test_invalid_stencil_form_5():
    '''Check that we raise an exception if the stencil does not obey the
    stencil(<type>[,<extent>]) format by containing no values in
    the brackets, with a separator '''
    result = STENCIL_CODE.replace("stencil(cross)", "stencil(,)", 1)
    ast = fpapi.parse(result, ignore_comments=False)
    with pytest.raises(ParseError) as excinfo:
        _ = DynKernMetadata(ast)
    assert "kernel metadata has an invalid format" \
        in str(excinfo.value)


def test_invalid_stencil_form_6():
    '''Check that we raise an exception if the stencil does not obey the
    stencil(<type>[,<extent>]) format by containing more than two
    values in in the brackets '''
    result = STENCIL_CODE.replace("stencil(cross)", "stencil(cross,1,1)", 1)
    ast = fpapi.parse(result, ignore_comments=False)
    with pytest.raises(ParseError) as excinfo:
        _ = DynKernMetadata(ast)
    assert "entry must be either a valid stencil specification" \
        in str(excinfo.value)
    assert "there must be at most two arguments inside the brackets" \
        in str(excinfo.value)


def test_invalid_stencil_first_arg_1():
    '''Check that we raise an exception if the value of the stencil type in
    stencil(<type>[,<extent>]) is not valid and is an integer'''
    result = STENCIL_CODE.replace("stencil(cross)", "stencil(1)", 1)
    ast = fpapi.parse(result, ignore_comments=False)
    with pytest.raises(ParseError) as excinfo:
        _ = DynKernMetadata(ast)
    assert "not one of the valid types" in str(excinfo.value)
    assert "is a literal" in str(excinfo.value)


def test_invalid_stencil_first_arg_2():
    '''Check that we raise an exception if the value of the stencil type in
    stencil(<type>[,<extent>]) is not valid and is a name'''
    result = STENCIL_CODE.replace("stencil(cross)", "stencil(cros)", 1)
    ast = fpapi.parse(result, ignore_comments=False)
    with pytest.raises(ParseError) as excinfo:
        _ = DynKernMetadata(ast)
    assert "not one of the valid types" in str(excinfo.value)


def test_invalid_stencil_first_arg_3():
    '''Check that we raise an exception if the value of the stencil type in
    stencil(<type>[,<extent>]) is not valid and has brackets'''
    result = STENCIL_CODE.replace("stencil(cross)", "stencil(x1d(xx))", 1)
    ast = fpapi.parse(result, ignore_comments=False)
    with pytest.raises(ParseError) as excinfo:
        _ = DynKernMetadata(ast)
    assert "the specified <type>" in str(excinfo.value)
    assert "includes brackets" in str(excinfo.value)


def test_invalid_stencil_second_arg_1():
    '''Check that we raise an exception if the value of the stencil extent in
    stencil(<type>[,<extent>]) is not an integer'''
    result = STENCIL_CODE.replace("stencil(cross)", "stencil(x1d,x1d)", 1)
    ast = fpapi.parse(result, ignore_comments=False)
    with pytest.raises(ParseError) as excinfo:
        _ = DynKernMetadata(ast)
    assert "the specified <extent>" in str(excinfo.value)
    assert "is not an integer" in str(excinfo.value)


def test_invalid_stencil_second_arg_2():
    '''Check that we raise an exception if the value of the stencil extent in
    stencil(<type>[,<extent>]) is less than 1'''
    result = STENCIL_CODE.replace("stencil(cross)", "stencil(x1d,0)", 1)
    ast = fpapi.parse(result, ignore_comments=False)
    with pytest.raises(ParseError) as excinfo:
        _ = DynKernMetadata(ast)
    assert "the specified <extent>" in str(excinfo.value)
    assert "is less than 1" in str(excinfo.value)


def test_unsupported_second_argument():
    '''Check that we raise an exception if stencil extent is specified, as
    we do not currently support it'''
    result = STENCIL_CODE.replace("stencil(cross)", "stencil(x1d,1)", 1)
    ast = fpapi.parse(result, ignore_comments=False)
    with pytest.raises(NotImplementedError) as excinfo:
        _ = DynKernMetadata(ast)
    assert "Kernels with fixed stencil extents are not currently supported" \
        in str(excinfo.value)


def test_valid_stencil_types():
    ''' Check that we successfully parse all valid stencil types '''
    for stencil_type in VALID_STENCIL_TYPES:
        result = STENCIL_CODE.replace("stencil(cross)",
                                      "stencil("+stencil_type+")", 1)
        ast = fpapi.parse(result, ignore_comments=False)
        _ = DynKernMetadata(ast)


def test_arg_descriptor_funcs_method_error():
    ''' Tests that an internal error is raised in DynArgDescriptor03
    when function_spaces is called and the internal type is an
    unexpected value. It should not be possible to get to here so we
    need to mess about with internal values to trip this.'''
    fparser.logging.disable(fparser.logging.CRITICAL)
    ast = fpapi.parse(CODE, ignore_comments=False)
    metadata = DynKernMetadata(ast, name="testkern_qr_type")
    field_descriptor = metadata.arg_descriptors[0]
    field_descriptor._type = "gh_fire_starter"
    with pytest.raises(RuntimeError) as excinfo:
        _ = field_descriptor.function_spaces
    assert 'Internal error, DynArgDescriptor03:function_spaces(), should ' \
        'not get to here' in str(excinfo.value)


def test_DynKernelArgument_intent_invalid():
    '''Tests that an error is raised in DynKernelArgument when an invalid
    intent value is found. Tests with and without distributed memory '''
    _, invoke_info = parse(os.path.join(BASE_PATH, "1_single_invoke.f90"),
                           api=TEST_API)
    for dist_mem in [False, True]:
        if dist_mem:
            idx = 3
        else:
            idx = 0
        psy = PSyFactory(TEST_API,
                         distributed_memory=dist_mem).create(invoke_info)
        invoke = psy.invokes.invoke_list[0]
        schedule = invoke.schedule
        loop = schedule.children[idx]
        call = loop.loop_body[0]
        arg = call.arguments.args[0]
        arg._access = "invalid"
        with pytest.raises(GenerationError) as excinfo:
            _ = arg.intent
        assert "Expecting argument access to be one of 'gh_read," in \
            str(excinfo.value)


def test_arg_ref_name_method_error1():
    ''' Tests that an internal error is raised in DynKernelArgument
    when ref_name() is called with a function space that is not
    associated with this field'''
    _, invoke_info = parse(os.path.join(BASE_PATH, "1_single_invoke.f90"),
                           api=TEST_API)
    psy = PSyFactory(TEST_API, distributed_memory=True).create(invoke_info)
    first_invoke = psy.invokes.invoke_list[0]
    first_kernel = first_invoke.schedule.coded_kernels()[0]
    first_argument = first_kernel.arguments.args[1]
    with pytest.raises(GenerationError) as excinfo:
        # the argument is a field and is on "w1"
        _ = first_argument.ref_name(FunctionSpace("w3", None))
    assert 'not one of the function spaces associated with this argument' \
        in str(excinfo.value)


def test_arg_ref_name_method_error2():
    ''' Tests that an internal error is raised in DynKernelArgument
    when ref_name() is called when the argument type is not one of
    gh_field or gh_operator'''
    _, invoke_info = parse(os.path.join(BASE_PATH, "1_single_invoke.f90"),
                           api=TEST_API)
    psy = PSyFactory(TEST_API, distributed_memory=True).create(invoke_info)
    first_invoke = psy.invokes.invoke_list[0]
    first_kernel = first_invoke.schedule.coded_kernels()[0]
    first_argument = first_kernel.arguments.args[1]
    first_argument._type = "gh_funky_instigator"
    with pytest.raises(GenerationError) as excinfo:
        _ = first_argument.ref_name()
    assert 'ref_name: Error, unsupported arg type' in str(excinfo)


def test_arg_intent_error():
    ''' Tests that an internal error is raised in DynKernelArgument
    when intent() is called and the argument access property is not one of
    gh_{read,write,inc,readwrite} '''
    _, invoke_info = parse(os.path.join(BASE_PATH, "1_single_invoke.f90"),
                           api=TEST_API)
    psy = PSyFactory(TEST_API, distributed_memory=True).create(invoke_info)
    first_invoke = psy.invokes.invoke_list[0]
    first_kernel = first_invoke.schedule.coded_kernels()[0]
    first_argument = first_kernel.arguments.args[0]
    # Mess with the internal state of this argument object
    first_argument._access = "gh_not_an_intent"
    with pytest.raises(GenerationError) as excinfo:
        _ = first_argument.intent()
    assert ("Expecting argument access to be one of 'gh_read, gh_write, "
            "gh_inc', 'gh_readwrite' or one of ['gh_sum'], but found "
            "'gh_not_an_intent'" in str(excinfo))


@pytest.mark.skipif(
    sys.version_info > (3,),
    reason="Deepcopy of function_space not working in Python 3")
def test_no_arg_on_space(monkeypatch):
    ''' Tests that DynKernelArguments.get_arg_on_space[,_name] raise
    the appropriate error when there is no kernel argument on the
    supplied space. '''
    from psyclone.psyGen import FieldNotFoundError
    _, invoke_info = parse(os.path.join(BASE_PATH, "1_single_invoke.f90"),
                           api=TEST_API)
    psy = PSyFactory(TEST_API, distributed_memory=True).create(invoke_info)
    first_invoke = psy.invokes.invoke_list[0]
    first_kernel = first_invoke.schedule.coded_kernels()[0]
    kernel_args = first_kernel.arguments
    # Test getting the argument by the meta-data name for the function space
    arg, fspace = kernel_args.get_arg_on_space_name("w2")
    assert arg.name == "f2"
    assert fspace.orig_name == "w2"
    with pytest.raises(FieldNotFoundError) as excinfo:
        _ = kernel_args.get_arg_on_space_name("not_a_space")
    assert ("there is no field or operator with function space not_a_space" in
            str(excinfo))
    # Now test get_arg_on_space - we need a FunctionSpace object for this
    fspace = arg.function_space
    arg = kernel_args.get_arg_on_space(fspace)
    assert arg.name == "f2"
    # Take a deep copy of the function space object so that we get a new
    # one whose state we can monkeypatch
    import copy
    fspace = copy.deepcopy(arg.function_space)
    monkeypatch.setattr(fspace, "_mangled_name", "not_a_space_name")
    with pytest.raises(FieldNotFoundError) as excinfo:
        _ = kernel_args.get_arg_on_space(fspace)
    assert ("there is no field or operator with function space w2 (mangled "
            "name = 'not_a_space_name')" in str(excinfo))


def test_arg_descriptor_func_method_error():
    ''' Tests that an internal error is raised in DynArgDescriptor03
    when function_space is called and the internal type is an
    unexpected value. It should not be possible to get to here so we
    need to mess about with internal values to trip this.'''
    fparser.logging.disable(fparser.logging.CRITICAL)
    ast = fpapi.parse(CODE, ignore_comments=False)
    metadata = DynKernMetadata(ast, name="testkern_qr_type")
    field_descriptor = metadata.arg_descriptors[0]
    field_descriptor._type = "gh_fire_starter"
    with pytest.raises(RuntimeError) as excinfo:
        _ = field_descriptor.function_space
    assert 'Internal error, DynArgDescriptor03:function_space(), should ' \
        'not get to here' in str(excinfo.value)


def test_arg_descriptor_fld_str():
    ''' Tests that the string method for DynArgDescriptor03 works as
    expected for a field argument'''
    fparser.logging.disable(fparser.logging.CRITICAL)
    ast = fpapi.parse(CODE, ignore_comments=False)
    metadata = DynKernMetadata(ast, name="testkern_qr_type")
    field_descriptor = metadata.arg_descriptors[1]
    result = str(field_descriptor)
    expected_output = (
        "DynArgDescriptor03 object\n"
        "  argument_type[0]='gh_field'\n"
        "  access_descriptor[1]='gh_write'\n"
        "  function_space[2]='w1'")
    assert expected_output in result


def test_arg_descriptor_real_scalar_str():
    ''' Tests that the string method for DynArgDescriptor03 works as
    expected for a real scalar argument'''
    fparser.logging.disable(fparser.logging.CRITICAL)
    ast = fpapi.parse(CODE, ignore_comments=False)
    metadata = DynKernMetadata(ast, name="testkern_qr_type")
    field_descriptor = metadata.arg_descriptors[0]
    result = str(field_descriptor)
    expected_output = (
        "DynArgDescriptor03 object\n"
        "  argument_type[0]='gh_real'\n"
        "  access_descriptor[1]='gh_read'\n")
    assert expected_output in result


def test_arg_descriptor_int_scalar_str():
    ''' Tests that the string method for DynArgDescriptor03 works as
    expected for an integer scalar argument'''
    fparser.logging.disable(fparser.logging.CRITICAL)
    ast = fpapi.parse(CODE, ignore_comments=False)
    metadata = DynKernMetadata(ast, name="testkern_qr_type")
    field_descriptor = metadata.arg_descriptors[5]
    result = str(field_descriptor)
    expected_output = (
        "DynArgDescriptor03 object\n"
        "  argument_type[0]='gh_integer'\n"
        "  access_descriptor[1]='gh_read'\n")
    assert expected_output in result


def test_arg_descriptor_str_error():
    ''' Tests that an internal error is raised in DynArgDescriptor03
    when __str__ is called and the internal type is an
    unexpected value. It should not be possible to get to here so we
    need to mess about with internal values to trip this.'''
    fparser.logging.disable(fparser.logging.CRITICAL)
    ast = fpapi.parse(CODE, ignore_comments=False)
    metadata = DynKernMetadata(ast, name="testkern_qr_type")
    field_descriptor = metadata.arg_descriptors[0]
    field_descriptor._type = "gh_fire_starter"
    with pytest.raises(ParseError) as excinfo:
        _ = str(field_descriptor)
    assert 'Internal error in DynArgDescriptor03.__str__' \
        in str(excinfo.value)


def test_arg_desc_func_space_tofrom_err():
    ''' Tests that an internal error is raised in DynArgDescriptor03
    when function_space_to or function_space_from is called and the
    internal type is not gh_operator.'''
    fparser.logging.disable(fparser.logging.CRITICAL)
    ast = fpapi.parse(CODE, ignore_comments=False)
    metadata = DynKernMetadata(ast, name="testkern_qr_type")
    field_descriptor = metadata.arg_descriptors[0]
    with pytest.raises(RuntimeError) as excinfo:
        _ = field_descriptor.function_space_to
    assert ("function_space_to only makes sense for one of ['gh_operator', "
            "'gh_columnwise_operator']") in str(excinfo.value)
    with pytest.raises(RuntimeError) as excinfo:
        _ = field_descriptor.function_space_from
    assert ("function_space_from only makes sense for one of ['gh_operator', "
            "'gh_columnwise_operator']") in str(excinfo.value)


def test_mangle_no_space_error():
    ''' Tests that an error is raised in mangle_fs_name()
    when none of the provided kernel arguments are on the
    specified space '''
    from psyclone.dynamo0p3 import mangle_fs_name
    from psyclone.psyGen import FieldNotFoundError
    _, invoke_info = parse(os.path.join(BASE_PATH,
                                        "4.5.2_multikernel_invokes.f90"),
                           api=TEST_API)
    psy = PSyFactory(TEST_API, distributed_memory=True).create(invoke_info)
    first_invoke = psy.invokes.invoke_list[0]
    first_kernel = first_invoke.schedule.coded_kernels()[0]
    with pytest.raises(FieldNotFoundError) as excinfo:
        _ = mangle_fs_name(first_kernel.arguments.args, "any_space_7")
    assert "No kernel argument found for function space 'any_space_7'" \
        in str(excinfo.value)


def test_mangle_function_space():
    ''' Tests that we correctly mangle the function space name '''
    from psyclone.dynamo0p3 import mangle_fs_name
    _, invoke_info = parse(os.path.join(BASE_PATH,
                                        "4.5.2_multikernel_invokes.f90"),
                           api=TEST_API)
    psy = PSyFactory(TEST_API, distributed_memory=True).create(invoke_info)
    first_invoke = psy.invokes.invoke_list[0]
    first_kernel = first_invoke.schedule.coded_kernels()[0]
    name = mangle_fs_name(first_kernel.arguments.args, "any_space_2")
    assert name == "any_space_2_f2"


def test_no_mangle_specified_function_space():
    ''' Test that we do not name-mangle a function space that is not
    any_space '''
    from psyclone.dynamo0p3 import mangle_fs_name
    _, invoke_info = parse(os.path.join(BASE_PATH,
                                        "1_single_invoke.f90"),
                           api=TEST_API)
    psy = PSyFactory(TEST_API, distributed_memory=True).create(invoke_info)
    first_invoke = psy.invokes.invoke_list[0]
    first_kernel = first_invoke.schedule.coded_kernels()[0]
    name = mangle_fs_name(first_kernel.arguments.args, "w2")
    assert name == "w2"


def test_fsdescriptors_get_descriptor():
    ''' Test that FSDescriptors.get_descriptor() raises the expected error
    when passed a function space for which there is no corresponding kernel
    argument '''
    _, invoke_info = parse(os.path.join(BASE_PATH,
                                        "1_single_invoke.f90"),
                           api=TEST_API)
    psy = PSyFactory(TEST_API, distributed_memory=True).create(invoke_info)
    first_invoke = psy.invokes.invoke_list[0]
    first_kernel = first_invoke.schedule.coded_kernels()[0]
    fspace = FunctionSpace("w0", None)
    with pytest.raises(GenerationError) as excinfo:
        first_kernel.fs_descriptors.get_descriptor(fspace)
    assert "there is no descriptor for function space w0" in str(excinfo.value)


def test_arg_descriptor_init_error(monkeypatch):
    ''' Tests that an internal error is raised in DynArgDescriptor03
    when an invalid type is provided. However this error never gets
    tripped due to an earlier test so we need to force the error by
    changing the internal state.'''
    fparser.logging.disable(fparser.logging.CRITICAL)
    ast = fpapi.parse(CODE, ignore_comments=False)
    metadata = DynKernMetadata(ast, name="testkern_qr_type")
    field_descriptor = metadata.arg_descriptors[0]
    # extract an arg_type object that we can use to create a
    # DynArgDescriptor03 object
    arg_type = field_descriptor._arg_type
    # Now try to trip the error by making the initial test think
    # that GH_INVALID is actually valid
    from psyclone.dynamo0p3 import GH_VALID_ARG_TYPE_NAMES, DynArgDescriptor03
    monkeypatch.setattr("psyclone.dynamo0p3.GH_VALID_ARG_TYPE_NAMES",
                        GH_VALID_ARG_TYPE_NAMES + ["GH_INVALID"])
    arg_type.args[0].name = "GH_INVALID"
    with pytest.raises(ParseError) as excinfo:
        _ = DynArgDescriptor03(arg_type)
    assert 'Internal error in DynArgDescriptor03.__init__' \
        in str(excinfo.value)


def test_func_descriptor_repr():
    ''' Tests the __repr__ output of a func_descriptor '''
    fparser.logging.disable(fparser.logging.CRITICAL)
    ast = fpapi.parse(CODE, ignore_comments=False)
    metadata = DynKernMetadata(ast, name="testkern_qr_type")
    func_descriptor = metadata.func_descriptors[0]
    func_str = repr(func_descriptor)
    assert "DynFuncDescriptor03(func_type(w1, gh_basis))" in func_str


def test_func_descriptor_str():
    ''' Tests the __str__ output of a func_descriptor '''
    fparser.logging.disable(fparser.logging.CRITICAL)
    ast = fpapi.parse(CODE, ignore_comments=False)
    metadata = DynKernMetadata(ast, name="testkern_qr_type")
    func_descriptor = metadata.func_descriptors[0]
    func_str = str(func_descriptor)
    output = (
        "DynFuncDescriptor03 object\n"
        "  name='func_type'\n"
        "  nargs=2\n"
        "  function_space_name[0] = 'w1'\n"
        "  operator_name[1] = 'gh_basis'")
    assert output in func_str


def test_dynkern_arg_for_fs():
    ''' Test that DynInvoke.arg_for_funcspace() raises an error if
    passed an invalid function space '''
    _, invoke_info = parse(os.path.join(BASE_PATH, "1_single_invoke.f90"),
                           api=TEST_API)
    psy = PSyFactory(TEST_API, distributed_memory=True).create(invoke_info)
    first_invoke = psy.invokes.invoke_list[0]
    with pytest.raises(GenerationError) as err:
        _ = first_invoke.arg_for_funcspace(FunctionSpace("waah", "waah"))
    assert "No argument found on 'waah' space" in str(err)


def test_dist_memory_true():
    ''' Test that the distributed memory flag is on by default. '''
    Config._instance = None
    config = Config()
    config.load(config_file=DEFAULT_CFG_FILE)
    assert config.distributed_memory


def test_halo_dirty_1():
    ''' check halo_dirty call is added correctly with a simple example '''
    _, invoke_info = parse(os.path.join(BASE_PATH, "1_single_invoke.f90"),
                           api=TEST_API)
    psy = PSyFactory(TEST_API, distributed_memory=True).create(invoke_info)
    generated_code = str(psy.gen)
    expected = (
        "     END DO \n"
        "      !\n"
        "      ! Set halos dirty/clean for fields modified in the above loop\n"
        "      !\n"
        "      CALL f1_proxy%set_dirty()\n")
    assert expected in generated_code


def test_halo_dirty_2():
    ''' check halo_dirty calls only for write and inc (not for read) '''
    _, invoke_info = parse(os.path.join(BASE_PATH, "14.1_halo_writers.f90"),
                           api=TEST_API)
    psy = PSyFactory(TEST_API, distributed_memory=True).create(invoke_info)
    generated_code = str(psy.gen)
    expected = (
        "      END DO \n"
        "      !\n"
        "      ! Set halos dirty/clean for fields modified in the above loop\n"
        "      !\n"
        "      CALL f1_proxy%set_dirty()\n"
        "      CALL f3_proxy%set_dirty()\n"
        "      CALL f5_proxy%set_dirty()\n"
        "      CALL f6_proxy%set_dirty()\n"
        "      CALL f7_proxy%set_dirty()\n"
        "      CALL f8_proxy%set_dirty()\n")

    assert expected in generated_code


def test_halo_dirty_3():
    ''' check halo_dirty calls with multiple kernel calls '''
    _, invoke_info = parse(os.path.join(BASE_PATH,
                                        "4_multikernel_invokes.f90"),
                           api=TEST_API)
    psy = PSyFactory(TEST_API, distributed_memory=True).create(invoke_info)
    generated_code = psy.gen
    assert str(generated_code).count("CALL f1_proxy%set_dirty()") == 2


def test_halo_dirty_4():
    ''' check halo_dirty calls with field vectors '''
    _, invoke_info = parse(os.path.join(BASE_PATH, "8_vector_field_2.f90"),
                           api=TEST_API)
    psy = PSyFactory(TEST_API, distributed_memory=True).create(invoke_info)
    generated_code = str(psy.gen)
    expected = (
        "      END DO \n"
        "      !\n"
        "      ! Set halos dirty/clean for fields modified in the above loop\n"
        "      !\n"
        "      CALL chi_proxy(1)%set_dirty()\n"
        "      CALL chi_proxy(2)%set_dirty()\n"
        "      CALL chi_proxy(3)%set_dirty()\n"
        "      CALL f1_proxy%set_dirty()\n")
    assert expected in generated_code


def test_halo_dirty_5():
    ''' check no halo_dirty calls for operators '''
    _, invoke_info = parse(os.path.join(BASE_PATH,
                                        "10.1_operator_nofield.f90"),
                           api=TEST_API)
    psy = PSyFactory(TEST_API, distributed_memory=True).create(invoke_info)
    generated_code = str(psy.gen)
    assert "set_dirty()" not in generated_code
    assert "! Set halos dirty/clean" not in generated_code


def test_no_halo_dirty():
    '''check that no halo_dirty code is produced if distributed_memory is
    set to False'''
    _, invoke_info = parse(os.path.join(BASE_PATH, "1_single_invoke.f90"),
                           api=TEST_API)
    psy = PSyFactory(TEST_API, distributed_memory=False).create(invoke_info)
    generated_code = str(psy.gen)
    assert "set_dirty()" not in generated_code
    assert "! Set halos dirty/clean" not in generated_code


def test_halo_exchange():
    ''' test that a halo_exchange call is added for a loop with a
    stencil operation '''
    _, invoke_info = parse(os.path.join(BASE_PATH, "14.2_halo_readers.f90"),
                           api=TEST_API)
    psy = PSyFactory(TEST_API, distributed_memory=True).create(invoke_info)
    generated_code = str(psy.gen)
    output1 = (
        "     IF (f2_proxy%is_dirty(depth=f2_extent+1)) THEN\n"
        "        CALL f2_proxy%halo_exchange(depth=f2_extent+1)\n"
        "      END IF \n"
        "      !\n")
    assert output1 in generated_code
    output2 = ("      DO cell=1,mesh%get_last_halo_cell(1)\n")
    assert output2 in generated_code


def test_halo_exchange_inc(monkeypatch, annexed):
    '''test that appropriate halo exchange calls are added if we have a
    gh_inc operation and that the loop bounds included computation in
    the l1 halo. Test when annexed is False and True as a different
    number of halo exchanges are produced.

    '''
    config = Config.get()
    dyn_config = config.api_conf("dynamo0.3")
    monkeypatch.setattr(dyn_config, "_compute_annexed_dofs", annexed)
    _, invoke_info = parse(os.path.join(BASE_PATH,
                                        "4.6_multikernel_invokes.f90"),
                           api=TEST_API)
    psy = PSyFactory(TEST_API, distributed_memory=True).create(invoke_info)
    result = str(psy.gen)
    output0 = (
        "      IF (a_proxy%is_dirty(depth=1)) THEN\n"
        "        CALL a_proxy%halo_exchange(depth=1)\n"
        "      END IF \n"
        "      !\n")
    output1 = (
        "      IF (b_proxy%is_dirty(depth=1)) THEN\n"
        "        CALL b_proxy%halo_exchange(depth=1)\n"
        "      END IF \n"
        "      !\n"
        "      IF (d_proxy%is_dirty(depth=1)) THEN\n"
        "        CALL d_proxy%halo_exchange(depth=1)\n"
        "      END IF \n"
        "      !\n"
        "      IF (e_proxy(1)%is_dirty(depth=1)) THEN\n"
        "        CALL e_proxy(1)%halo_exchange(depth=1)\n"
        "      END IF \n"
        "      !\n"
        "      IF (e_proxy(2)%is_dirty(depth=1)) THEN\n"
        "        CALL e_proxy(2)%halo_exchange(depth=1)\n"
        "      END IF \n"
        "      !\n"
        "      IF (e_proxy(3)%is_dirty(depth=1)) THEN\n"
        "        CALL e_proxy(3)%halo_exchange(depth=1)\n"
        "      END IF \n"
        "      !\n"
        "      DO cell=1,mesh%get_last_halo_cell(1)\n")
    output2 = (
        "      IF (f_proxy%is_dirty(depth=1)) THEN\n"
        "        CALL f_proxy%halo_exchange(depth=1)\n"
        "      END IF \n"
        "      !\n"
        "      DO cell=1,mesh%get_last_halo_cell(1)\n")
    assert output1 in result
    if annexed:
        assert result.count("halo_exchange") == 5
    else:
        assert output0 in result
        assert output2 in result
        assert result.count("halo_exchange") == 7


def test_no_halo_exchange_for_operator():
    ''' Test that no halo exchange is generated before a kernel that reads
    from an operator '''
    _, invoke_info = parse(os.path.join(BASE_PATH,
                                        "10.7_operator_read.f90"),
                           api=TEST_API)
    psy = PSyFactory(TEST_API, distributed_memory=True).create(invoke_info)
    result = str(psy.gen)
    # This kernel reads from an operator and a scalar and these
    # do not require halos to be updated.
    assert "halo_exchange" not in result


def test_no_set_dirty_for_operator():
    ''' Test that we do not call set_dirty for an operator that is written
    by a kernel. '''
    _, invoke_info = parse(os.path.join(BASE_PATH,
                                        "10.6_operator_no_field_scalar.f90"),
                           api=TEST_API)
    psy = PSyFactory(TEST_API, distributed_memory=True).create(invoke_info)
    result = str(psy.gen)
    # This kernel only writes to an operator and since operators are
    # cell-local this does not require us to call the is_dirty() method.
    assert "is_dirty" not in result


def test_halo_exchange_different_spaces():
    '''test that all of our different function spaces with a stencil
    access result in halo calls including any_space'''
    _, invoke_info = parse(os.path.join(BASE_PATH,
                                        "14.3_halo_readers_all_fs.f90"),
                           api=TEST_API)
    psy = PSyFactory(TEST_API, distributed_memory=True).create(invoke_info)
    result = str(psy.gen)
    assert result.count("halo_exchange") == 9


def test_halo_exchange_vectors_1(monkeypatch, annexed):
    '''Test that halo exchange produces correct code for vector fields
    including a field with a gh_inc access. Test when annexed = False
    and True as halo exchanges are only produced when annexed = False.

    '''
    config = Config.get()
    dyn_config = config.api_conf("dynamo0.3")
    monkeypatch.setattr(dyn_config, "_compute_annexed_dofs", annexed)

    _, invoke_info = parse(os.path.join(BASE_PATH,
                                        "14.4.1_halo_vector.f90"),
                           api=TEST_API)
    psy = PSyFactory(TEST_API, distributed_memory=True).create(invoke_info)
    result = str(psy.gen)
    if annexed:
        assert result.count("halo_exchange(") == 0
    else:
        assert result.count("halo_exchange(") == 3
        for idx in range(1, 4):
            assert "f1_proxy("+str(idx)+")%halo_exchange(depth=1)" in result
        expected = ("      IF (f1_proxy(3)%is_dirty(depth=1)) THEN\n"
                    "        CALL f1_proxy(3)%halo_exchange(depth=1)\n"
                    "      END IF \n"
                    "      !\n"
                    "      DO cell=1,mesh%get_last_halo_cell(1)\n")
        assert expected in result


def test_halo_exchange_vectors(monkeypatch, annexed):
    '''Test that halo exchange produces correct code for vector
    fields. Test both a field with a stencil and a field with
    gh_inc. Test when annexed = False and True as a different number
    of halo exchanges are produced.

    '''
    config = Config.get()
    dyn_config = config.api_conf("dynamo0.3")
    monkeypatch.setattr(dyn_config, "_compute_annexed_dofs", annexed)
    _, invoke_info = parse(os.path.join(BASE_PATH,
                                        "14.4_halo_vector.f90"),
                           api=TEST_API)
    psy = PSyFactory(TEST_API, distributed_memory=True).create(invoke_info)
    result = str(psy.gen)
    if annexed:
        assert result.count("halo_exchange(") == 4
    else:
        assert result.count("halo_exchange(") == 7
        for idx in range(1, 4):
            assert "f1_proxy("+str(idx)+")%halo_exchange(depth=1)" in result
    for idx in range(1, 4):
        assert ("f2_proxy("+str(idx)+")%halo_exchange("
                "depth=f2_extent+1)" in result)
    expected = ("      IF (f2_proxy(4)%is_dirty(depth=f2_extent+1)) "
                "THEN\n"
                "        CALL f2_proxy(4)%halo_exchange(depth=f2_extent+1)\n"
                "      END IF \n"
                "      !\n"
                "      DO cell=1,mesh%get_last_halo_cell(1)\n")
    assert expected in result


def test_halo_exchange_depths():
    '''test that halo exchange includes the correct halo depth with
    gh_write.

    '''
    _, invoke_info = parse(os.path.join(BASE_PATH,
                                        "14.5_halo_depth.f90"),
                           api=TEST_API)
    psy = PSyFactory(TEST_API, distributed_memory=True).create(invoke_info)
    result = str(psy.gen)
    expected = ("      IF (f2_proxy%is_dirty(depth=extent)) THEN\n"
                "        CALL f2_proxy%halo_exchange(depth=extent)\n"
                "      END IF \n"
                "      !\n"
                "      IF (f3_proxy%is_dirty(depth=extent)) THEN\n"
                "        CALL f3_proxy%halo_exchange(depth=extent)\n"
                "      END IF \n"
                "      !\n"
                "      IF (f4_proxy%is_dirty(depth=extent)) THEN\n"
                "        CALL f4_proxy%halo_exchange(depth=extent)\n"
                "      END IF \n"
                "      !\n"
                "      DO cell=1,mesh%get_last_edge_cell()\n")
    assert expected in result


def test_halo_exchange_depths_gh_inc(monkeypatch, annexed):
    '''test that halo exchange includes the correct halo depth when we
    have a gh_inc as this increases the required depth by 1 (as
    redundant computation is performed in the l1 halo). Test when
    annexed = False and True as a different number of halo exchanges
    are produced.

    '''

    config = Config.get()
    dyn_config = config.api_conf("dynamo0.3")
    monkeypatch.setattr(dyn_config, "_compute_annexed_dofs", annexed)
    _, invoke_info = parse(os.path.join(BASE_PATH,
                                        "14.6_halo_depth_2.f90"),
                           api=TEST_API)
    psy = PSyFactory(TEST_API, distributed_memory=True).create(invoke_info)
    result = str(psy.gen)
    expected1 = (
        "      IF (f1_proxy%is_dirty(depth=1)) THEN\n"
        "        CALL f1_proxy%halo_exchange(depth=1)\n"
        "      END IF \n"
        "      !\n")
    expected2 = (
        "      IF (f2_proxy%is_dirty(depth=f2_extent+1)) THEN\n"
        "        CALL f2_proxy%halo_exchange(depth=f2_extent+1)\n"
        "      END IF \n"
        "      !\n"
        "      IF (f3_proxy%is_dirty(depth=f3_extent+1)) THEN\n"
        "        CALL f3_proxy%halo_exchange(depth=f3_extent+1)\n"
        "      END IF \n"
        "      !\n"
        "      IF (f4_proxy%is_dirty(depth=f4_extent+1)) THEN\n"
        "        CALL f4_proxy%halo_exchange(depth=f4_extent+1)\n"
        "      END IF \n"
        "      !\n"
        "      DO cell=1,mesh%get_last_halo_cell(1)\n")
    if not annexed:
        assert expected1 in result
    assert expected2 in result


def test_stencil_read_only():
    '''test that an error is raised if a field with a stencil is not
    accessed as gh_read'''
    fparser.logging.disable(fparser.logging.CRITICAL)
    code = STENCIL_CODE.replace("gh_read, w2, stencil(cross)",
                                "gh_write, w2, stencil(cross)", 1)
    ast = fpapi.parse(code, ignore_comments=False)
    with pytest.raises(ParseError) as excinfo:
        _ = DynKernMetadata(ast, name="stencil_type")
    assert "a stencil must be read only" in str(excinfo.value)


def test_fs_discontinuous_and_inc_error():
    ''' Test that an error is raised if a discontinuous function space
    and gh_inc are provided for the same field in the metadata '''
    fparser.logging.disable(fparser.logging.CRITICAL)
    for fspace in DISCONTINUOUS_FUNCTION_SPACES:
        code = CODE.replace("arg_type(gh_field,gh_read, w3)",
                            "arg_type(gh_field,gh_inc, " +
                            fspace + ")", 1)
        ast = fpapi.parse(code, ignore_comments=False)
        with pytest.raises(ParseError) as excinfo:
            _ = DynKernMetadata(ast, name="testkern_qr_type")
        assert ("It does not make sense for a field on a discontinuous "
                "space (" + fspace + ") to have a 'gh_inc' access"
                in str(excinfo.value))


def test_fs_continuous_and_readwrite_error():
    ''' Test that an error is raised if a continuous function space and
    gh_readwrite are provided for the same field in the metadata '''
    fparser.logging.disable(fparser.logging.CRITICAL)
    for fspace in CONTINUOUS_FUNCTION_SPACES:
        code = CODE.replace("arg_type(gh_field,gh_read, w2)",
                            "arg_type(gh_field,gh_readwrite, " +
                            fspace + ")", 1)
        ast = fpapi.parse(code, ignore_comments=False)
        with pytest.raises(ParseError) as excinfo:
            _ = DynKernMetadata(ast, name="testkern_qr_type")
        assert ("It does not make sense for a field on a continuous "
                "space (" + fspace + ") to have a 'gh_readwrite' access"
                in str(excinfo.value))


def test_fs_anyspace_and_readwrite_error():
    ''' Test that an error is raised if any_space and
    gh_readwrite are provided for the same field in the metadata '''
    fparser.logging.disable(fparser.logging.CRITICAL)
    for fspace in VALID_ANY_SPACE_NAMES:
        code = CODE.replace("arg_type(gh_field,gh_read, w2)",
                            "arg_type(gh_field,gh_readwrite, " +
                            fspace + ")", 1)
        ast = fpapi.parse(code, ignore_comments=False)
        with pytest.raises(ParseError) as excinfo:
            _ = DynKernMetadata(ast, name="testkern_qr_type")
        assert ("field on any_space cannot have 'gh_readwrite' access"
                in str(excinfo.value))


def test_halo_exchange_view(capsys):
    ''' test that the halo exchange view method returns what we expect '''
    from psyclone.psyGen import colored, SCHEDULE_COLOUR_MAP
    _, invoke_info = parse(os.path.join(BASE_PATH, "14.2_halo_readers.f90"),
                           api=TEST_API)
    psy = PSyFactory(TEST_API, distributed_memory=True).create(invoke_info)
    schedule = psy.invokes.get('invoke_0_testkern_stencil_type').schedule
    schedule.view()
    result, _ = capsys.readouterr()

    # Ensure we test for text containing the correct (colour) control codes
    sched = colored("InvokeSchedule", SCHEDULE_COLOUR_MAP["Schedule"])
    loop = colored("Loop", SCHEDULE_COLOUR_MAP["Loop"])
    call = colored("CodedKern", SCHEDULE_COLOUR_MAP["CodedKern"])
    exch = colored("HaloExchange", SCHEDULE_COLOUR_MAP["HaloExchange"])

    expected = (
        sched + "[invoke='invoke_0_testkern_stencil_type', dm=True]\n"
        "    " + exch + "[field='f2', type='region', depth=f2_extent+1, "
        "check_dirty=True]\n"
        "    " + exch + "[field='f3', type='region', depth=1, "
        "check_dirty=True]\n"
        "    " + exch + "[field='f4', type='region', depth=1, "
        "check_dirty=True]\n")
    assert expected in result


def test_no_mesh_mod(tmpdir):
    '''test that we do not add a mesh module to the PSy layer if one is
    not required. '''
    _, invoke_info = parse(os.path.join(BASE_PATH,
                                        "4.6_multikernel_invokes.f90"),
                           api=TEST_API)
    psy = PSyFactory(TEST_API, distributed_memory=False).create(invoke_info)
    result = str(psy.gen)

    assert Dynamo0p3Build(tmpdir).code_compiles(psy)
    assert "USE mesh_mod, ONLY: mesh_type" not in result
    assert "TYPE(mesh_type), pointer :: mesh => null()" not in result
    assert "mesh => a_proxy%vspace%get_mesh()" not in result


def test_mesh_mod(tmpdir):
    '''test that a mesh module is added to the PSy layer and a mesh object
    is created when required. One is required when we determine loop
    bounds for distributed memory '''
    _, invoke_info = parse(os.path.join(BASE_PATH,
                                        "4.6_multikernel_invokes.f90"),
                           api=TEST_API)
    psy = PSyFactory(TEST_API, distributed_memory=True).create(invoke_info)
    result = str(psy.gen)
    assert Dynamo0p3Build(tmpdir).code_compiles(psy)
    assert "USE mesh_mod, ONLY: mesh_type" in result
    assert "TYPE(mesh_type), pointer :: mesh => null()" in result
    output = ("      !\n"
              "      ! Create a mesh object\n"
              "      !\n"
              "      mesh => a_proxy%vspace%get_mesh()\n")
    assert output in result

# when we add build tests we should test that we can we get the mesh
# object from an operator


def test_set_lower_bound_functions():
    '''test that we raise appropriate exceptions when the lower bound of
    a loop is set to invalid values '''
    my_loop = DynLoop()
    with pytest.raises(GenerationError) as excinfo:
        my_loop.set_lower_bound("invalid_loop_bounds_name")
    assert "lower bound loop name is invalid" in str(excinfo.value)
    with pytest.raises(GenerationError) as excinfo:
        my_loop.set_lower_bound("inner", index=0)
    assert "specified index" in str(excinfo.value)
    assert "lower loop bound is invalid" in str(excinfo.value)


def test_set_upper_bound_functions():
    '''test that we raise appropriate exceptions when the upper bound of
    a loop is set to invalid values '''
    my_loop = DynLoop()
    with pytest.raises(GenerationError) as excinfo:
        my_loop.set_upper_bound("invalid_loop_bounds_name")
    assert "upper loop bound name is invalid" in str(excinfo.value)
    with pytest.raises(GenerationError) as excinfo:
        my_loop.set_upper_bound("start")
    assert "'start' is not a valid upper bound" in str(excinfo.value)
    with pytest.raises(GenerationError) as excinfo:
        my_loop.set_upper_bound("inner", index=0)
    assert "specified index" in str(excinfo.value)
    assert "upper loop bound is invalid" in str(excinfo.value)


def test_lower_bound_fortran_1():
    '''tests we raise an exception in the DynLoop:_lower_bound_fortran()
    method - first GenerationError'''
    _, invoke_info = parse(os.path.join(BASE_PATH, "1_single_invoke.f90"),
                           api=TEST_API)
    psy = PSyFactory(TEST_API, distributed_memory=False).create(invoke_info)
    my_loop = psy.invokes.invoke_list[0].schedule.children[0]
    my_loop.set_lower_bound("inner", index=1)
    with pytest.raises(GenerationError) as excinfo:
        _ = my_loop._lower_bound_fortran()
    assert ("lower bound must be 'start' if we are sequential" in
            str(excinfo.value))


def test_lower_bound_fortran_2(monkeypatch):
    '''tests we raise an exception in the DynLoop:_lower_bound_fortran()
    method - second GenerationError'''
    _, invoke_info = parse(os.path.join(BASE_PATH, "1_single_invoke.f90"),
                           api=TEST_API)
    psy = PSyFactory(TEST_API, distributed_memory=True).create(invoke_info)
    my_loop = psy.invokes.invoke_list[0].schedule.children[3]
    # we can not use the standard set_lower_bound function as that
    # checks for valid input
    monkeypatch.setattr(my_loop, "_lower_bound_name", value="invalid")
    with pytest.raises(GenerationError) as excinfo:
        _ = my_loop._lower_bound_fortran()
    assert ("Unsupported lower bound name 'invalid' found" in
            str(excinfo.value))


def test_upper_bound_fortran_1():
    '''tests we raise an exception in the DynLoop:_upper_bound_fortran()
    method when 'cell_halo', 'dof_halo' or 'inner' are used'''
    _, invoke_info = parse(os.path.join(BASE_PATH, "1_single_invoke.f90"),
                           api=TEST_API)
    psy = PSyFactory(TEST_API, distributed_memory=False).create(invoke_info)
    my_loop = psy.invokes.invoke_list[0].schedule.children[0]
    for option in ["cell_halo", "dof_halo", "inner"]:
        my_loop.set_upper_bound(option, index=1)
        with pytest.raises(GenerationError) as excinfo:
            _ = my_loop._upper_bound_fortran()
            assert (
                "'{0}' is not a valid loop upper bound for sequential/"
                "shared-memory code".format(option) in
                str(excinfo.value))


def test_upper_bound_fortran_2(monkeypatch):
    '''tests we raise an exception in the DynLoop:_upper_bound_fortran()
    method if an invalid value is provided'''
    _, invoke_info = parse(os.path.join(BASE_PATH, "1_single_invoke.f90"),
                           api=TEST_API)
    psy = PSyFactory(TEST_API, distributed_memory=False).create(invoke_info)
    my_loop = psy.invokes.invoke_list[0].schedule.children[0]
    monkeypatch.setattr(my_loop, "_upper_bound_name", value="invalid")
    with pytest.raises(GenerationError) as excinfo:
        _ = my_loop._upper_bound_fortran()
    assert (
        "Unsupported upper bound name 'invalid' found" in str(excinfo.value))
    # Pretend the loop is over colours and does not contain a kernel
    monkeypatch.setattr(my_loop, "_upper_bound_name", value="ncolours")
    monkeypatch.setattr(my_loop, "walk", lambda x: [])
    with pytest.raises(InternalError) as excinfo:
        _ = my_loop._upper_bound_fortran()
    assert "Failed to find a kernel within a loop over colours" in str(excinfo)


def test_upper_bound_inner(monkeypatch):
    ''' Check that we get the correct Fortran generated if a loop's upper
    bound is "inner" '''
    _, invoke_info = parse(os.path.join(BASE_PATH, "1_single_invoke.f90"),
                           api=TEST_API)
    psy = PSyFactory(TEST_API, distributed_memory=True).create(invoke_info)
    my_loop = psy.invokes.invoke_list[0].schedule.children[3]
    monkeypatch.setattr(my_loop, "_upper_bound_name", value="inner")
    ubound = my_loop._upper_bound_fortran()
    assert ubound == "mesh%get_last_inner_cell(1)"


def test_intent_multi_kern():
    ''' Test that we correctly generate argument declarations when the
    same fields are passed to different kernels with different intents '''
    _, invoke_info = parse(os.path.join(BASE_PATH,
                                        "4.8_multikernel_invokes.f90"),
                           api=TEST_API)
    for dist_mem in [False, True]:
        psy = PSyFactory(TEST_API,
                         distributed_memory=dist_mem).create(invoke_info)
        output = str(psy.gen)
        assert "TYPE(field_type), intent(inout) :: g, f\n" in output
        assert "TYPE(field_type), intent(inout) :: b, h\n" in output
        assert "TYPE(field_type), intent(in) :: c, d, a, e(3)\n" in output
        assert "TYPE(quadrature_xyoz_type), intent(in) :: qr\n" in output


def test_field_gh_sum_invalid():
    ''' Tests that an error is raised when a field is specified with
    access type gh_sum '''
    fparser.logging.disable(fparser.logging.CRITICAL)
    code = CODE.replace("arg_type(gh_field,gh_read, w2)",
                        "arg_type(gh_field, gh_sum, w2)", 1)
    ast = fpapi.parse(code, ignore_comments=False)
    name = "testkern_qr_type"
    with pytest.raises(ParseError) as excinfo:
        _ = DynKernMetadata(ast, name=name)
    assert ("reduction access 'gh_sum' is only valid with a real scalar "
            "argument" in str(excinfo.value))
    assert "but 'gh_field' was found" in str(excinfo.value)


def test_operator_gh_sum_invalid():
    ''' Tests that an error is raised when an operator is specified with
    access type gh_sum '''
    fparser.logging.disable(fparser.logging.CRITICAL)
    code = CODE.replace("arg_type(gh_operator,gh_read, w2, w2)",
                        "arg_type(gh_operator, gh_sum, w2, w2)", 1)
    ast = fpapi.parse(code, ignore_comments=False)
    name = "testkern_qr_type"
    with pytest.raises(ParseError) as excinfo:
        _ = DynKernMetadata(ast, name=name)
    assert ("reduction access 'gh_sum' is only valid with a real scalar "
            "argument" in str(excinfo.value))
    assert "but 'gh_operator' was found" in str(excinfo.value)


def test_derived_type_arg(dist_mem):
    ''' Test that we generate a suitable name for a dummy variable
    in the PSy layer when its value in the algorithm layer is
    obtained from the component of a derived type or from a type-bound
    procedure call. '''
    _, invoke_info = parse(
        os.path.join(BASE_PATH,
                     "1.6.2_single_invoke_1_int_from_derived_type.f90"),
        api=TEST_API)
    psy = PSyFactory(TEST_API,
                     distributed_memory=dist_mem).create(invoke_info)
    gen = str(psy.gen)
    print(gen)
    # Check the four integer variables are named and declared correctly
    expected = (
        "    SUBROUTINE invoke_0(f1, my_obj_iflag, f2, m1, m2, "
        "my_obj_get_flag, my_obj_get_flag_1, my_obj_get_flag_2)\n")
    assert expected in gen
    expected = (
        "      INTEGER, intent(in) :: my_obj_iflag, my_obj_get_flag, "
        "my_obj_get_flag_1, my_obj_get_flag_2\n")
    assert expected in gen
    # Check that they are still named correctly when passed to the
    # kernels
    assert (
        "CALL testkern_code(nlayers, f1_proxy%data, my_obj_iflag, "
        "f2_proxy%data, m1_proxy%data, m2_proxy%data, ndf_w1, undf_w1, "
        "map_w1(:,cell), ndf_w2, undf_w2, map_w2(:,cell), ndf_w3, "
        "undf_w3, map_w3(:,cell))" in gen)
    assert (
        "CALL testkern_code(nlayers, f1_proxy%data, my_obj_get_flag, "
        "f2_proxy%data, m1_proxy%data, m2_proxy%data, ndf_w1, undf_w1, "
        "map_w1(:,cell), ndf_w2, undf_w2, map_w2(:,cell), ndf_w3, "
        "undf_w3, map_w3(:,cell))" in gen)
    assert (
        "CALL testkern_code(nlayers, f1_proxy%data, my_obj_get_flag_1, "
        "f2_proxy%data, m1_proxy%data, m2_proxy%data, ndf_w1, undf_w1, "
        "map_w1(:,cell), ndf_w2, undf_w2, map_w2(:,cell), ndf_w3, "
        "undf_w3, map_w3(:,cell))" in gen)
    assert (
        "CALL testkern_code(nlayers, f1_proxy%data, my_obj_get_flag_2, "
        "f2_proxy%data, m1_proxy%data, m2_proxy%data, ndf_w1, undf_w1, "
        "map_w1(:,cell), ndf_w2, undf_w2, map_w2(:,cell), ndf_w3, "
        "undf_w3, map_w3(:,cell))" in gen)


def test_multiple_derived_type_args(dist_mem):
    ''' Test that we generate correct code when kernel arguments are
    supplied from the algorithm layer as different components of the
    same derived type object '''
    _, invoke_info = parse(
        os.path.join(BASE_PATH,
                     "1.6.3_single_invoke_multiple_derived_types.f90"),
        api=TEST_API)
    psy = PSyFactory(TEST_API,
                     distributed_memory=dist_mem).create(invoke_info)
    gen = str(psy.gen)
    # Check the four integer variables are named and declared correctly
    expected = (
        "    SUBROUTINE invoke_0(f1, obj_a_iflag, f2, m1, m2, "
        "obj_b_iflag, obj_a_obj_b, obj_b_obj_a)\n")
    assert expected in gen
    expected = (
        "      INTEGER, intent(in) :: obj_a_iflag, obj_b_iflag, "
        "obj_a_obj_b, obj_b_obj_a\n")
    assert expected in gen
    # Check that they are still named correctly when passed to the
    # kernels
    assert (
        "CALL testkern_code(nlayers, f1_proxy%data, obj_a_iflag, "
        "f2_proxy%data, m1_proxy%data, m2_proxy%data, ndf_w1, undf_w1, "
        "map_w1(:,cell), ndf_w2, undf_w2, map_w2(:,cell), ndf_w3, "
        "undf_w3, map_w3(:,cell))" in gen)
    assert (
        "CALL testkern_code(nlayers, f1_proxy%data, obj_b_iflag, "
        "f2_proxy%data, m1_proxy%data, m2_proxy%data, ndf_w1, undf_w1, "
        "map_w1(:,cell), ndf_w2, undf_w2, map_w2(:,cell), ndf_w3, "
        "undf_w3, map_w3(:,cell))" in gen)
    assert (
        "CALL testkern_code(nlayers, f1_proxy%data, obj_a_obj_b, "
        "f2_proxy%data, m1_proxy%data, m2_proxy%data, ndf_w1, undf_w1, "
        "map_w1(:,cell), ndf_w2, undf_w2, map_w2(:,cell), ndf_w3, "
        "undf_w3, map_w3(:,cell))" in gen)
    assert (
        "CALL testkern_code(nlayers, f1_proxy%data, obj_b_obj_a, "
        "f2_proxy%data, m1_proxy%data, m2_proxy%data, ndf_w1, undf_w1, "
        "map_w1(:,cell), ndf_w2, undf_w2, map_w2(:,cell), ndf_w3, "
        "undf_w3, map_w3(:,cell))" in gen)


def test_single_stencil_extent(dist_mem):
    '''test a single stencil access with an extent value passed from the
    algorithm layer is treated correctly in the PSy layer. Test both
    sequential and distributed memory '''
    _, invoke_info = parse(
        os.path.join(BASE_PATH, "19.1_single_stencil.f90"),
        api=TEST_API)
    psy = PSyFactory(TEST_API,
                     distributed_memory=dist_mem).create(invoke_info)
    result = str(psy.gen)
    output1 = (
        "SUBROUTINE invoke_0_testkern_stencil_type(f1, f2, f3, f4, "
        "f2_extent)")
    assert output1 in result
    assert "USE stencil_dofmap_mod, ONLY: stencil_dofmap_type\n" in result
    assert "USE stencil_dofmap_mod, ONLY: STENCIL_CROSS\n" in result
    output3 = ("      INTEGER, intent(in) :: f2_extent\n")
    assert output3 in result
    output4 = (
        "      INTEGER f2_stencil_size\n"
        "      INTEGER, pointer :: f2_stencil_dofmap(:,:,:) => null()\n"
        "      TYPE(stencil_dofmap_type), pointer :: f2_stencil_map => "
        "null()\n")
    assert output4 in result
    output5 = (
        "      !\n"
        "      ! Initialise stencil dofmaps\n"
        "      !\n"
        "      f2_stencil_map => f2_proxy%vspace%get_stencil_dofmap("
        "STENCIL_CROSS,f2_extent)\n"
        "      f2_stencil_dofmap => f2_stencil_map%get_whole_dofmap()\n"
        "      f2_stencil_size = f2_stencil_map%get_size()\n"
        "      !\n")
    assert output5 in result
    output6 = (
        "        CALL testkern_stencil_code(nlayers, f1_proxy%data,"
        " f2_proxy%data, f2_stencil_size, f2_stencil_dofmap(:,:,cell),"
        " f3_proxy%data, f4_proxy%data, ndf_w1, undf_w1, map_w1(:,cell), "
        "ndf_w2, undf_w2, map_w2(:,cell), ndf_w3, undf_w3, "
        "map_w3(:,cell))")
    assert output6 in result


def test_single_stencil_xory1d(dist_mem):
    '''test a single stencil access with an extent and direction value
    passed from the algorithm layer is treated correctly in the PSy
    layer. Test both sequential and distributed memory '''
    _, invoke_info = parse(
        os.path.join(BASE_PATH, "19.3_single_stencil_xory1d.f90"),
        api=TEST_API)
    psy = PSyFactory(TEST_API,
                     distributed_memory=dist_mem).create(invoke_info)
    result = str(psy.gen)
    print(result)
    output1 = (
        "    SUBROUTINE invoke_0_testkern_stencil_xory1d_type(f1, f2, f3, "
        "f4, f2_extent, f2_direction)")
    assert output1 in result
    output2 = (
        "      USE stencil_dofmap_mod, ONLY: STENCIL_1DX, STENCIL_1DY\n"
        "      USE flux_direction_mod, ONLY: x_direction, y_direction\n"
        "      USE stencil_dofmap_mod, ONLY: stencil_dofmap_type\n")
    assert output2 in result
    output3 = (
        "      INTEGER, intent(in) :: f2_extent\n"
        "      INTEGER, intent(in) :: f2_direction\n")
    assert output3 in result
    output4 = (
        "      INTEGER f2_stencil_size\n"
        "      INTEGER, pointer :: f2_stencil_dofmap(:,:,:) => null()\n"
        "      TYPE(stencil_dofmap_type), pointer :: f2_stencil_map => "
        "null()\n")
    assert output4 in result
    output5 = (
        "      !\n"
        "      ! Initialise stencil dofmaps\n"
        "      !\n"
        "      IF (f2_direction .eq. x_direction) THEN\n"
        "        f2_stencil_map => f2_proxy%vspace%get_stencil_dofmap("
        "STENCIL_1DX,f2_extent)\n"
        "      END IF \n"
        "      IF (f2_direction .eq. y_direction) THEN\n"
        "        f2_stencil_map => f2_proxy%vspace%get_stencil_dofmap("
        "STENCIL_1DY,f2_extent)\n"
        "      END IF \n"
        "      f2_stencil_dofmap => f2_stencil_map%get_whole_dofmap()\n"
        "      f2_stencil_size = f2_stencil_map%get_size()\n"
        "      !\n")
    assert output5 in result
    output6 = (
        "        CALL testkern_stencil_xory1d_code(nlayers, "
        "f1_proxy%data, f2_proxy%data, f2_stencil_size, f2_direction, "
        "f2_stencil_dofmap(:,:,cell), f3_proxy%data, f4_proxy%data, "
        "ndf_w1, undf_w1, map_w1(:,cell), ndf_w2, undf_w2, "
        "map_w2(:,cell), ndf_w3, undf_w3, map_w3(:,cell))")
    assert output6 in result


def test_single_stencil_literal(dist_mem):
    '''test extent value is used correctly from the algorithm layer when
    it is a literal value so is not passed by argument'''
    _, invoke_info = parse(
        os.path.join(BASE_PATH, "19.4_single_stencil_literal.f90"),
        api=TEST_API)
    psy = PSyFactory(TEST_API,
                     distributed_memory=dist_mem).create(invoke_info)
    result = str(psy.gen)
    print(result)
    output1 = ("    SUBROUTINE invoke_0_testkern_stencil_type(f1, f2, "
               "f3, f4)")
    assert output1 in result
    output2 = (
        "      USE stencil_dofmap_mod, ONLY: STENCIL_CROSS\n"
        "      USE stencil_dofmap_mod, ONLY: stencil_dofmap_type\n")
    assert output2 in result
    output3 = (
        "      INTEGER f2_stencil_size\n"
        "      INTEGER, pointer :: f2_stencil_dofmap(:,:,:) => null()\n"
        "      TYPE(stencil_dofmap_type), pointer :: f2_stencil_map => "
        "null()\n")
    assert output3 in result
    output4 = (
        "      !\n"
        "      ! Initialise stencil dofmaps\n"
        "      !\n"
        "      f2_stencil_map => f2_proxy%vspace%get_stencil_dofmap("
        "STENCIL_CROSS,1)\n"
        "      f2_stencil_dofmap => f2_stencil_map%get_whole_dofmap()\n"
        "      f2_stencil_size = f2_stencil_map%get_size()\n"
        "      !\n")
    assert output4 in result
    if dist_mem:
        output5 = (
            "      IF (f2_proxy%is_dirty(depth=2)) THEN\n"
            "        CALL f2_proxy%halo_exchange(depth=2)\n"
            "      END IF \n")
        assert output5 in result
    output6 = (
        "        CALL testkern_stencil_code(nlayers, f1_proxy%data, "
        "f2_proxy%data, f2_stencil_size, f2_stencil_dofmap(:,:,cell), "
        "f3_proxy%data, f4_proxy%data, ndf_w1, undf_w1, map_w1(:,cell), "
        "ndf_w2, undf_w2, map_w2(:,cell), ndf_w3, undf_w3, "
        "map_w3(:,cell))")
    assert output6 in result


def test_stencil_region_unsupported(dist_mem):
    '''Check that we raise an exception if the value of the stencil type
    in stencil(<type>[,<extent>]) is region. This is not a parse error
    as region is a valid value, it is just that the LFRic
    infrastructure does not yet support it. '''
    _, invoke_info = parse(
        os.path.join(BASE_PATH, "19.12_single_stencil_region.f90"),
        api=TEST_API)
    psy = PSyFactory(TEST_API,
                     distributed_memory=dist_mem).create(invoke_info)
    with pytest.raises(GenerationError) as excinfo:
        _ = str(psy.gen)
    assert "Unsupported stencil type 'region' supplied" in \
        str(excinfo.value)


def test_single_stencil_xory1d_literal(dist_mem):
    '''test extent value is used correctly from the algorithm layer when
    it is a literal value so is not passed by argument'''
    _, invoke_info = parse(
        os.path.join(BASE_PATH, "19.5_single_stencil_xory1d_literal.f90"),
        api=TEST_API)
    psy = PSyFactory(TEST_API,
                     distributed_memory=dist_mem).create(invoke_info)
    result = str(psy.gen)
    print(result)
    output1 = ("    SUBROUTINE invoke_0_testkern_stencil_xory1d_type("
               "f1, f2, f3, f4)")
    assert output1 in result
    output2 = (
        "      USE stencil_dofmap_mod, ONLY: STENCIL_1DX, STENCIL_1DY\n"
        "      USE flux_direction_mod, ONLY: x_direction, y_direction\n"
        "      USE stencil_dofmap_mod, ONLY: stencil_dofmap_type\n")
    assert output2 in result
    output3 = (
        "      INTEGER f2_stencil_size\n"
        "      INTEGER, pointer :: f2_stencil_dofmap(:,:,:) => null()\n"
        "      TYPE(stencil_dofmap_type), pointer :: f2_stencil_map => "
        "null()\n")
    assert output3 in result
    output4 = (
        "      ! Initialise stencil dofmaps\n"
        "      !\n"
        "      IF (x_direction .eq. x_direction) THEN\n"
        "        f2_stencil_map => f2_proxy%vspace%get_stencil_dofmap("
        "STENCIL_1DX,2)\n"
        "      END IF \n"
        "      IF (x_direction .eq. y_direction) THEN\n"
        "        f2_stencil_map => f2_proxy%vspace%get_stencil_dofmap("
        "STENCIL_1DY,2)\n"
        "      END IF \n"
        "      f2_stencil_dofmap => f2_stencil_map%get_whole_dofmap()\n"
        "      f2_stencil_size = f2_stencil_map%get_size()\n"
        "      !\n")
    assert output4 in result
    if dist_mem:
        output5 = (
            "      IF (f2_proxy%is_dirty(depth=3)) THEN\n"
            "        CALL f2_proxy%halo_exchange(depth=3)\n"
            "      END IF \n")
        assert output5 in result
    output6 = (
        "        CALL testkern_stencil_xory1d_code(nlayers, "
        "f1_proxy%data, f2_proxy%data, f2_stencil_size, x_direction, "
        "f2_stencil_dofmap(:,:,cell), f3_proxy%data, f4_proxy%data, "
        "ndf_w1, undf_w1, map_w1(:,cell), ndf_w2, undf_w2, "
        "map_w2(:,cell), ndf_w3, undf_w3, map_w3(:,cell))")
    assert output6 in result


def test_single_stencil_xory1d_literal_mixed(dist_mem):
    '''test extent value is used correctly from the algorithm layer when
    it is a literal value so is not passed by argument and the case of the
    literal is specified in mixed case'''
    _, invoke_info = parse(
        os.path.join(BASE_PATH,
                     "19.5.1_single_stencil_xory1d_literal.f90"),
        api=TEST_API)
    psy = PSyFactory(TEST_API,
                     distributed_memory=dist_mem).create(invoke_info)
    result = str(psy.gen)
    print(result)
    output1 = ("    SUBROUTINE invoke_0_testkern_stencil_xory1d_type("
               "f1, f2, f3, f4)")
    assert output1 in result
    output2 = (
        "      USE stencil_dofmap_mod, ONLY: STENCIL_1DX, STENCIL_1DY\n"
        "      USE flux_direction_mod, ONLY: x_direction, y_direction\n"
        "      USE stencil_dofmap_mod, ONLY: stencil_dofmap_type\n")
    assert output2 in result
    output3 = (
        "      INTEGER f2_stencil_size\n"
        "      INTEGER, pointer :: f2_stencil_dofmap(:,:,:) => null()\n"
        "      TYPE(stencil_dofmap_type), pointer :: f2_stencil_map => "
        "null()\n")
    assert output3 in result
    output4 = (
        "      ! Initialise stencil dofmaps\n"
        "      !\n"
        "      IF (x_direction .eq. x_direction) THEN\n"
        "        f2_stencil_map => f2_proxy%vspace%get_stencil_dofmap("
        "STENCIL_1DX,2)\n"
        "      END IF \n"
        "      IF (x_direction .eq. y_direction) THEN\n"
        "        f2_stencil_map => f2_proxy%vspace%get_stencil_dofmap("
        "STENCIL_1DY,2)\n"
        "      END IF \n"
        "      f2_stencil_dofmap => f2_stencil_map%get_whole_dofmap()\n"
        "      f2_stencil_size = f2_stencil_map%get_size()\n"
        "      !\n")
    assert output4 in result
    if dist_mem:
        output5 = (
            "      IF (f2_proxy%is_dirty(depth=3)) THEN\n"
            "        CALL f2_proxy%halo_exchange(depth=3)\n"
            "      END IF \n")
        assert output5 in result
    output6 = (
        "        CALL testkern_stencil_xory1d_code(nlayers, "
        "f1_proxy%data, f2_proxy%data, f2_stencil_size, x_direction, "
        "f2_stencil_dofmap(:,:,cell), f3_proxy%data, f4_proxy%data, "
        "ndf_w1, undf_w1, map_w1(:,cell), ndf_w2, undf_w2, "
        "map_w2(:,cell), ndf_w3, undf_w3, map_w3(:,cell))")
    assert output6 in result


def test_multiple_stencils(dist_mem):
    '''test for correct output when there is more than one stencil in a
    kernel'''
    _, invoke_info = parse(
        os.path.join(BASE_PATH, "19.7_multiple_stencils.f90"),
        api=TEST_API)
    psy = PSyFactory(TEST_API,
                     distributed_memory=dist_mem).create(invoke_info)
    result = str(psy.gen)
    print(result)
    output1 = (
        "    SUBROUTINE invoke_0_testkern_stencil_multi_type(f1, f2, f3, "
        "f4, f2_extent, f3_extent, f3_direction)")
    assert output1 in result
    output2 = (
        "      USE stencil_dofmap_mod, ONLY: STENCIL_1DX, STENCIL_1DY\n"
        "      USE flux_direction_mod, ONLY: x_direction, y_direction\n"
        "      USE stencil_dofmap_mod, ONLY: STENCIL_CROSS\n"
        "      USE stencil_dofmap_mod, ONLY: stencil_dofmap_type\n")
    assert output2 in result
    output3 = (
        "      INTEGER, intent(in) :: f2_extent, f3_extent\n"
        "      INTEGER, intent(in) :: f3_direction\n")
    assert output3 in result
    output4 = (
        "      INTEGER f4_stencil_size\n"
        "      INTEGER, pointer :: f4_stencil_dofmap(:,:,:) => null()\n"
        "      TYPE(stencil_dofmap_type), pointer :: f4_stencil_map => "
        "null()\n"
        "      INTEGER f3_stencil_size\n"
        "      INTEGER, pointer :: f3_stencil_dofmap(:,:,:) => null()\n"
        "      TYPE(stencil_dofmap_type), pointer :: f3_stencil_map => "
        "null()\n"
        "      INTEGER f2_stencil_size\n"
        "      INTEGER, pointer :: f2_stencil_dofmap(:,:,:) => null()\n"
        "      TYPE(stencil_dofmap_type), pointer :: f2_stencil_map => "
        "null()\n")
    assert output4 in result
    output5 = (
        "      ! Initialise stencil dofmaps\n"
        "      !\n"
        "      f2_stencil_map => f2_proxy%vspace%get_stencil_dofmap("
        "STENCIL_CROSS,f2_extent)\n"
        "      f2_stencil_dofmap => f2_stencil_map%get_whole_dofmap()\n"
        "      f2_stencil_size = f2_stencil_map%get_size()\n"
        "      IF (f3_direction .eq. x_direction) THEN\n"
        "        f3_stencil_map => f3_proxy%vspace%get_stencil_dofmap("
        "STENCIL_1DX,f3_extent)\n"
        "      END IF \n"
        "      IF (f3_direction .eq. y_direction) THEN\n"
        "        f3_stencil_map => f3_proxy%vspace%get_stencil_dofmap("
        "STENCIL_1DY,f3_extent)\n"
        "      END IF \n"
        "      f3_stencil_dofmap => f3_stencil_map%get_whole_dofmap()\n"
        "      f3_stencil_size = f3_stencil_map%get_size()\n"
        "      f4_stencil_map => f4_proxy%vspace%get_stencil_dofmap("
        "STENCIL_1DX,1)\n"
        "      f4_stencil_dofmap => f4_stencil_map%get_whole_dofmap()\n"
        "      f4_stencil_size = f4_stencil_map%get_size()\n"
        "      !\n")
    assert output5 in result
    if dist_mem:
        output6 = (
            "      IF (f2_proxy%is_dirty(depth=f2_extent+1)) THEN\n"
            "        CALL f2_proxy%halo_exchange(depth=f2_extent+1)\n"
            "      END IF \n"
            "      !\n"
            "      IF (f3_proxy%is_dirty(depth=f3_extent+1)) THEN\n"
            "        CALL f3_proxy%halo_exchange(depth=f3_extent+1)\n"
            "      END IF \n")
        assert output6 in result
    output7 = (
        "        CALL testkern_stencil_multi_code(nlayers, f1_proxy%data, "
        "f2_proxy%data, f2_stencil_size, f2_stencil_dofmap(:,:,cell), "
        "f3_proxy%data, f3_stencil_size, f3_direction, "
        "f3_stencil_dofmap(:,:,cell), f4_proxy%data, f4_stencil_size, "
        "f4_stencil_dofmap(:,:,cell), ndf_w1, undf_w1, map_w1(:,cell), "
        "ndf_w2, undf_w2, map_w2(:,cell), ndf_w3, undf_w3, "
        "map_w3(:,cell))")
    assert output7 in result


def test_multiple_stencil_same_name(dist_mem):
    '''test the case when there is more than one stencil in a kernel with
    the same name for extent'''
    _, invoke_info = parse(
        os.path.join(BASE_PATH, "19.8_multiple_stencils_same_name.f90"),
        api=TEST_API)
    psy = PSyFactory(TEST_API,
                     distributed_memory=dist_mem).create(invoke_info)
    result = str(psy.gen)
    print(result)
    output1 = (
        "    SUBROUTINE invoke_0_testkern_stencil_multi_type(f1, f2, f3, "
        "f4, extent, f3_direction)")
    assert output1 in result
    output2 = (
        "      INTEGER, intent(in) :: extent\n"
        "      INTEGER, intent(in) :: f3_direction\n")
    assert output2 in result
    output3 = (
        "      INTEGER f4_stencil_size\n"
        "      INTEGER, pointer :: f4_stencil_dofmap(:,:,:) => null()\n"
        "      TYPE(stencil_dofmap_type), pointer :: f4_stencil_map => "
        "null()\n"
        "      INTEGER f3_stencil_size\n"
        "      INTEGER, pointer :: f3_stencil_dofmap(:,:,:) => null()\n"
        "      TYPE(stencil_dofmap_type), pointer :: f3_stencil_map => "
        "null()\n"
        "      INTEGER f2_stencil_size\n"
        "      INTEGER, pointer :: f2_stencil_dofmap(:,:,:) => null()\n"
        "      TYPE(stencil_dofmap_type), pointer :: f2_stencil_map => "
        "null()\n")
    assert output3 in result
    output4 = (
        "      ! Initialise stencil dofmaps\n"
        "      !\n"
        "      f2_stencil_map => f2_proxy%vspace%get_stencil_dofmap("
        "STENCIL_CROSS,extent)\n"
        "      f2_stencil_dofmap => f2_stencil_map%get_whole_dofmap()\n"
        "      f2_stencil_size = f2_stencil_map%get_size()\n"
        "      IF (f3_direction .eq. x_direction) THEN\n"
        "        f3_stencil_map => f3_proxy%vspace%get_stencil_dofmap("
        "STENCIL_1DX,extent)\n"
        "      END IF \n"
        "      IF (f3_direction .eq. y_direction) THEN\n"
        "        f3_stencil_map => f3_proxy%vspace%get_stencil_dofmap("
        "STENCIL_1DY,extent)\n"
        "      END IF \n"
        "      f3_stencil_dofmap => f3_stencil_map%get_whole_dofmap()\n"
        "      f3_stencil_size = f3_stencil_map%get_size()\n"
        "      f4_stencil_map => f4_proxy%vspace%get_stencil_dofmap("
        "STENCIL_1DX,extent)\n"
        "      f4_stencil_dofmap => f4_stencil_map%get_whole_dofmap()\n"
        "      f4_stencil_size = f4_stencil_map%get_size()\n"
        "      !\n")
    assert output4 in result
    output5 = (
        "        CALL testkern_stencil_multi_code(nlayers, f1_proxy%data, "
        "f2_proxy%data, f2_stencil_size, f2_stencil_dofmap(:,:,cell), "
        "f3_proxy%data, f3_stencil_size, f3_direction, "
        "f3_stencil_dofmap(:,:,cell), f4_proxy%data, f4_stencil_size, "
        "f4_stencil_dofmap(:,:,cell), ndf_w1, undf_w1, map_w1(:,cell), "
        "ndf_w2, undf_w2, map_w2(:,cell), ndf_w3, undf_w3, "
        "map_w3(:,cell))")
    assert output5 in result


def test_multi_stencil_same_name_direction(dist_mem):
    '''test the case where there is more than one stencil in a kernel with
    the same name for direction'''
    _, invoke_info = parse(
        os.path.join(BASE_PATH, "19.9_multiple_stencils_same_name.f90"),
        api=TEST_API)
    psy = PSyFactory(TEST_API,
                     distributed_memory=dist_mem).create(invoke_info)
    result = str(psy.gen)
    print(result)
    output1 = (
        "SUBROUTINE invoke_0_testkern_stencil_multi_2_type(f1, f2, f3, "
        "f4, extent, direction)")
    assert output1 in result
    output2 = (
        "      INTEGER, intent(in) :: extent\n"
        "      INTEGER, intent(in) :: direction\n")
    assert output2 in result
    output3 = (
        "      INTEGER f4_stencil_size\n"
        "      INTEGER, pointer :: f4_stencil_dofmap(:,:,:) => null()\n"
        "      TYPE(stencil_dofmap_type), pointer :: f4_stencil_map => "
        "null()\n"
        "      INTEGER f3_stencil_size\n"
        "      INTEGER, pointer :: f3_stencil_dofmap(:,:,:) => null()\n"
        "      TYPE(stencil_dofmap_type), pointer :: f3_stencil_map => "
        "null()\n"
        "      INTEGER f2_stencil_size\n"
        "      INTEGER, pointer :: f2_stencil_dofmap(:,:,:) => null()\n"
        "      TYPE(stencil_dofmap_type), pointer :: f2_stencil_map => "
        "null()\n")
    assert output3 in result
    output4 = (
        "      ! Initialise stencil dofmaps\n"
        "      !\n"
        "      IF (direction .eq. x_direction) THEN\n"
        "        f2_stencil_map => f2_proxy%vspace%get_stencil_dofmap("
        "STENCIL_1DX,extent)\n"
        "      END IF \n"
        "      IF (direction .eq. y_direction) THEN\n"
        "        f2_stencil_map => f2_proxy%vspace%get_stencil_dofmap("
        "STENCIL_1DY,extent)\n"
        "      END IF \n"
        "      f2_stencil_dofmap => f2_stencil_map%get_whole_dofmap()\n"
        "      f2_stencil_size = f2_stencil_map%get_size()\n"
        "      IF (direction .eq. x_direction) THEN\n"
        "        f3_stencil_map => f3_proxy%vspace%get_stencil_dofmap("
        "STENCIL_1DX,extent)\n"
        "      END IF \n"
        "      IF (direction .eq. y_direction) THEN\n"
        "        f3_stencil_map => f3_proxy%vspace%get_stencil_dofmap("
        "STENCIL_1DY,extent)\n"
        "      END IF \n"
        "      f3_stencil_dofmap => f3_stencil_map%get_whole_dofmap()\n"
        "      f3_stencil_size = f3_stencil_map%get_size()\n"
        "      IF (direction .eq. x_direction) THEN\n"
        "        f4_stencil_map => f4_proxy%vspace%get_stencil_dofmap("
        "STENCIL_1DX,extent)\n"
        "      END IF \n"
        "      IF (direction .eq. y_direction) THEN\n"
        "        f4_stencil_map => f4_proxy%vspace%get_stencil_dofmap("
        "STENCIL_1DY,extent)\n"
        "      END IF \n"
        "      f4_stencil_dofmap => f4_stencil_map%get_whole_dofmap()\n"
        "      f4_stencil_size = f4_stencil_map%get_size()\n"
        "      !\n")
    assert output4 in result
    output5 = (
        "     CALL testkern_stencil_multi_2_code(nlayers, f1_proxy%data, "
        "f2_proxy%data, f2_stencil_size, direction, "
        "f2_stencil_dofmap(:,:,cell), "
        "f3_proxy%data, f3_stencil_size, direction, "
        "f3_stencil_dofmap(:,:,cell), "
        "f4_proxy%data, f4_stencil_size, direction, "
        "f4_stencil_dofmap(:,:,cell), "
        "ndf_w1, undf_w1, map_w1(:,cell), ndf_w2, undf_w2, "
        "map_w2(:,cell), ndf_w3, undf_w3, map_w3(:,cell))")
    assert output5 in result


def test_multi_kerns_stencils_diff_fields(dist_mem):
    '''Test the case where we have multiple kernels with stencils and
    different fields for each. We also test extent names by having both
    shared and individual names.'''
    _, invoke_info = parse(
        os.path.join(BASE_PATH, "19.20_multiple_kernels_stencils.f90"),
        api=TEST_API)
    psy = PSyFactory(TEST_API,
                     distributed_memory=dist_mem).create(invoke_info)
    result = str(psy.gen)
    output1 = (
        "    SUBROUTINE invoke_0(f1, f2a, f3, f4, f2b, f2c, f2a_extent, "
        "extent)")
    assert output1 in result
    assert "USE testkern_stencil_mod, ONLY: testkern_stencil_code\n" in result
    output2 = (
        "      USE stencil_dofmap_mod, ONLY: STENCIL_CROSS\n"
        "      USE stencil_dofmap_mod, ONLY: stencil_dofmap_type\n")
    assert output2 in result
    output3 = (
        "      INTEGER, intent(in) :: f2a_extent, extent\n")
    assert output3 in result
    output4 = (
        "      INTEGER f2b_stencil_size\n"
        "      INTEGER, pointer :: f2b_stencil_dofmap(:,:,:) => null()\n"
        "      TYPE(stencil_dofmap_type), pointer :: f2b_stencil_map "
        "=> null()\n"
        "      INTEGER f2a_stencil_size\n"
        "      INTEGER, pointer :: f2a_stencil_dofmap(:,:,:) => null()\n"
        "      TYPE(stencil_dofmap_type), pointer :: f2a_stencil_map "
        "=> null()\n")
    assert output4 in result
    output5 = (
        "      !\n"
        "      f2a_stencil_map => f2a_proxy%vspace%get_stencil_dofmap("
        "STENCIL_CROSS,f2a_extent)\n"
        "      f2a_stencil_dofmap => f2a_stencil_map%get_whole_dofmap()\n"
        "      f2a_stencil_size = f2a_stencil_map%get_size()\n"
        "      f2b_stencil_map => f2b_proxy%vspace%get_stencil_dofmap("
        "STENCIL_CROSS,extent)\n"
        "      f2b_stencil_dofmap => f2b_stencil_map%get_whole_dofmap()\n"
        "      f2b_stencil_size = f2b_stencil_map%get_size()\n"
        "      !\n")
    assert output5 in result
    output6 = (
        "        CALL testkern_stencil_code(nlayers, f1_proxy%data, "
        "f2a_proxy%data, f2a_stencil_size, f2a_stencil_dofmap(:,:,cell), "
        "f3_proxy%data, f4_proxy%data, ndf_w1, undf_w1, map_w1(:,cell), "
        "ndf_w2, undf_w2, map_w2(:,cell), ndf_w3, undf_w3, "
        "map_w3(:,cell))")
    assert output6 in result
    output7 = (
        "        CALL testkern_stencil_code(nlayers, f1_proxy%data, "
        "f2b_proxy%data, f2b_stencil_size, f2b_stencil_dofmap(:,:,cell), "
        "f3_proxy%data, f4_proxy%data, ndf_w1, undf_w1, map_w1(:,cell), "
        "ndf_w2, undf_w2, map_w2(:,cell), ndf_w3, undf_w3, "
        "map_w3(:,cell))")
    assert output7 in result
    output8 = (
        "        CALL testkern_stencil_code(nlayers, f1_proxy%data, "
        "f2c_proxy%data, f2b_stencil_size, f2b_stencil_dofmap(:,:,cell), "
        "f3_proxy%data, f4_proxy%data, ndf_w1, undf_w1, map_w1(:,cell), "
        "ndf_w2, undf_w2, map_w2(:,cell), ndf_w3, undf_w3, "
        "map_w3(:,cell))")
    assert output8 in result


def test_extent_name_clash(dist_mem):
    '''Test we can deal with name clashes for stencils. We have a single
    kernel with argument names passed from the algorithm layer that
    would clash with stencil-name, stencil-dofmap and stencil-size
    variables.'''
    _, invoke_info = parse(
        os.path.join(BASE_PATH, "19.13_single_stencil.f90"),
        api=TEST_API)
    psy = PSyFactory(TEST_API,
                     distributed_memory=dist_mem).create(invoke_info)
    result = str(psy.gen)
    print(result)
    output1 = (
        "    SUBROUTINE invoke_0(f2_stencil_map, f2, f2_stencil_dofmap, "
        "stencil_cross_1, f3_stencil_map, f3, f3_stencil_dofmap, "
        "f2_extent, f3_stencil_size)")
    assert output1 in result
    output2 = (
        "      USE stencil_dofmap_mod, ONLY: STENCIL_CROSS\n"
        "      USE stencil_dofmap_mod, ONLY: stencil_dofmap_type")
    assert output2 in result
    assert "INTEGER, intent(in) :: f2_extent, f3_stencil_size\n" in result
    output3 = (
        "      TYPE(field_type), intent(inout) :: f2_stencil_map, "
        "f3_stencil_map\n"
        "      TYPE(field_type), intent(in) :: f2, f2_stencil_dofmap, "
        "stencil_cross_1, f3, f3_stencil_dofmap\n")
    assert output3 in result
    output4 = (
        "      INTEGER f3_stencil_size_1\n"
        "      INTEGER, pointer :: f3_stencil_dofmap_1(:,:,:) => null()\n"
        "      TYPE(stencil_dofmap_type), pointer :: f3_stencil_map_1 => "
        "null()\n"
        "      INTEGER f2_stencil_size\n"
        "      INTEGER, pointer :: f2_stencil_dofmap_1(:,:,:) => null()\n"
        "      TYPE(stencil_dofmap_type), pointer :: f2_stencil_map_1 => "
        "null()\n")
    assert output4 in result
    output5 = (
        "      TYPE(field_proxy_type) f2_stencil_map_proxy, f2_proxy, "
        "f2_stencil_dofmap_proxy, stencil_cross_1_proxy, "
        "f3_stencil_map_proxy, f3_proxy, f3_stencil_dofmap_proxy\n")
    assert output5 in result
    output6 = (
        "      stencil_cross_1_proxy = stencil_cross_1%get_proxy()")
    assert output6 in result
    output7 = (
        "      ! Initialise stencil dofmaps\n"
        "      !\n"
        "      f2_stencil_map_1 => f2_proxy%vspace%get_stencil_dofmap("
        "STENCIL_CROSS,f2_extent)\n"
        "      f2_stencil_dofmap_1 => "
        "f2_stencil_map_1%get_whole_dofmap()\n"
        "      f2_stencil_size = f2_stencil_map_1%get_size()\n"
        "      f3_stencil_map_1 => f3_proxy%vspace%get_stencil_dofmap("
        "STENCIL_CROSS,f3_stencil_size)\n"
        "      f3_stencil_dofmap_1 => "
        "f3_stencil_map_1%get_whole_dofmap()\n"
        "      f3_stencil_size_1 = f3_stencil_map_1%get_size()\n"
        "      !\n")
    assert output7 in result
    output8 = (
        "        CALL testkern_stencil_code(nlayers, "
        "f2_stencil_map_proxy%data, f2_proxy%data, f2_stencil_size, "
        "f2_stencil_dofmap_1(:,:,cell), f2_stencil_dofmap_proxy%data, "
        "stencil_cross_1_proxy%data, ndf_w1, undf_w1, map_w1(:,cell), "
        "ndf_w2, undf_w2, map_w2(:,cell), ndf_w3, undf_w3, "
        "map_w3(:,cell))")
    assert output8 in result
    output9 = (
        "        CALL testkern_stencil_code(nlayers, "
        "f3_stencil_map_proxy%data, f3_proxy%data, f3_stencil_size_1, "
        "f3_stencil_dofmap_1(:,:,cell), f3_stencil_dofmap_proxy%data, "
        "stencil_cross_1_proxy%data, ndf_w1, undf_w1, map_w1(:,cell), "
        "ndf_w2, undf_w2, map_w2(:,cell), ndf_w3, undf_w3, "
        "map_w3(:,cell))")
    assert output9 in result


def test_two_stencils_same_field(dist_mem):
    '''Test two Kernels within an invoke, with the same field having a
    stencil access in each kernel. f2_w2 is the field we care
    about. '''
    _, invoke_info = parse(
        os.path.join(BASE_PATH, "19.14_two_stencils_same_field.f90"),
        api=TEST_API)
    psy = PSyFactory(TEST_API,
                     distributed_memory=dist_mem).create(invoke_info)
    result = str(psy.gen)
    print(result)
    output1 = (
        "    SUBROUTINE invoke_0(f1_w1, f2_w2, f3_w2, f4_w3, f1_w3, "
        "f2_extent, extent)")
    assert output1 in result
    output2 = (
        "      INTEGER f2_w2_stencil_size_1\n"
        "      INTEGER, pointer :: f2_w2_stencil_dofmap_1(:,:,:) => "
        "null()\n"
        "      TYPE(stencil_dofmap_type), pointer :: f2_w2_stencil_map_1 "
        "=> null()")
    assert output2 in result
    output3 = (
        "      INTEGER f2_w2_stencil_size\n"
        "      INTEGER, pointer :: f2_w2_stencil_dofmap(:,:,:) => null()\n"
        "      TYPE(stencil_dofmap_type), pointer :: f2_w2_stencil_map "
        "=> null()")
    assert output3 in result
    output4 = (
        "      f2_w2_stencil_map => f2_w2_proxy%vspace%get_stencil_dofmap"
        "(STENCIL_CROSS,f2_extent)\n"
        "      f2_w2_stencil_dofmap => "
        "f2_w2_stencil_map%get_whole_dofmap()\n"
        "      f2_w2_stencil_size = f2_w2_stencil_map%get_size()\n")
    assert output4 in result
    output5 = (
        "      f2_w2_stencil_map_1 => "
        "f2_w2_proxy%vspace%get_stencil_dofmap(STENCIL_CROSS,extent)\n"
        "      f2_w2_stencil_dofmap_1 => "
        "f2_w2_stencil_map_1%get_whole_dofmap()\n"
        "      f2_w2_stencil_size_1 = f2_w2_stencil_map_1%get_size()\n")
    assert output5 in result
    output6 = (
        "        CALL testkern_stencil_code(nlayers, f1_w1_proxy%data, "
        "f2_w2_proxy%data, f2_w2_stencil_size, "
        "f2_w2_stencil_dofmap(:,:,cell), "
        "f3_w2_proxy%data, f4_w3_proxy%data, ndf_w1, undf_w1, "
        "map_w1(:,cell), ndf_w2, undf_w2, map_w2(:,cell), ndf_w3, "
        "undf_w3, map_w3(:,cell))")
    assert output6 in result
    output7 = (
        "        CALL testkern_stencil_depth_code(nlayers, "
        "f1_w3_proxy%data, f1_w1_proxy%data, f1_w1_stencil_size, "
        "f1_w1_stencil_dofmap(:,:,cell), f2_w2_proxy%data, "
        "f2_w2_stencil_size_1, "
        "f2_w2_stencil_dofmap_1(:,:,cell), f4_w3_proxy%data, "
        "f4_w3_stencil_size, "
        "f4_w3_stencil_dofmap(:,:,cell), ndf_w3, undf_w3, map_w3(:,cell), "
        "ndf_w1, undf_w1, map_w1(:,cell), ndf_w2, undf_w2, "
        "map_w2(:,cell))")
    assert output7 in result


def test_stencils_same_field_literal_extent(dist_mem):
    '''Test three Kernels within an invoke, with the same field having a
    stencil access in each kernel and the extent being passed as a
    literal value. Extent is the same in two kernels and different in
    the third. '''
    _, invoke_info = parse(
        os.path.join(BASE_PATH,
                     "19.15_stencils_same_field_literal_extent.f90"),
        api=TEST_API)
    psy = PSyFactory(TEST_API,
                     distributed_memory=dist_mem).create(invoke_info)
    result = str(psy.gen)
    print(result)
    output1 = (
        "      INTEGER f2_stencil_size_1\n"
        "      INTEGER, pointer :: f2_stencil_dofmap_1(:,:,:) => null()\n"
        "      TYPE(stencil_dofmap_type), pointer :: f2_stencil_map_1 "
        "=> null()\n"
        "      INTEGER f2_stencil_size\n"
        "      INTEGER, pointer :: f2_stencil_dofmap(:,:,:) => null()\n"
        "      TYPE(stencil_dofmap_type), pointer :: f2_stencil_map "
        "=> null()")
    assert output1 in result
    output2 = (
        "      !\n"
        "      f2_stencil_map => f2_proxy%vspace%get_stencil_dofmap("
        "STENCIL_CROSS,1)\n"
        "      f2_stencil_dofmap => f2_stencil_map%get_whole_dofmap()\n"
        "      f2_stencil_size = f2_stencil_map%get_size()\n"
        "      f2_stencil_map_1 => f2_proxy%vspace%get_stencil_dofmap("
        "STENCIL_CROSS,2)\n"
        "      f2_stencil_dofmap_1 => "
        "f2_stencil_map_1%get_whole_dofmap()\n"
        "      f2_stencil_size_1 = f2_stencil_map_1%get_size()\n"
        "      !")
    assert output2 in result
    output3 = (
        "        CALL testkern_stencil_code(nlayers, f1_proxy%data, "
        "f2_proxy%data, f2_stencil_size, f2_stencil_dofmap(:,:,cell), "
        "f3_proxy%data, f4_proxy%data, ndf_w1, undf_w1, map_w1(:,cell), "
        "ndf_w2, undf_w2, map_w2(:,cell), ndf_w3, undf_w3, "
        "map_w3(:,cell))")
    assert result.count(output3) == 2
    output4 = (
        "        CALL testkern_stencil_code(nlayers, f1_proxy%data, "
        "f2_proxy%data, f2_stencil_size_1, f2_stencil_dofmap_1(:,:,cell), "
        "f3_proxy%data, f4_proxy%data, ndf_w1, undf_w1, map_w1(:,cell), "
        "ndf_w2, undf_w2, map_w2(:,cell), ndf_w3, undf_w3, "
        "map_w3(:,cell))")
    assert result.count(output4) == 1

    if dist_mem:
        assert "IF (f2_proxy%is_dirty(depth=3)) THEN" in result
        assert "CALL f2_proxy%halo_exchange(depth=3)" in result
        assert "IF (f3_proxy%is_dirty(depth=1)) THEN" in result
        assert "CALL f3_proxy%halo_exchange(depth=1)" in result
        assert "IF (f4_proxy%is_dirty(depth=1)) THEN" in result
        assert "CALL f4_proxy%halo_exchange(depth=1)" in result


def test_stencils_same_field_literal_direct(dist_mem):
    '''Test three Kernels within an invoke, with the same field having a
    stencil access in each kernel and the direction being passed as a
    literal value. In two kernels the direction value is the same and
    in the third it is different. '''
    _, invoke_info = parse(
        os.path.join(BASE_PATH,
                     "19.16_stencils_same_field_literal_direction.f90"),
        api=TEST_API)
    psy = PSyFactory(TEST_API,
                     distributed_memory=dist_mem).create(invoke_info)
    result = str(psy.gen)
    output1 = (
        "      INTEGER f2_stencil_size_1\n"
        "      INTEGER, pointer :: f2_stencil_dofmap_1(:,:,:) => null()\n"
        "      TYPE(stencil_dofmap_type), pointer :: f2_stencil_map_1 "
        "=> null()\n"
        "      INTEGER f2_stencil_size\n"
        "      INTEGER, pointer :: f2_stencil_dofmap(:,:,:) => null()\n"
        "      TYPE(stencil_dofmap_type), pointer :: f2_stencil_map "
        "=> null()")
    assert output1 in result
    output2 = (
        "      !\n"
        "      IF (x_direction .eq. x_direction) THEN\n"
        "        f2_stencil_map => f2_proxy%vspace%get_stencil_dofmap("
        "STENCIL_1DX,2)\n"
        "      END IF \n"
        "      IF (x_direction .eq. y_direction) THEN\n"
        "        f2_stencil_map => f2_proxy%vspace%get_stencil_dofmap("
        "STENCIL_1DY,2)\n"
        "      END IF \n"
        "      f2_stencil_dofmap => f2_stencil_map%get_whole_dofmap()\n"
        "      f2_stencil_size = f2_stencil_map%get_size()\n"
        "      IF (y_direction .eq. x_direction) THEN\n"
        "        f2_stencil_map_1 => f2_proxy%vspace%get_stencil_dofmap("
        "STENCIL_1DX,2)\n"
        "      END IF \n"
        "      IF (y_direction .eq. y_direction) THEN\n"
        "        f2_stencil_map_1 => f2_proxy%vspace%get_stencil_dofmap("
        "STENCIL_1DY,2)\n"
        "      END IF \n"
        "      f2_stencil_dofmap_1 => "
        "f2_stencil_map_1%get_whole_dofmap()\n"
        "      f2_stencil_size_1 = f2_stencil_map_1%get_size()\n"
        "      !")
    assert output2 in result
    output3 = (
        "        CALL testkern_stencil_xory1d_code(nlayers, "
        "f1_proxy%data, f2_proxy%data, f2_stencil_size, x_direction, "
        "f2_stencil_dofmap(:,:,cell), f3_proxy%data, f4_proxy%data, "
        "ndf_w1, undf_w1, map_w1(:,cell), ndf_w2, undf_w2, "
        "map_w2(:,cell), ndf_w3, undf_w3, map_w3(:,cell))")
    assert result.count(output3) == 2
    output4 = (
        "        CALL testkern_stencil_xory1d_code(nlayers, "
        "f1_proxy%data, f2_proxy%data, f2_stencil_size_1, y_direction, "
        "f2_stencil_dofmap_1(:,:,cell), f3_proxy%data, f4_proxy%data, "
        "ndf_w1, undf_w1, map_w1(:,cell), ndf_w2, undf_w2, "
        "map_w2(:,cell), ndf_w3, undf_w3, map_w3(:,cell))")
    assert result.count(output4) == 1

    if dist_mem:
        assert "IF (f2_proxy%is_dirty(depth=3)) THEN" in result
        assert "CALL f2_proxy%halo_exchange(depth=3)" in result
        assert "IF (f3_proxy%is_dirty(depth=1)) THEN" in result
        assert "CALL f3_proxy%halo_exchange(depth=1)" in result
        assert "IF (f4_proxy%is_dirty(depth=1)) THEN" in result
        assert "CALL f4_proxy%halo_exchange(depth=1)" in result


def test_stencil_extent_specified():
    ''' The function stencil_unique_str() raises an error if a stencil
    with an extent provided in the metadata is passed in. This is because
    this is not currently supported. This test checks that the appropriate
    error is raised. '''
    # load an example with an argument that has stencil metadata
    _, invoke_info = parse(
        os.path.join(BASE_PATH, "19.1_single_stencil.f90"),
        api=TEST_API)
    psy = PSyFactory(TEST_API, distributed_memory=True).create(invoke_info)
    # access the argument with stencil metadata
    schedule = psy.invokes.invoke_list[0].schedule
    kernel = schedule.children[3].loop_body[0]
    stencil_arg = kernel.arguments.args[1]
    # artificially add an extent to the stencil metadata info
    stencil_arg.descriptor.stencil['extent'] = 1
    from psyclone.dynamo0p3 import DynStencils
    stencils = DynStencils(psy.invokes.invoke_list[0])
    with pytest.raises(GenerationError) as err:
        stencils.stencil_unique_str(stencil_arg, "")
    assert ("Found a stencil with an extent specified in the metadata. "
            "This is not coded for." in str(err))


def test_haloexchange_unknown_halo_depth():
    '''If a stencil extent is provided in the kernel metadata then the
    value is stored in an instance of the DynHaloExchange class. This test
    checks that the value is stored as expected (although stencil extents
    in metadata are not currently supported in PSyclone).'''
    # load an example with an argument that has stencil metadata
    _, invoke_info = parse(
        os.path.join(BASE_PATH, "19.1_single_stencil.f90"),
        api=TEST_API)
    psy = PSyFactory(TEST_API, distributed_memory=True).create(invoke_info)
    # access the argument with stencil metadata
    schedule = psy.invokes.invoke_list[0].schedule
    kernel = schedule.children[3].loop_body[0]
    stencil_arg = kernel.arguments.args[1]
    # artificially add an extent to the stencil metadata info
    stencil_arg.descriptor.stencil['extent'] = 10
    halo_exchange = schedule.children[0]
    assert halo_exchange._compute_halo_depth() == '11'


def test_haloexchange_correct_parent():
    '''Test that a dynamo haloexchange has the correct parent once it has
    been added to a schedule.'''
    _, invoke_info = parse(
        os.path.join(BASE_PATH, "1_single_invoke.f90"),
        api=TEST_API)
    psy = PSyFactory(TEST_API, distributed_memory=True).create(invoke_info)
    schedule = psy.invokes.invoke_list[0].schedule
    for child in schedule.children:
        assert child.parent == schedule


def test_one_kern_multi_field_same_stencil(dist_mem):
    '''This test checks for the case where we have the same stencil used
    by more than one field in a kernel'''
    _, invoke_info = parse(
        os.path.join(BASE_PATH,
                     "19.17_single_kernel_multi_field_same_stencil.f90"),
        api=TEST_API)
    psy = PSyFactory(TEST_API,
                     distributed_memory=dist_mem).create(invoke_info)
    result = str(psy.gen)
    print(result)
    output1 = (
        "    SUBROUTINE invoke_0_testkern_multi_field_same_stencil_type("
        "f0, f1, f2, f3, f4, extent, direction)")
    assert output1 in result
    output2 = (
        "      INTEGER, intent(in) :: extent\n"
        "      INTEGER, intent(in) :: direction\n")
    assert output2 in result
    output3 = (
        "      INTEGER f3_stencil_size\n"
        "      INTEGER, pointer :: f3_stencil_dofmap(:,:,:) => null()\n"
        "      TYPE(stencil_dofmap_type), pointer :: f3_stencil_map => "
        "null()\n"
        "      INTEGER f1_stencil_size\n"
        "      INTEGER, pointer :: f1_stencil_dofmap(:,:,:) => null()\n"
        "      TYPE(stencil_dofmap_type), pointer :: f1_stencil_map => "
        "null()\n")
    assert output3 in result
    output4 = (
        "      ! Initialise stencil dofmaps\n"
        "      !\n"
        "      f1_stencil_map => f1_proxy%vspace%get_stencil_dofmap("
        "STENCIL_CROSS,extent)\n"
        "      f1_stencil_dofmap => f1_stencil_map%get_whole_dofmap()\n"
        "      f1_stencil_size = f1_stencil_map%get_size()\n"
        "      IF (direction .eq. x_direction) THEN\n"
        "        f3_stencil_map => f3_proxy%vspace%get_stencil_dofmap("
        "STENCIL_1DX,extent)\n"
        "      END IF \n"
        "      IF (direction .eq. y_direction) THEN\n"
        "        f3_stencil_map => f3_proxy%vspace%get_stencil_dofmap("
        "STENCIL_1DY,extent)\n"
        "      END IF \n"
        "      f3_stencil_dofmap => f3_stencil_map%get_whole_dofmap()\n"
        "      f3_stencil_size = f3_stencil_map%get_size()\n"
        "      !\n")
    assert output4 in result
    output5 = (
        "        CALL testkern_multi_field_same_stencil_code(nlayers, "
        "f0_proxy%data, f1_proxy%data, f1_stencil_size, "
        "f1_stencil_dofmap(:,:,cell), f2_proxy%data, f1_stencil_size, "
        "f1_stencil_dofmap(:,:,cell), f3_proxy%data, f3_stencil_size, "
        "direction, f3_stencil_dofmap(:,:,cell), f4_proxy%data, "
        "f3_stencil_size, direction, f3_stencil_dofmap(:,:,cell), "
        "ndf_w1, undf_w1, map_w1(:,cell), ndf_w2, undf_w2, "
        "map_w2(:,cell))")
    assert output5 in result


def test_single_kernel_any_space_stencil(dist_mem):
    '''This is a test for stencils and any_space within a single kernel
    and between kernels. We test when any_space is the same and when
    it is different within kernels and between kernels for the case of
    different fields. When it is the same we should have the same
    stencil dofmap (as all other stencil information is the same) and
    when it is different we should have a different stencil dofmap (as
    we do not know whether they are on the same space). '''
    _, invoke_info = parse(
        os.path.join(BASE_PATH,
                     "19.18_anyspace_stencil_1.f90"),
        api=TEST_API)
    psy = PSyFactory(TEST_API,
                     distributed_memory=dist_mem).create(invoke_info)
    result = str(psy.gen)
    output1 = (
        "      f1_stencil_map => f1_proxy%vspace%get_stencil_dofmap("
        "STENCIL_CROSS,extent)\n"
        "      f1_stencil_dofmap => f1_stencil_map%get_whole_dofmap()\n"
        "      f1_stencil_size = f1_stencil_map%get_size()\n"
        "      f4_stencil_map => f4_proxy%vspace%get_stencil_dofmap("
        "STENCIL_CROSS,extent)\n"
        "      f4_stencil_dofmap => f4_stencil_map%get_whole_dofmap()\n"
        "      f4_stencil_size = f4_stencil_map%get_size()\n"
        "      f5_stencil_map => f5_proxy%vspace%get_stencil_dofmap("
        "STENCIL_CROSS,extent)\n"
        "      f5_stencil_dofmap => f5_stencil_map%get_whole_dofmap()\n"
        "      f5_stencil_size = f5_stencil_map%get_size()\n"
        "      !\n")
    assert output1 in result
    # use the same stencil dofmap
    output2 = (
        "        CALL testkern_same_anyspace_stencil_code(nlayers, "
        "f0_proxy%data, f1_proxy%data, f1_stencil_size, "
        "f1_stencil_dofmap(:,:,cell), f2_proxy%data, f1_stencil_size, "
        "f1_stencil_dofmap(:,:,cell), ndf_w1, undf_w1, map_w1(:,cell), "
        "ndf_any_space_1_f1, undf_any_space_1_f1, "
        "map_any_space_1_f1(:,cell))")
    assert output2 in result
    output3 = (
        "        CALL testkern_different_anyspace_stencil_code(nlayers, "
        "f3_proxy%data, f4_proxy%data, f4_stencil_size, "
        "f4_stencil_dofmap(:,:,cell), f5_proxy%data, f5_stencil_size, "
        "f5_stencil_dofmap(:,:,cell), ndf_w1, undf_w1, map_w1(:,cell), "
        "ndf_any_space_1_f4, undf_any_space_1_f4, "
        "map_any_space_1_f4(:,cell), ndf_any_space_2_f5, "
        "undf_any_space_2_f5, map_any_space_2_f5(:,cell))")
    # use a different stencil dofmap
    assert output3 in result


@pytest.mark.xfail(reason="stencils and any_space produces too many dofmaps")
def test_multi_kernel_any_space_stencil_1(dist_mem):
    '''This is a test for stencils and any_space with two kernels. We test
    when any_space is the same and when it is different for the same
    field. In our example we should have a single dofmap. However, at
    the moment we produce two. This is valid but not optimal. It is
    not a big deal at the moment as the Met Office do not plan to use
    any_space but it should be able to be fixed when we get dependence
    analysis within invokes working. Therefore making it xfail for the
    moment. '''
    _, invoke_info = parse(
        os.path.join(BASE_PATH,
                     "19.19_anyspace_stencil_2.f90"),
        api=TEST_API)
    psy = PSyFactory(TEST_API,
                     distributed_memory=dist_mem).create(invoke_info)
    result = str(psy.gen)
    print(result)
    output1 = (
        "      f1_stencil_map => f1_proxy%vspace%get_stencil_dofmap("
        "STENCIL_CROSS,extent)\n"
        "      f1_stencil_dofmap => f1_stencil_map%get_whole_dofmap()\n"
        "      f1_stencil_size = f1_stencil_map%get_size()\n"
        "      !\n")
    assert output1 in result
    output2 = (
        "        CALL testkern_same_anyspace_stencil_code(nlayers, "
        "f0_proxy%data, f1_proxy%data, f1_stencil_size, "
        "f1_stencil_dofmap(:,:,cell), f2_proxy%data, f1_stencil_size, "
        "f1_stencil_dofmap(:,:,cell), ndf_w1, undf_w1, map_w1(:,cell), "
        "ndf_any_space_1_f1, undf_any_space_1_f1, map_any_space_1_f1)")
    assert output2 in result
    output3 = (
        "        CALL testkern_different_anyspace_stencil_code(nlayers, "
        "f3_proxy%data, f1_proxy%data, f1_stencil_size, "
        "f1_stencil_dofmap(:,:,cell), f2_proxy%data, f1_stencil_size, "
        "f1_stencil_dofmap(:,:,cell), ndf_w1, undf_w1, map_w1(:,cell), "
        "ndf_any_space_1_f1, undf_any_space_1_f1, map_any_space_1_f1, "
        "ndf_any_space_2_f2, undf_any_space_2_f2, map_any_space_2_f2)")
    assert output3 in result


def test_stencil_args_unique_1(dist_mem):
    '''This test checks that stencil extent and direction arguments do not
    clash with internal names generated in the PSy-layer. f2_stencil_size
    and nlayers are chosen as the names that would clash.'''
    _, invoke_info = parse(
        os.path.join(BASE_PATH,
                     "19.21_stencil_names_clash.f90"),
        api=TEST_API)
    psy = PSyFactory(TEST_API,
                     distributed_memory=dist_mem).create(invoke_info)
    result = str(psy.gen)
    print(result)
    # we use f2_stencil_size for extent and nlayers for direction
    # as arguments
    output1 = ("    SUBROUTINE invoke_0_testkern_stencil_xory1d_type(f1, "
               "f2, f3, f4, f2_stencil_size, nlayers)")
    assert output1 in result
    output2 = ("      INTEGER, intent(in) :: f2_stencil_size\n"
               "      INTEGER, intent(in) :: nlayers")
    assert output2 in result
    output3 = "      INTEGER f2_stencil_size_1"
    assert output3 in result
    # therefore the local variable is now declared as nlayers_1"
    output4 = "      INTEGER nlayers_1"
    assert output4 in result
    output5 = "      nlayers_1 = f1_proxy%vspace%get_nlayers()"
    assert output5 in result
    output6 = (
        "      IF (nlayers .eq. x_direction) THEN\n"
        "        f2_stencil_map => f2_proxy%vspace%get_stencil_dofmap("
        "STENCIL_1DX,f2_stencil_size)\n"
        "      END IF \n"
        "      IF (nlayers .eq. y_direction) THEN\n"
        "        f2_stencil_map => f2_proxy%vspace%get_stencil_dofmap("
        "STENCIL_1DY,f2_stencil_size)\n"
        "      END IF \n"
        "      f2_stencil_dofmap => f2_stencil_map%get_whole_dofmap()\n"
        "      f2_stencil_size_1 = f2_stencil_map%get_size()")
    assert output6 in result
    output7 = (
        "        CALL testkern_stencil_xory1d_code(nlayers_1, "
        "f1_proxy%data, f2_proxy%data, f2_stencil_size_1, nlayers, "
        "f2_stencil_dofmap(:,:,cell), f3_proxy%data, f4_proxy%data, "
        "ndf_w1, undf_w1, map_w1(:,cell), ndf_w2, undf_w2, "
        "map_w2(:,cell), ndf_w3, undf_w3, map_w3(:,cell))")
    assert output7 in result


def test_stencil_args_unique_2(dist_mem):
    '''This test checks that stencil extent and direction arguments are
    unique within the generated PSy-layer when they are accessed as
    indexed arrays, with the same array name, from the algorithm
    layer.'''
    _, invoke_info = parse(
        os.path.join(BASE_PATH,
                     "19.22_stencil_names_indexed.f90"),
        api=TEST_API)
    psy = PSyFactory(TEST_API,
                     distributed_memory=dist_mem).create(invoke_info)
    result = str(psy.gen)
    print(result)
    output1 = ("    SUBROUTINE invoke_0(f1, f2, f3, f4, f2_info, "
               "f2_info_2, f2_info_1, f2_info_3)")
    assert output1 in result
    output2 = (
        "      INTEGER, intent(in) :: f2_info, f2_info_2\n"
        "      INTEGER, intent(in) :: f2_info_1, f2_info_3")
    assert output2 in result
    output3 = (
        "      IF (f2_info_1 .eq. x_direction) THEN\n"
        "        f2_stencil_map => f2_proxy%vspace%get_stencil_dofmap("
        "STENCIL_1DX,f2_info)\n"
        "      END IF \n"
        "      IF (f2_info_1 .eq. y_direction) THEN\n"
        "        f2_stencil_map => f2_proxy%vspace%get_stencil_dofmap("
        "STENCIL_1DY,f2_info)\n"
        "      END IF \n"
        "      f2_stencil_dofmap => f2_stencil_map%get_whole_dofmap()\n"
        "      f2_stencil_size = f2_stencil_map%get_size()\n"
        "      IF (f2_info_3 .eq. x_direction) THEN\n"
        "        f2_stencil_map_1 => f2_proxy%vspace%get_stencil_dofmap("
        "STENCIL_1DX,f2_info_2)\n"
        "      END IF \n"
        "      IF (f2_info_3 .eq. y_direction) THEN\n"
        "        f2_stencil_map_1 => f2_proxy%vspace%get_stencil_dofmap("
        "STENCIL_1DY,f2_info_2)\n"
        "      END IF ")
    assert output3 in result
    output4 = (
        "        CALL testkern_stencil_xory1d_code(nlayers, "
        "f1_proxy%data, f2_proxy%data, f2_stencil_size, f2_info_1, "
        "f2_stencil_dofmap(:,:,cell), f3_proxy%data, f4_proxy%data, "
        "ndf_w1, undf_w1, map_w1(:,cell), ndf_w2, undf_w2, "
        "map_w2(:,cell), ndf_w3, undf_w3, map_w3(:,cell))")
    assert output4 in result
    output5 = (
        "        CALL testkern_stencil_xory1d_code(nlayers, "
        "f1_proxy%data, f2_proxy%data, f2_stencil_size_1, f2_info_3, "
        "f2_stencil_dofmap_1(:,:,cell), f3_proxy%data, f4_proxy%data, "
        "ndf_w1, undf_w1, map_w1(:,cell), ndf_w2, undf_w2, "
        "map_w2(:,cell), ndf_w3, undf_w3, map_w3(:,cell))")
    assert output5 in result
    if dist_mem:
        assert (
            "IF (f2_proxy%is_dirty(depth=max(f2_info+1,"
            "f2_info_2+1))) THEN" in result)
        assert (
            "CALL f2_proxy%halo_exchange(depth=max(f2_info+1,"
            "f2_info_2+1))" in result)
        assert "IF (f3_proxy%is_dirty(depth=1)) THEN" in result
        assert "CALL f3_proxy%halo_exchange(depth=1)" in result
        assert "IF (f4_proxy%is_dirty(depth=1)) THEN" in result
        assert "CALL f4_proxy%halo_exchange(depth=1)" in result


def test_stencil_args_unique_3(dist_mem):
    '''This test checks that stencil extent and direction arguments are
    unique within the generated PSy-layer when they are dereferenced,
    with the same type/class name, from the algorithm layer. '''
    _, invoke_info = parse(
        os.path.join(BASE_PATH,
                     "19.23_stencil_names_deref.f90"),
        api=TEST_API)
    psy = PSyFactory(TEST_API,
                     distributed_memory=dist_mem).create(invoke_info)
    result = str(psy.gen)
    assert (
        "      INTEGER, intent(in) :: my_info_f2_info, my_info_f2_info_2\n"
        "      INTEGER, intent(in) :: my_info_f2_info_1, "
        "my_info_f2_info_3\n"
        in result)
    assert (
        "f2_stencil_map => f2_proxy%vspace%get_stencil_dofmap(STENCIL_1DX,"
        "my_info_f2_info)" in result)
    if dist_mem:
        assert (
            "IF (f2_proxy%is_dirty(depth=max(my_info_f2_info+1,"
            "my_info_f2_info_2+1))) THEN" in result)
        assert (
            "CALL f2_proxy%halo_exchange(depth=max(my_info_f2_info+1,"
            "my_info_f2_info_2+1))" in result)
        assert "IF (f3_proxy%is_dirty(depth=1)) THEN" in result
        assert "CALL f3_proxy%halo_exchange(depth=1)" in result
        assert "IF (f4_proxy%is_dirty(depth=1)) THEN" in result
        assert "CALL f4_proxy%halo_exchange(depth=1)" in result


def test_stencil_vector(dist_mem, tmpdir):
    '''Test that the expected declarations and lookups are produced when
    we have a stencil access with a vector field. Any stencil could be
    chosen here (other than xory1d) as they all produce the same code
    structure, but STENCIL_CROSS is chosen as it is already used in an
    existing suitable example (14.4).

    '''
    _, invoke_info = parse(
        os.path.join(BASE_PATH, "14.4_halo_vector.f90"),
        api=TEST_API)
    psy = PSyFactory(TEST_API,
                     distributed_memory=dist_mem).create(invoke_info)
    result = str(psy.gen)
    assert (
        "      USE stencil_dofmap_mod, ONLY: STENCIL_CROSS\n"
        "      USE stencil_dofmap_mod, ONLY: stencil_dofmap_type\n") \
        in str(result)
    assert(
        "      INTEGER f2_stencil_size\n"
        "      INTEGER, pointer :: f2_stencil_dofmap(:,:,:) => null()\n"
        "      TYPE(stencil_dofmap_type), pointer :: f2_stencil_map => "
        "null()\n") \
        in str(result)
    assert(
        "      f2_stencil_map => f2_proxy(1)%vspace%get_stencil_dofmap"
        "(STENCIL_CROSS,f2_extent)\n"
        "      f2_stencil_dofmap => f2_stencil_map%get_whole_dofmap()\n"
        "      f2_stencil_size = f2_stencil_map%get_size()\n") \
        in str(result)
    assert(
        "f2_proxy(1)%data, f2_proxy(2)%data, f2_proxy(3)%data, "
        "f2_proxy(4)%data, f2_stencil_size, f2_stencil_dofmap(:,:,cell)") \
        in str(result)

    assert Dynamo0p3Build(tmpdir).code_compiles(psy)


def test_stencil_xory_vector(dist_mem, tmpdir):
    '''Test that the expected declarations and lookups are produced when
    we have a stencil access of type x or y with a vector field.

    '''
    _, invoke_info = parse(
        os.path.join(BASE_PATH,
                     "14.4.2_halo_vector_xory.f90"),
        api=TEST_API)
    psy = PSyFactory(TEST_API,
                     distributed_memory=dist_mem).create(invoke_info)
    result = str(psy.gen)
    assert(
        "      USE stencil_dofmap_mod, ONLY: STENCIL_1DX, STENCIL_1DY\n"
        "      USE flux_direction_mod, ONLY: x_direction, y_direction\n"
        "      USE stencil_dofmap_mod, ONLY: stencil_dofmap_type\n") \
        in result
    assert(
        "      INTEGER, intent(in) :: f2_extent\n"
        "      INTEGER, intent(in) :: f2_direction\n") \
        in result
    assert(
        "      INTEGER f2_stencil_size\n"
        "      INTEGER, pointer :: f2_stencil_dofmap(:,:,:) => null()\n"
        "      TYPE(stencil_dofmap_type), pointer :: f2_stencil_map => "
        "null()\n") \
        in result
    assert(
        "      IF (f2_direction .eq. x_direction) THEN\n"
        "        f2_stencil_map => f2_proxy(1)%vspace%get_stencil_dofmap"
        "(STENCIL_1DX,f2_extent)\n"
        "      END IF \n"
        "      IF (f2_direction .eq. y_direction) THEN\n"
        "        f2_stencil_map => f2_proxy(1)%vspace%get_stencil_dofmap"
        "(STENCIL_1DY,f2_extent)\n"
        "      END IF \n"
        "      f2_stencil_dofmap => f2_stencil_map%get_whole_dofmap()\n"
        "      f2_stencil_size = f2_stencil_map%get_size()\n") \
        in result
    assert(
        "f2_proxy(1)%data, f2_proxy(2)%data, f2_proxy(3)%data, "
        "f2_proxy(4)%data, f2_stencil_size, f2_direction, "
        "f2_stencil_dofmap(:,:,cell)") \
        in result

    assert Dynamo0p3Build(tmpdir).code_compiles(psy)


def test_dynloop_load_unexpected_func_space():
    ''' The load function of an instance of the dynloop class raises an
    error if an unexpexted function space is found. This test makes
    sure this error works correctly. It's a little tricky to raise
    this error as it is unreachable. However, we can sabotage an
    earlier function to make it return an invalid value. '''
    # first create a working instance of the DynLoop class
    _, invoke_info = parse(
        os.path.join(BASE_PATH, "19.1_single_stencil.f90"),
        api=TEST_API)
    psy = PSyFactory(TEST_API, distributed_memory=True).create(invoke_info)
    # now get access to the DynLoop class, the associated kernel class
    # and the associated field.
    schedule = psy.invokes.invoke_list[0].schedule
    loop = schedule.children[3]
    kernel = loop.loop_body[0]
    field = kernel.arguments.iteration_space_arg()
    # break the fields function space
    field._function_spaces[0]._orig_name = "broken"
    # create a function which always returns the broken field

    def broken_func():
        ''' Returns the above field no matter what '''
        return field
    # replace the iteration_space_arg method with our broke
    # function. This is required as iteration_space_arg currently
    # never returns a field with an invalid function space.
    kernel.arguments.iteration_space_arg = broken_func
    # We can now raise the exception.
    with pytest.raises(GenerationError) as err:
        loop.load(kernel)
    assert ("Generation Error: Unexpected function space found. Expecting "
            "one of ['w3', 'wtheta', 'w2v', 'w0', 'w1', 'w2', 'w2h', "
            "'any_w2'] but found 'broken'" in str(err))


def test_dynkernargs_unexpect_stencil_extent():
    '''This test checks that we raise an error in DynKernelArguments if
    metadata is provided with an extent value. This is a litle tricky to
    raise as the parser does not not allow this to happen. We therefore
    modify the results from the parser to raise the error.'''
    # parse some valid code with a stencil
    _, invoke_info = parse(
        os.path.join(BASE_PATH, "19.1_single_stencil.f90"),
        api=TEST_API)
    # find the parsed code's call class
    call = invoke_info.calls[0].kcalls[0]
    # add an extent to the stencil metadata
    kernel_metadata = call.ktype
    kernel_metadata._arg_descriptors[1].stencil['extent'] = 2
    # remove the extra argument (as the extent value no longer needs
    # to be passed so an associated error will be raised)
    del call.args[2]
    # finally call our object to raise the error
    from psyclone.dynamo0p3 import DynKernelArguments
    with pytest.raises(GenerationError) as err:
        _ = DynKernelArguments(call, None)
    assert "extent metadata not yet supported" in str(err)


def test_unsupported_halo_read_access():
    '''This test checks that we raise an error if the halo_read_access
    method finds an upper bound other than halo or ncells. The
    particular issue at the moment is that if inner is specified we do
    not know whether the stencil accesses the halo or not. However,
    this limitation is not going to affect anyone until we add in loop
    iteration space splitting transformations.
    '''
    # create a valid loop with a stencil access
    _, invoke_info = parse(
        os.path.join(BASE_PATH, "19.1_single_stencil.f90"),
        api=TEST_API)
    psy = PSyFactory(TEST_API, distributed_memory=True).create(invoke_info)
    # get access to the DynLoop object
    schedule = psy.invokes.invoke_list[0].schedule
    loop = schedule.children[3]
    # access to the argument that has a stencil access in the kernel
    kernel = loop.loop_body[0]
    stencil_arg = kernel.arguments.args[1]
    loop.set_upper_bound("inner", 1)
    # call our method
    with pytest.raises(GenerationError) as err:
        _ = loop._halo_read_access(stencil_arg)
    assert ("Loop bounds other than cell_halo and ncells are currently "
            "unsupported for kernels with stencil accesses. Found "
            "'inner'." in str(err))


def test_dynglobalsum_unsupported_scalar():
    '''Check that an instance of the DynGlobalSum class raises an
    exception if an unsupported scalar type is provided when
    dm=True '''
    # get an instance of an integer scalar
    _, invoke_info = parse(
        os.path.join(BASE_PATH,
                     "1.6.1_single_invoke_1_int_scalar.f90"),
        api=TEST_API)
    psy = PSyFactory(TEST_API, distributed_memory=True).create(invoke_info)
    schedule = psy.invokes.invoke_list[0].schedule
    loop = schedule.children[3]
    kernel = loop.loop_body[0]
    argument = kernel.arguments.args[1]
    with pytest.raises(GenerationError) as err:
        _ = DynGlobalSum(argument)
    assert "DynGlobalSum currently only supports '['gh_real']'" in str(err)


def test_dynglobalsum_nodm_error():
    '''Check that an instance of the DynGlobalSum class raises an
    exception if it is instantiated when dm=False'''
    # get an instance of a real scalar
    _, invoke_info = parse(
        os.path.join(BASE_PATH,
                     "1.9_single_invoke_2_real_scalars.f90"),
        api=TEST_API)
    psy = PSyFactory(TEST_API, distributed_memory=False).create(invoke_info)
    schedule = psy.invokes.invoke_list[0].schedule
    loop = schedule.children[0]
    kernel = loop.loop_body[0]
    argument = kernel.arguments.args[0]
    with pytest.raises(GenerationError) as err:
        _ = DynGlobalSum(argument)
    assert ("It makes no sense to create a DynGlobalSum object when "
            "dm=False") in str(err)


def test_no_updated_args():
    ''' Check that we raise the expected exception when we encounter a
    kernel that does not write to any of its arguments '''
    fparser.logging.disable(fparser.logging.CRITICAL)
    code = CODE.replace("arg_type(gh_field,gh_write,w1)",
                        "arg_type(gh_field,gh_read,w1)", 1)
    ast = fpapi.parse(code, ignore_comments=False)
    name = "testkern_qr_type"
    with pytest.raises(ParseError) as excinfo:
        _ = DynKernMetadata(ast, name=name)
    assert ("A Dynamo 0.3 kernel must have at least one argument that is "
            "updated (written to) but found none for kernel "
            "testkern_qr_type" in str(excinfo))


def test_scalars_only_invalid():
    ''' Check that we raise the expected exception if we encounter a
    kernel that only has (read-only) scalar arguments '''
    fparser.logging.disable(fparser.logging.CRITICAL)
    code = '''
module testkern
  type, extends(kernel_type) :: testkern_type
     type(arg_type), meta_args(2) =                 &
          (/ arg_type(gh_real, gh_read),            &
             arg_type(gh_integer, gh_read)          &
           /)
     integer, parameter :: iterates_over = cells
   contains
     procedure() :: code => testkern_code
  end type testkern_type
contains
  subroutine testkern_code(a,b)
  end subroutine testkern_code
end module testkern
'''
    ast = fpapi.parse(code, ignore_comments=False)
    name = "testkern_type"
    with pytest.raises(ParseError) as excinfo:
        _ = DynKernMetadata(ast, name=name)
    assert ("A Dynamo 0.3 kernel must have at least one argument that is "
            "updated (written to) but found none for kernel "
            "testkern_type" in str(excinfo))


def test_multiple_updated_field_args():
    ''' Check that we successfully parse a kernel that writes to more
    than one of its field arguments '''
    fparser.logging.disable(fparser.logging.CRITICAL)
    code = CODE.replace("arg_type(gh_field,gh_read, w2)",
                        "arg_type(gh_field,gh_write, w1)", 1)
    ast = fpapi.parse(code, ignore_comments=False)
    name = "testkern_qr_type"
    metadata = DynKernMetadata(ast, name=name)
    count = 0
    for descriptor in metadata.arg_descriptors:
        if descriptor.type == "gh_field" and \
                descriptor.access != AccessType.READ:
            count += 1
    assert count == 2


def test_multiple_updated_op_args():
    ''' Check that we successfully parse the metadata for a kernel that
    writes to more than one of its field and operator arguments '''
    fparser.logging.disable(fparser.logging.CRITICAL)
    code = CODE.replace("arg_type(gh_operator,gh_read, w2, w2)",
                        "arg_type(gh_operator,gh_write, w1, w1)", 1)
    ast = fpapi.parse(code, ignore_comments=False)
    name = "testkern_qr_type"
    metadata = DynKernMetadata(ast, name=name)
    count = 0
    for descriptor in metadata.arg_descriptors:
        if ((descriptor.type == "gh_field" or
             descriptor.type == "gh_operator") and
                descriptor.access != AccessType.READ):
            count += 1
    assert count == 2


def test_multiple_updated_scalar_args():
    ''' Check that we raise the expected exception when we encounter a
    kernel that writes to more than one of its field and scalar arguments '''
    fparser.logging.disable(fparser.logging.CRITICAL)
    code = CODE.replace("arg_type(gh_real, gh_read)",
                        "arg_type(gh_real, gh_sum)", 1)
    ast = fpapi.parse(code, ignore_comments=False)
    name = "testkern_qr_type"
    with pytest.raises(ParseError) as excinfo:
        _ = DynKernMetadata(ast, name=name)
    assert ("A user-supplied Dynamo 0.3 kernel must not write/update a scalar "
            "argument but kernel testkern_qr_type has" in
            str(excinfo))


def test_itn_space_write_w2v_w1(tmpdir):
    ''' Check that generated loop over cells in the psy layer has the
    correct upper bound when a kernel writes to two fields, the first on
    a discontinuous space (w2v) and the second on a continuous space (w1).
    The resulting loop (when dm=True) must include the L1 halo because of
    the second field argument which is continuous '''
    _, invoke_info = parse(
        os.path.join(BASE_PATH, "1.5.1_single_invoke_write_multi_fs.f90"),
        api=TEST_API)
    for dist_mem in [False, True]:
        psy = PSyFactory(TEST_API,
                         distributed_memory=dist_mem).create(invoke_info)
        generated_code = str(psy.gen)
        if dist_mem:
            output = (
                "      !\n"
                "      DO cell=1,mesh%get_last_halo_cell(1)\n")
            assert output in generated_code
        else:
            output = (
                "      ! Call our kernels\n"
                "      !\n"
                "      DO cell=1,m2_proxy%vspace%get_ncell()\n")
            assert output in generated_code

        assert Dynamo0p3Build(tmpdir).code_compiles(psy)


def test_itn_space_fld_and_op_writers(tmpdir):
    ''' Check that generated loop over cells in the psy layer has the
    correct upper bound when a kernel writes to both an operator and a
    field, the latter on a discontinuous space and first in the list
    of args. (Loop must include L1 halo because we're writing to an
    operator.) '''
    _, invoke_info = parse(
        os.path.join(BASE_PATH, "1.5.2_single_invoke_write_fld_op.f90"),
        api=TEST_API)
    for dist_mem in [False, True]:
        psy = PSyFactory(TEST_API,
                         distributed_memory=dist_mem).create(invoke_info)
        generated_code = str(psy.gen)
        if dist_mem:
            output = (
                "      !\n"
                "      DO cell=1,mesh%get_last_halo_cell(1)\n")
            assert output in generated_code
        else:
            output = (
                "      ! Call our kernels\n"
                "      !\n"
                "      DO cell=1,op1_proxy%fs_from%get_ncell()\n")
            assert output in generated_code

        assert Dynamo0p3Build(tmpdir).code_compiles(psy)


def test_itn_space_any_w3(tmpdir):
    ''' Check generated loop over cells has correct upper bound when
    a kernel writes to fields on any-space and W3 (discontinuous) '''
    _, invoke_info = parse(
        os.path.join(BASE_PATH, "1.5.3_single_invoke_write_anyspace_w3.f90"),
        api=TEST_API)
    for dist_mem in [False, True]:
        psy = PSyFactory(TEST_API,
                         distributed_memory=dist_mem).create(invoke_info)
        generated_code = str(psy.gen)
        if dist_mem:
            output = (
                "      !\n"
                "      DO cell=1,mesh%get_last_halo_cell(1)\n")
            assert output in generated_code
        else:
            output = (
                "      ! Call our kernels\n"
                "      !\n"
                "      DO cell=1,f1_proxy%vspace%get_ncell()\n")
            assert output in generated_code

        assert Dynamo0p3Build(tmpdir).code_compiles(psy)


def test_itn_space_any_w1():
    ''' Check generated loop over cells has correct upper bound when
    a kernel writes to fields on any-space and W1 (continuous) '''
    _, invoke_info = parse(
        os.path.join(BASE_PATH, "1.5.4_single_invoke_write_anyspace_w1.f90"),
        api=TEST_API)
    for dist_mem in [False, True]:
        psy = PSyFactory(TEST_API,
                         distributed_memory=dist_mem).create(invoke_info)
        generated_code = str(psy.gen)
        if dist_mem:
            output = (
                "      !\n"
                "      DO cell=1,mesh%get_last_halo_cell(1)\n")
            assert output in generated_code
        else:
            # Loop upper bound should use f2 as that field is *definitely*
            # on a continuous space (as opposed to the one on any_space
            # that might be).
            output = (
                "      ! Call our kernels\n"
                "      !\n"
                "      DO cell=1,f2_proxy%vspace%get_ncell()\n")
            assert output in generated_code


def test_unexpected_type_error():
    '''Check that we raise an exception if an unexpected datatype is found
    when running the ArgOrdering generate method. As it is abstract we use
    the KernCallArgList sub class'''
    for distmem in [False, True]:
        _, invoke_info = parse(
            os.path.join(BASE_PATH,
                         "1.0.1_single_named_invoke.f90"),
            api=TEST_API)
        psy = PSyFactory(TEST_API,
                         distributed_memory=distmem).create(invoke_info)
        schedule = psy.invokes.invoke_list[0].schedule
        if distmem:
            index = 3
        else:
            index = 0
        loop = schedule.children[index]
        kernel = loop.loop_body[0]
        # sabotage one of the arguments to make it have an invalid type.
        kernel.arguments.args[0]._type = "invalid"
        # Now call KernCallArgList to raise an exception
        create_arg_list = KernCallArgList(kernel)
        with pytest.raises(GenerationError) as excinfo:
            create_arg_list.generate()
        assert (
            "Unexpected arg type found in dynamo0p3.py:ArgOrdering:"
            "generate()") in str(excinfo.value)


def test_argordering_exceptions():
    '''Check that we raise an exception if the abstract methods are called
    in an instance of the ArgOrdering class '''
    for distmem in [False, True]:
        _, invoke_info = parse(
            os.path.join(BASE_PATH,
                         "1.0.1_single_named_invoke.f90"),
            api=TEST_API)
        psy = PSyFactory(TEST_API,
                         distributed_memory=distmem).create(invoke_info)
        schedule = psy.invokes.invoke_list[0].schedule
        if distmem:
            index = 3
        else:
            index = 0
        loop = schedule.children[index]
        kernel = loop.loop_body[0]
        from psyclone.dynamo0p3 import ArgOrdering
        create_arg_list = ArgOrdering(kernel)
        for method in [create_arg_list.cell_map,
                       create_arg_list.cell_position,
                       create_arg_list.mesh_height,
                       create_arg_list.mesh_ncell2d,
                       create_arg_list.quad_rule]:
            with pytest.raises(NotImplementedError):
                method()
        for method in [create_arg_list.field_vector,
                       create_arg_list.field,
                       create_arg_list.stencil_unknown_extent,
                       create_arg_list.stencil_unknown_direction,
                       create_arg_list.stencil,
                       create_arg_list.operator,
                       create_arg_list.scalar,
                       create_arg_list.fs_common,
                       create_arg_list.fs_compulsory_field,
                       create_arg_list.basis,
                       create_arg_list.diff_basis,
                       create_arg_list.orientation,
                       create_arg_list.field_bcs_kernel,
                       create_arg_list.operator_bcs_kernel,
                       create_arg_list.banded_dofmap,
                       create_arg_list.indirection_dofmap,
                       create_arg_list.cma_operator]:
            with pytest.raises(NotImplementedError):
                method(None)


def test_kernel_args_has_op():
    ''' Check that we raise an exception if the arg. type supplied to
    DynKernelArguments.has_operator() is not a valid operator '''
    _, invoke_info = parse(
        os.path.join(BASE_PATH, "19.1_single_stencil.f90"),
        api=TEST_API)
    # find the parsed code's call class
    call = invoke_info.calls[0].kcalls[0]
    from psyclone.dynamo0p3 import DynKernelArguments
    dka = DynKernelArguments(call, None)
    with pytest.raises(GenerationError) as excinfo:
        _ = dka.has_operator(op_type="gh_field")
    assert "op_type must be a valid operator type" in str(excinfo)


def test_kerncallarglist_args_error(dist_mem):
    '''Check that we raise an exception if we call the methods that return
    information in kerncallarglist without first calling the generate
    method

    '''
    _, invoke_info = parse(
        os.path.join(BASE_PATH,
                     "1.0.1_single_named_invoke.f90"),
        api=TEST_API)
    psy = PSyFactory(TEST_API,
                     distributed_memory=dist_mem).create(invoke_info)
    schedule = psy.invokes.invoke_list[0].schedule
    if dist_mem:
        loop = schedule.children[3]
    else:
        loop = schedule.children[0]
    create_arg_list = KernCallArgList(loop.loop_body[0])

    # nlayers_positions method
    with pytest.raises(InternalError) as excinfo:
        _ = create_arg_list.nlayers_positions
    assert (
        "KernCallArgList: the generate() method should be called before "
        "the nlayers_positions() method") in str(excinfo.value)

    # nqp_positions method
    with pytest.raises(InternalError) as excinfo:
        _ = create_arg_list.nqp_positions
    assert (
        "KernCallArgList: the generate() method should be called before "
        "the nqp_positions() method") in str(excinfo.value)

    # ndf_positions method
    with pytest.raises(InternalError) as excinfo:
        _ = create_arg_list.ndf_positions
    assert (
        "KernCallArgList: the generate() method should be called before "
        "the ndf_positions() method") in str(excinfo.value)

    # arglist method
    with pytest.raises(InternalError) as excinfo:
        _ = create_arg_list.arglist
    assert (
        "KernCallArgList: the generate() method should be called before "
        "the arglist() method") in str(excinfo.value)


def test_multi_anyw2():
    '''Check generated code works correctly when we have multiple any_w2
    fields. Particularly check that we only generate a single lookup.'''
    _, invoke_info = parse(
        os.path.join(BASE_PATH, "21.1_single_invoke_multi_anyw2.f90"),
        api=TEST_API)
    for dist_mem in [False, True]:
        psy = PSyFactory(TEST_API,
                         distributed_memory=dist_mem).create(invoke_info)
        generated_code = str(psy.gen)
        if dist_mem:
            output = (
                "      ! Look-up dofmaps for each function space\n"
                "      !\n"
                "      map_any_w2 => f1_proxy%vspace%get_whole_dofmap()\n"
                "      !\n"
                "      ! Initialise number of DoFs "
                "for any_w2\n"
                "      !\n"
                "      ndf_any_w2 = f1_proxy%vspace%get_ndf()\n"
                "      undf_any_w2 = f1_proxy%vspace%get_undf()\n"
                "      !\n"
                "      ! Call kernels and communication routines\n"
                "      !\n"
                "      IF (f2_proxy%is_dirty(depth=1)) THEN\n"
                "        CALL f2_proxy%halo_exchange(depth=1)\n"
                "      END IF \n"
                "      !\n"
                "      IF (f3_proxy%is_dirty(depth=1)) THEN\n"
                "        CALL f3_proxy%halo_exchange(depth=1)\n"
                "      END IF \n"
                "      !\n"
                "      DO cell=1,mesh%get_last_halo_cell(1)\n"
                "        !\n"
                "        CALL testkern_multi_anyw2_code(nlayers, "
                "f1_proxy%data, f2_proxy%data, f3_proxy%data, ndf_any_w2, "
                "undf_any_w2, map_any_w2(:,cell))\n"
                "      END DO \n"
                "      !\n"
                "      ! Set halos dirty/clean for fields modified in the "
                "above loop\n"
                "      !\n"
                "      CALL f1_proxy%set_dirty()")
            assert output in generated_code
        else:
            output = (
                "      ! Look-up dofmaps for each function space\n"
                "      !\n"
                "      map_any_w2 => f1_proxy%vspace%get_whole_dofmap()\n"
                "      !\n"
                "      ! Initialise number of DoFs for "
                "any_w2\n"
                "      !\n"
                "      ndf_any_w2 = f1_proxy%vspace%get_ndf()\n"
                "      undf_any_w2 = f1_proxy%vspace%get_undf()\n"
                "      !\n"
                "      ! Call our kernels\n"
                "      !\n"
                "      DO cell=1,f1_proxy%vspace%get_ncell()\n"
                "        !\n"
                "        CALL testkern_multi_anyw2_code(nlayers, "
                "f1_proxy%data, f2_proxy%data, f3_proxy%data, ndf_any_w2, "
                "undf_any_w2, map_any_w2(:,cell))\n"
                "      END DO ")
            assert output in generated_code


def test_anyw2_vectors():
    '''Check generated code works correctly when we have any_w2 field
    vectors'''
    _, invoke_info = parse(
        os.path.join(BASE_PATH, "21.3_single_invoke_anyw2_vector.f90"),
        api=TEST_API)
    for dist_mem in [False, True]:
        psy = PSyFactory(TEST_API,
                         distributed_memory=dist_mem).create(invoke_info)
        generated_code = str(psy.gen)
        assert "f3_proxy(1) = f3(1)%get_proxy()" in generated_code
        assert "f3_proxy(2) = f3(2)%get_proxy()" in generated_code
        assert "f3_proxy(1)%data, f3_proxy(2)%data" in generated_code


def test_anyw2_operators():
    '''Check generated code works correctly when we have any_w2 fields
    with operators'''
    _, invoke_info = parse(
        os.path.join(BASE_PATH, "21.4_single_invoke_anyw2_operator.f90"),
        api=TEST_API)
    for dist_mem in [False, True]:
        psy = PSyFactory(TEST_API,
                         distributed_memory=dist_mem).create(invoke_info)
        generated_code = str(psy.gen)
        output = (
            "      ! Initialise number of DoFs for any_w2\n"
            "      !\n"
            "      ndf_any_w2 = mm_w2_proxy%fs_from%get_ndf()\n"
            "      undf_any_w2 = mm_w2_proxy%fs_from%get_undf()\n")
        assert output in generated_code
        output = (
            "      dim_any_w2 = mm_w2_proxy%fs_from%get_dim_space()\n"
            "      ALLOCATE (basis_any_w2_qr(dim_any_w2, ndf_any_w2, "
            "np_xy_qr, np_z_qr))\n"
            "      !\n"
            "      ! Compute basis/diff-basis arrays\n"
            "      !\n"
            "      CALL qr%compute_function(BASIS, mm_w2_proxy%fs_from, "
            "dim_any_w2, ndf_any_w2, basis_any_w2_qr)")
        assert output in generated_code


def test_anyw2_stencils():
    '''Check generated code works correctly when we have any_w2 fields
    with stencils'''
    _, invoke_info = parse(
        os.path.join(BASE_PATH, "21.5_single_invoke_anyw2_stencil.f90"),
        api=TEST_API)
    for dist_mem in [False, True]:
        psy = PSyFactory(TEST_API,
                         distributed_memory=dist_mem).create(invoke_info)
        generated_code = str(psy.gen)
        output = (
            "      ! Initialise stencil dofmaps\n"
            "      !\n"
            "      f2_stencil_map => f2_proxy%vspace%get_stencil_dofmap"
            "(STENCIL_CROSS,extent)\n"
            "      f2_stencil_dofmap => f2_stencil_map%get_whole_dofmap()\n"
            "      f2_stencil_size = f2_stencil_map%get_size()\n"
            "      !\n")
        assert output in generated_code


def test_no_halo_for_discontinous(tmpdir):
    ''' Test that we do not create halo exchange calls when our loop
    only iterates over owned cells (e.g. it writes to a discontinuous
    field), we only read from a discontinous field and there are no
    stencil accesses '''
    _, info = parse(os.path.join(BASE_PATH,
                                 "1_single_invoke_w2v.f90"),
                    api=TEST_API)
    psy = PSyFactory(TEST_API, distributed_memory=True).create(info)
    result = str(psy.gen)
    assert "halo_exchange" not in result

    assert Dynamo0p3Build(tmpdir).code_compiles(psy)


def test_halo_for_discontinuous(tmpdir, monkeypatch, annexed):
    '''This test checks the case when our loop iterates over owned cells
    (e.g. it writes to a discontinuous field), we read from a
    continuous field, there are no stencil accesses, but we do not
    know anything about the previous writer.

    As we don't know anything about the previous writer we have to
    assume that it may have been over dofs. If so, we could have dirty
    annexed dofs so need to add a halo exchange (for the three
    continuous fields being read (f1, f2 and m1). This is the case
    when api_config.compute_annexed_dofs is False.

    If we always iterate over annexed dofs by default, our annexed
    dofs will always be clean. Therefore we do not need to add a halo
    exchange. This is the case when
    api_config.compute_annexed_dofs is True.

    '''
    api_config = Config.get().api_conf(TEST_API)
    monkeypatch.setattr(api_config, "_compute_annexed_dofs", annexed)
    _, info = parse(os.path.join(BASE_PATH,
                                 "1_single_invoke_w3.f90"),
                    api=TEST_API)
    psy = PSyFactory(TEST_API, distributed_memory=True).create(info)
    result = str(psy.gen)
    if annexed:
        assert "halo_exchange" not in result
    else:
        assert "IF (f1_proxy%is_dirty(depth=1)) THEN" in result
        assert "CALL f1_proxy%halo_exchange(depth=1)" in result
        assert "IF (f2_proxy%is_dirty(depth=1)) THEN" in result
        assert "CALL f2_proxy%halo_exchange(depth=1)" in result
        assert "IF (m1_proxy%is_dirty(depth=1)) THEN" in result
        assert "CALL m1_proxy%halo_exchange(depth=1)" in result

    assert Dynamo0p3Build(tmpdir).code_compiles(psy)


def test_halo_for_discontinuous_2(tmpdir, monkeypatch, annexed):
    '''This test checks the case when our loop iterates over owned cells
    (e.g. it writes to a discontinuous field), we read from a
    continuous field, there are no stencil accesses, and the previous
    writer iterates over ndofs or nannexed.

    When the previous writer iterates over ndofs we have dirty annexed
    dofs so need to add a halo exchange. This is the case when
    api_config.compute_annexed_dofs is False.

    When the previous writer iterates over nannexed we have clean
    annexed dofs so do not need to add a halo exchange. This is the
    case when api_config.compute_annexed_dofs is True

    '''
    api_config = Config.get().api_conf(TEST_API)
    monkeypatch.setattr(api_config, "_compute_annexed_dofs", annexed)
    _, info = parse(os.path.join(BASE_PATH,
                                 "14.7_halo_annexed.f90"),
                    api=TEST_API)
    psy = PSyFactory(TEST_API, distributed_memory=True).create(info)
    result = str(psy.gen)
    if annexed:
        assert "halo_exchange" not in result
    else:
        assert "IF (f1_proxy%is_dirty(depth=1)) THEN" not in result
        assert "CALL f1_proxy%halo_exchange(depth=1)" in result
        assert "IF (f2_proxy%is_dirty(depth=1)) THEN" not in result
        assert "CALL f2_proxy%halo_exchange(depth=1)" in result
        assert "IF (m1_proxy%is_dirty(depth=1)) THEN" in result
        assert "CALL m1_proxy%halo_exchange(depth=1)" in result

    assert Dynamo0p3Build(tmpdir).code_compiles(psy)


def test_arg_discontinuous(monkeypatch, annexed):
    '''Test that the discontinuous method in the dynamo argument class
    returns the correct values. Check that the code is generated
    correctly when annexed dofs are and are not computed by default as
    the number of halo exchanges produced is different in the two
    cases.

    '''

    # 1 discontinuous field returns true
    # Check w3, wtheta and w2v in turn
    api_config = Config.get().api_conf(TEST_API)
    monkeypatch.setattr(api_config, "_compute_annexed_dofs", annexed)
    if annexed:
        # no halo exchanges produced for the w3 example
        idchld_list = [0, 0, 0]
    else:
        # 3 halo exchanges produced for the w3 example
        idchld_list = [3, 0, 0]
    idarg_list = [4, 0, 0]
    fs_dict = dict(zip(DISCONTINUOUS_FUNCTION_SPACES,
                       zip(idchld_list, idarg_list)))
    for fspace in fs_dict.keys():
        filename = "1_single_invoke_" + fspace + ".f90"
        idchld = fs_dict[fspace][0]
        idarg = fs_dict[fspace][1]
        _, info = parse(os.path.join(BASE_PATH, filename),
                        api=TEST_API)
        psy = PSyFactory(TEST_API, distributed_memory=True).create(info)
        schedule = psy.invokes.invoke_list[0].schedule
        kernel = schedule.children[idchld].loop_body[0]
        field = kernel.arguments.args[idarg]
        assert field.space == fspace
        assert field.discontinuous

    # 2 any_space field returns false
    _, info = parse(os.path.join(BASE_PATH,
                                 "11_any_space.f90"),
                    api=TEST_API)
    psy = PSyFactory(TEST_API, distributed_memory=True).create(info)
    schedule = psy.invokes.invoke_list[0].schedule
    if annexed:
        index = 4
    else:
        index = 5
    kernel = schedule.children[index].loop_body[0]
    field = kernel.arguments.args[0]
    assert field.space == 'any_space_1'
    assert not field.discontinuous

    # 3 continuous field returns false
    _, info = parse(os.path.join(BASE_PATH,
                                 "1_single_invoke.f90"),
                    api=TEST_API)
    psy = PSyFactory(TEST_API, distributed_memory=True).create(info)
    schedule = psy.invokes.invoke_list[0].schedule
    kernel = schedule.children[3].loop_body[0]
    field = kernel.arguments.args[1]
    assert field.space == 'w1'
    assert not field.discontinuous


def test_halo_stencil_redundant_computation():
    '''If a loop contains a kernel with a stencil access and the loop
    computes redundantly into the halo then the value of the stencil
    in the associated halo exchange is returned as type region
    irrespective of the type of kernel stencil. This is because the
    redundant computation will be performed all points (equivalent
    to a full halo) and there is no support for mixing accesses at
    different levels. In this example the kernel stencil is cross.'''

    _, info = parse(os.path.join(BASE_PATH,
                                 "19.1_single_stencil.f90"),
                    api=TEST_API)
    psy = PSyFactory(TEST_API, distributed_memory=True).create(info)
    schedule = psy.invokes.invoke_list[0].schedule
    stencil_halo_exchange = schedule.children[0]
    assert stencil_halo_exchange._compute_stencil_type() == "region"


def test_halo_same_stencils_no_red_comp():
    '''If a halo has two or more different halo reads associated with it
    and the type of stencils are the same and the loops do not
    redundantly compute into the halo then the chosen stencil type for
    the halo exchange is the same as the kernel stencil type. In this
    case both are cross'''
    _, info = parse(os.path.join(BASE_PATH,
                                 "14.8_halo_same_stencils.f90"),
                    api=TEST_API)
    psy = PSyFactory(TEST_API, distributed_memory=True).create(info)
    schedule = psy.invokes.invoke_list[0].schedule
    stencil_halo_exchange = schedule.children[1]
    assert stencil_halo_exchange._compute_stencil_type() == "cross"


def test_halo_different_stencils_no_red_comp():
    '''If a halo has two or more different halo reads associated with it
    and the type of stencils are different and the loops do not
    redundantly compute into the halo then the chosen stencil type is
    region. In this case, one is xory and the other is cross, We could
    try to be more clever here in the future as the actual minimum is
    cross!'''
    _, info = parse(os.path.join(BASE_PATH,
                                 "14.9_halo_different_stencils.f90"),
                    api=TEST_API)
    psy = PSyFactory(TEST_API, distributed_memory=True).create(info)
    schedule = psy.invokes.invoke_list[0].schedule
    stencil_halo_exchange = schedule.children[1]
    assert stencil_halo_exchange._compute_stencil_type() == "region"


def test_comp_halo_intern_err(monkeypatch):
    '''Check that we raise an exception if the compute_halo_read_info method in
    dynhaloexchange does not find any read dependencies. This should
    never be the case. We use monkeypatch to force the exception to be
    raised'''
    _, invoke_info = parse(os.path.join(BASE_PATH, "1_single_invoke.f90"),
                           api=TEST_API)
    psy = PSyFactory(TEST_API, distributed_memory=True).create(invoke_info)
    schedule = psy.invokes.invoke_list[0].schedule
    halo_exchange = schedule.children[0]
    field = halo_exchange.field
    monkeypatch.setattr(field, "forward_read_dependencies", lambda: [])
    with pytest.raises(GenerationError) as excinfo:
        halo_exchange._compute_halo_read_info()
    assert ("Internal logic error. There should be at least one read "
            "dependence for a halo exchange") in str(excinfo.value)


def test_halo_exch_1_back_dep(monkeypatch):
    '''Check that an internal error is raised if a halo exchange returns
    with more than one write dependency. It should only ever be 0 or 1.'''
    _, invoke_info = parse(os.path.join(BASE_PATH, "1_single_invoke.f90"),
                           api=TEST_API)
    psy = PSyFactory(TEST_API, distributed_memory=True).create(invoke_info)
    schedule = psy.invokes.invoke_list[0].schedule
    halo_exchange = schedule.children[0]
    field = halo_exchange.field
    #
    monkeypatch.setattr(field, "backward_write_dependencies",
                        lambda ignore_halos=False: [1, 1])
    with pytest.raises(GenerationError) as excinfo:
        halo_exchange._compute_halo_write_info()
    assert ("Internal logic error. There should be at most one "
            "write dependence for a halo exchange. Found "
            "'2'") in str(excinfo.value)
    #
    monkeypatch.setattr(field, "backward_write_dependencies",
                        lambda ignore_halos=False: [])
    assert not halo_exchange._compute_halo_write_info()


def test_halo_ex_back_dep_no_call(monkeypatch):
    '''Check that an internal error is raised if a halo exchange
    write dependency is not a call.'''
    _, invoke_info = parse(os.path.join(BASE_PATH,
                                        "14.9_halo_different_stencils.f90"),
                           api=TEST_API)
    psy = PSyFactory(TEST_API, distributed_memory=True).create(invoke_info)
    schedule = psy.invokes.invoke_list[0].schedule
    halo_exchange = schedule.children[1]
    field = halo_exchange.field
    write_dependencies = field.backward_write_dependencies()
    write_dependency = write_dependencies[0]
    monkeypatch.setattr(write_dependency, "_call",
                        lambda: halo_exchange)
    with pytest.raises(GenerationError) as excinfo:
        halo_exchange._compute_halo_write_info()
    # Note, we would expect the call type returned from HaloInfo to be
    # DynHaloExchange as that is the type of the halo_exchange
    # variable but lambda seems to result in the returning object
    # being of type 'function'. I'm not sure why. However, this does
    # not matter in practice as we are just trying to get PSyclone to
    # raise the appropriate exception.
    assert ("Generation Error: In HaloInfo class, field 'f2' should be from a "
            "call but found %s" % type(lambda: halo_exchange)
            in str(excinfo.value))


def test_HaloReadAccess_input_field():
    '''The HaloReadAccess class expects a DynKernelArgument or equivalent
    object as input. If this is not the case an exception is raised. This
    test checks that this exception is raised correctly.'''
    with pytest.raises(GenerationError) as excinfo:
        _ = HaloReadAccess(None)
    assert (
        "Generation Error: HaloInfo class expects an argument of type "
        "DynArgument, or equivalent, on initialisation, but found, "
        "'%s'" % type(None) in str(excinfo.value))


def test_HaloReadAccess_field_in_call():
    '''The field passed to HaloReadAccess should be within a kernel or
    builtin. If it is not then an exception is raised. This test
    checks that this exception is raised correctly'''
    _, invoke_info = parse(os.path.join(BASE_PATH, "1_single_invoke.f90"),
                           api=TEST_API)
    psy = PSyFactory(TEST_API, distributed_memory=True).create(invoke_info)
    schedule = psy.invokes.invoke_list[0].schedule
    halo_exchange = schedule.children[0]
    field = halo_exchange.field
    with pytest.raises(GenerationError) as excinfo:
        _ = HaloReadAccess(field)
    assert ("field 'f2' should be from a call but found "
            "<class 'psyclone.dynamo0p3.DynHaloExchange'>"
            in str(excinfo.value))


def test_HaloReadAccess_field_not_reader():
    ''' The field passed to HaloReadAccess should be read within its
    associated kernel or builtin. If it is not then an exception is raised.
    This test checks that this exception is raised correctly

    '''
    _, invoke_info = parse(os.path.join(BASE_PATH,
                                        "1_single_invoke_wtheta.f90"),
                           api=TEST_API)
    psy = PSyFactory(TEST_API, distributed_memory=True).create(invoke_info)
    schedule = psy.invokes.invoke_list[0].schedule
    loop = schedule.children[0]
    kernel = loop.loop_body[0]
    argument = kernel.arguments.args[0]
    with pytest.raises(GenerationError) as excinfo:
        _ = HaloReadAccess(argument)
    assert (
        "In HaloInfo class, field 'f1' should be one of ['gh_read', "
        "'gh_readwrite', 'gh_inc'], but found 'gh_write'"
        in str(excinfo.value))


def test_HaloRead_inv_loop_upper(monkeypatch):
    '''The upper bound of a loop in the compute_halo_read_info method within
    the HaloReadAccesss class should be recognised by the logic. If not an
    exception is raised and this test checks that this exception is
    raised correctly
    '''
    _, invoke_info = parse(os.path.join(BASE_PATH, "1_single_invoke.f90"),
                           api=TEST_API)
    psy = PSyFactory(TEST_API, distributed_memory=True).create(invoke_info)
    schedule = psy.invokes.invoke_list[0].schedule
    halo_exchange = schedule.children[0]
    field = halo_exchange.field
    read_dependencies = field.forward_read_dependencies()
    read_dependency = read_dependencies[0]
    loop = read_dependency.call.parent.parent
    monkeypatch.setattr(loop, "_upper_bound_name", "invalid")
    with pytest.raises(GenerationError) as excinfo:
        halo_exchange._compute_halo_read_info()
    assert ("Internal error in HaloReadAccess._compute_from_field. Found "
            "unexpected loop upper bound name 'invalid'") in str(excinfo.value)


def test_HaloReadAccess_discontinuous_field(tmpdir):
    ''' When a discontinuous argument is read in a loop with an iteration
    space over 'ncells' then it only accesses local dofs. This test
    checks that HaloReadAccess works correctly in this situation '''
    _, info = parse(os.path.join(BASE_PATH,
                                 "1_single_invoke_wtheta.f90"),
                    api=TEST_API)
    psy = PSyFactory(TEST_API, distributed_memory=True).create(info)
    schedule = psy.invokes.invoke_list[0].schedule
    loop = schedule.children[0]
    kernel = loop.loop_body[0]
    arg = kernel.arguments.args[1]
    halo_access = HaloReadAccess(arg)
    assert not halo_access.max_depth
    assert halo_access.var_depth is None
    assert halo_access.literal_depth == 0
    assert halo_access.stencil_type is None

    assert Dynamo0p3Build(tmpdir).code_compiles(psy)


def test_loop_cont_read_inv_bound(monkeypatch, annexed):
    '''When a continuous argument is read it may access the halo. The
    logic for this is in _halo_read_access. If the loop type in this
    routine is not known then an exception is raised. This test checks
    that this exception is raised correctly. We test separately for
    annexed dofs being computed or not as this affects the number of
    halo exchanges produced.

    '''
    api_config = Config.get().api_conf(TEST_API)
    monkeypatch.setattr(api_config, "_compute_annexed_dofs", annexed)
    _, invoke_info = parse(os.path.join(BASE_PATH, "1_single_invoke_w3.f90"),
                           api=TEST_API)
    psy = PSyFactory(TEST_API, distributed_memory=True).create(invoke_info)
    schedule = psy.invokes.invoke_list[0].schedule
    if annexed:
        # no halo exchanges generated
        loop = schedule.children[0]
    else:
        # 3 halo exchanges generated
        loop = schedule.children[3]
    kernel = loop.loop_body[0]
    f1_arg = kernel.arguments.args[1]
    #
    monkeypatch.setattr(loop, "_upper_bound_name", "invalid")
    with pytest.raises(GenerationError) as excinfo:
        _ = loop._halo_read_access(f1_arg)
    assert ("Internal error in _halo_read_access. It should not be "
            "possible to get to here. loop upper bound name is 'invalid' "
            "and arg 'f1' access is 'gh_read'.") in str(excinfo.value)


def test_new_halo_exch_vect_field(monkeypatch):
    '''If a field requires (or may require) a halo exchange before it is
    accessed and it has more than one backward write dependency then it
    must be a vector (as a vector field requiring a halo exchange
    should have a halo exchange for each vector). The method
    create_halo_exchanges raises an exception if this is not the
    case. This test checks that the exception is raised
    correctly. This test relies on annexed = False as the required
    halo exchanges are not generated when annexed = True.

    '''
    config = Config.get()
    dyn_config = config.api_conf("dynamo0.3")
    monkeypatch.setattr(dyn_config, "_compute_annexed_dofs", False)
    _, invoke_info = parse(os.path.join(BASE_PATH,
                                        "14.4_halo_vector.f90"),
                           api=TEST_API)
    psy = PSyFactory(TEST_API, distributed_memory=True).create(invoke_info)
    invoke = psy.invokes.invoke_list[0]
    schedule = invoke.schedule
    loop = schedule.children[7]
    kernel = loop.loop_body[0]
    f1_field = kernel.arguments.args[0]
    # by changing vector size we change
    # backward_write_dependencies. Therefore also patch this function
    # to return 3 arguments
    monkeypatch.setattr(f1_field, "backward_write_dependencies",
                        lambda ignore_halos=False: [1, 1, 1])
    monkeypatch.setattr(f1_field, "_vector_size", 1)
    with pytest.raises(GenerationError) as excinfo:
        loop.create_halo_exchanges()
    assert ("Error in create_halo_exchanges. Expecting field 'f1' to "
            "be a vector as it has multiple previous dependencies"
            in str(excinfo.value))


def test_new_halo_exch_vect_deps(monkeypatch):
    '''if a field requires (or may require) a halo exchange before it is
    called and it has more than one backward write dependencies then
    it must be a vector (as a vector field requiring a halo exchange
    should have a halo exchange for each vector) and its vector size
    must equal the number of dependencies. The method
    create_halo_exchanges raises an exception if this is not the
    case. This test checks that the exception is raised
    correctly. This test relies on annexed = False as the required
    halo exchanges are not generated when annexed = True.

    '''
    config = Config.get()
    dyn_config = config.api_conf("dynamo0.3")
    monkeypatch.setattr(dyn_config, "_compute_annexed_dofs", False)
    _, invoke_info = parse(os.path.join(BASE_PATH,
                                        "14.4_halo_vector.f90"),
                           api=TEST_API)
    psy = PSyFactory(TEST_API, distributed_memory=True).create(invoke_info)
    invoke = psy.invokes.invoke_list[0]
    schedule = invoke.schedule
    loop = schedule.children[7]
    kernel = loop.loop_body[0]
    f1_field = kernel.arguments.args[0]
    # by changing vector size we change
    # backward_write_dependencies. Therefore also patch this function
    # to return 3 arguments
    monkeypatch.setattr(f1_field, "backward_write_dependencies",
                        lambda ignore_halos=False: [1, 1, 1])
    monkeypatch.setattr(f1_field, "_vector_size", 2)
    with pytest.raises(GenerationError) as excinfo:
        loop.create_halo_exchanges()
    assert (
        "Error in create_halo_exchanges. Expecting a dependence for each "
        "vector index for field 'f1' but the number of dependencies is '2' "
        "and the vector size is '3'." in str(excinfo.value))


def test_new_halo_exch_vect_deps2(monkeypatch):
    '''if a field requires (or may require) a halo exchange before it is
    called and it has more than one backward write dependencies then
    it must be a vector (as a vector field requiring a halo exchange
    should have a halo exchange for each component) and each
    dependency should be a halo exchange. The method
    create_halo_exchanges raises an exception if this is not the
    case. This test checks that the exception is raised
    correctly. This test relies on annexed = False as the required
    halo exchanges are not generated when annexed = True.

    '''
    config = Config.get()
    dyn_config = config.api_conf("dynamo0.3")
    monkeypatch.setattr(dyn_config, "_compute_annexed_dofs", False)
    _, invoke_info = parse(os.path.join(BASE_PATH,
                                        "14.4_halo_vector.f90"),
                           api=TEST_API)
    psy = PSyFactory(TEST_API, distributed_memory=True).create(invoke_info)
    invoke = psy.invokes.invoke_list[0]
    schedule = invoke.schedule
    loop = schedule.children[7]
    kernel = loop.loop_body[0]
    f1_field = kernel.arguments.args[0]
    dependencies = f1_field.backward_write_dependencies()
    new_dependencies = []
    new_dependencies.extend(dependencies)
    # make one of the dependencies be me (an argument from a kernel)
    new_dependencies[2] = f1_field
    monkeypatch.setattr(f1_field, "backward_write_dependencies",
                        lambda ignore_halos=False: new_dependencies)
    with pytest.raises(GenerationError) as excinfo:
        loop.create_halo_exchanges()
    assert (
        "Error in create_halo_exchanges. Expecting all dependent nodes to be "
        "halo exchanges" in str(excinfo.value))


def test_halo_req_no_read_deps(monkeypatch):
    '''If the required method in a halo exchange object does not find any
    read dependencies then there has been an internal error and an
    exception will be raised. This test checks that this exception is
    raised correctly.'''

    _, invoke_info = parse(os.path.join(BASE_PATH, "1_single_invoke.f90"),
                           api=TEST_API)
    psy = PSyFactory(TEST_API, distributed_memory=True).create(invoke_info)
    schedule = psy.invokes.invoke_list[0].schedule
    halo_exchange = schedule.children[0]
    field = halo_exchange.field

    monkeypatch.setattr(field, "_name", "unique")

    with pytest.raises(GenerationError) as excinfo:
        _, _ = halo_exchange.required()
    assert ("Internal logic error. There should be at least one read "
            "dependence for a halo exchange" in str(excinfo.value))


def test_no_halo_exchange_annex_dofs(tmpdir, monkeypatch,
                                     annexed):
    '''If a kernel writes to a discontinuous field and also reads from a
    continuous field then that fields annexed dofs are read (but not
    the rest of its level1 halo). If the previous modification of this
    continuous field makes the annexed dofs valid then no halo
    exchange is required. This is the case when the previous loop
    iterates over cells as it computes into the l1 halo by default
    precisely in order to ensure that the annexed dofs are correct for
    subsequent reading (whilst the rest of the l1 halo ends up being
    dirty).

    We test that this is True both when annexed dofs are computed by
    default and when they are not. In the former case we also get one
    fewer halo exchange call generated.

    '''
    api_config = Config.get().api_conf(TEST_API)
    monkeypatch.setattr(api_config, "_compute_annexed_dofs", annexed)
    _, invoke_info = parse(os.path.join(BASE_PATH,
                                        "14.7.1_halo_annexed.f90"),
                           api=TEST_API)
    psy = PSyFactory(TEST_API, distributed_memory=True).create(invoke_info)
    result = str(psy.gen)
    assert Dynamo0p3Build(tmpdir).code_compiles(psy)
    if annexed:
        assert "CALL f1_proxy%halo_exchange" not in result
    else:
        assert "CALL f1_proxy%halo_exchange" in result
    assert "CALL f2_proxy%halo_exchange" not in result


def test_annexed_default():
    ''' Test that we do not compute annexed dofs by default (i.e. when
    using the default configuration file). '''
    Config._instance = None
    config = Config()
    config.load(config_file=DEFAULT_CFG_FILE)
    assert not config.api_conf(TEST_API).compute_annexed_dofs


def test_haloex_not_required(monkeypatch):
    '''The dynamic halo exchange required() logic should always return
    False if read dependencies are to annexed dofs and
    Config.compute_annexed_dofs is True, as they are computed by
    default when iterating over dofs and kept up-to-date by redundant
    computation when iterating over cells. However, it should return
    True if there are no previous write dependencies and
    Config.compute_annexed_dofs is False, as a previous writer may
    have iterated over dofs and only written to its own dofs, leaving
    the annexed dofs dirty. This test checks these two cases. Note the
    former case should currently never happen in real code as a halo
    exchange would not be added in the first place.
    '''
    api_config = Config.get().api_conf(TEST_API)
    monkeypatch.setattr(api_config, "_compute_annexed_dofs", False)
    _, info = parse(os.path.join(
        BASE_PATH, "1_single_invoke_w3.f90"),
                    api=TEST_API)
    psy = PSyFactory(TEST_API, distributed_memory=True).create(info)
    invoke = psy.invokes.invoke_list[0]
    schedule = invoke.schedule
    for index in range(3):
        haloex = schedule.children[index]
        assert haloex.required() == (True, False)
    monkeypatch.setattr(api_config, "_compute_annexed_dofs", True)
    for index in range(3):
        haloex = schedule.children[index]
        assert haloex.required() == (False, True)


def test_dyncollection_err1():
    ''' Check that the DynCollection constructor raises the expected
    error if it is not provided with a DynKern or DynInvoke. '''
    from psyclone.dynamo0p3 import DynProxies
    _, info = parse(os.path.join(BASE_PATH, "1_single_invoke.f90"),
                    api=TEST_API)
    psy = PSyFactory(TEST_API, distributed_memory=True).create(info)
    with pytest.raises(InternalError) as err:
        _ = DynProxies(psy)
    assert "DynCollection takes only a DynInvoke or a DynKern but" in str(err)


def test_dyncollection_err2(monkeypatch):
    ''' Check that the DynCollection constructor raises the expected
    error if it is not provided with a DynKern or DynInvoke. '''
    from psyclone.dynamo0p3 import DynProxies
    from psyclone.f2pygen import ModuleGen
    _, info = parse(os.path.join(BASE_PATH, "1_single_invoke.f90"),
                    api=TEST_API)
    psy = PSyFactory(TEST_API, distributed_memory=True).create(info)
    invoke = psy.invokes.invoke_list[0]
    # Create a valid sub-class of a DynCollection
    proxies = DynProxies(invoke)
    # Monkeypatch it to break internal state
    monkeypatch.setattr(proxies, "_invoke", None)
    with pytest.raises(InternalError) as err:
        proxies.declarations(ModuleGen(name="testmodule"))
    assert "DynCollection has neither a Kernel or an Invoke" in str(err)


def test_dynstencils_extent_vars_err(monkeypatch):
    ''' Check that the _unique_extent_vars method of DynStencils raises
    the expected internal error. '''
    from psyclone.dynamo0p3 import DynStencils
    _, info = parse(os.path.join(BASE_PATH, "1_single_invoke.f90"),
                    api=TEST_API)
    psy = PSyFactory(TEST_API, distributed_memory=True).create(info)
    invoke = psy.invokes.invoke_list[0]
    stencils = DynStencils(invoke)
    # Monkeypatch it to break internal state
    monkeypatch.setattr(stencils, "_invoke", None)
    with pytest.raises(InternalError) as err:
        _ = stencils._unique_extent_vars
    assert "_unique_extent_vars: have neither Invoke or Kernel" in str(err)


def test_dynstencils_initialise_err():
    ''' Check that DynStencils.initialise raises the expected InternalError
    if an unsupported stencil type is encountered. '''
    from psyclone.f2pygen import ModuleGen
    from psyclone.dynamo0p3 import DynStencils
    _, info = parse(os.path.join(BASE_PATH, "19.1_single_stencil.f90"),
                    api=TEST_API)
    psy = PSyFactory(TEST_API, distributed_memory=True).create(info)
    invoke = psy.invokes.invoke_list[0]
    stencils = DynStencils(invoke)
    # Break internal state
    stencils._kern_args[0].descriptor.stencil['type'] = "not-a-type"
    with pytest.raises(GenerationError) as err:
        stencils.initialise(ModuleGen(name="testmodule"))
    assert "Unsupported stencil type 'not-a-type' supplied." in str(err)


def test_dyncelliterators_err(monkeypatch):
    ''' Check that the DynCellIterators constructor raises the expected
    error if it fails to find any field or operator arguments. '''
    from psyclone.dynamo0p3 import DynCellIterators
    _, info = parse(os.path.join(BASE_PATH, "1_single_invoke.f90"),
                    api=TEST_API)
    psy = PSyFactory(TEST_API, distributed_memory=True).create(info)
    invoke = psy.invokes.invoke_list[0]
    monkeypatch.setattr(invoke, "_psy_unique_vars", [])
    with pytest.raises(GenerationError) as err:
        _ = DynCellIterators(invoke)
    assert ("Cannot create an Invoke with no field/operator arguments"
            in str(err))

# tests for class kerncallarglist position methods


def test_kerncallarglist_positions_noquad(dist_mem):
    '''Check that the positions methods (nlayers_positions, nqp_positions,
    ndf_positions) return the expected values when a kernel has no
    quadrature.

    '''
    _, invoke_info = parse(os.path.join(BASE_PATH, "1_single_invoke.f90"),
                           api=TEST_API)
    psy = PSyFactory(TEST_API,
                     distributed_memory=dist_mem).create(invoke_info)
    schedule = psy.invokes.invoke_list[0].schedule
    index = 0
    if dist_mem:
        index = 3
    loop = schedule.children[index]
    kernel = loop.loop_body[0]
    create_arg_list = KernCallArgList(kernel)
    create_arg_list.generate()
    assert create_arg_list.nlayers_positions == [1]
    assert not create_arg_list.nqp_positions
    assert len(create_arg_list.ndf_positions) == 3
    assert create_arg_list.ndf_positions[0] == (7, "w1")
    assert create_arg_list.ndf_positions[1] == (10, "w2")
    assert create_arg_list.ndf_positions[2] == (13, "w3")


def test_kerncallarglist_positions_quad(dist_mem):
    '''Check that the positions methods (nlayers_positions,
    nqp_positions, nqp_positions, ndf_positions) return the
    expected values when a kernel has xyoz quadrature.

    '''
    _, invoke_info = parse(
        os.path.join(BASE_PATH, "1.1.0_single_invoke_xyoz_qr.f90"),
        api=TEST_API)
    psy = PSyFactory(TEST_API,
                     distributed_memory=dist_mem).create(invoke_info)
    schedule = psy.invokes.invoke_list[0].schedule
    index = 0
    if dist_mem:
        index = 3
    loop = schedule.children[index]
    kernel = loop.loop_body[0]
    create_arg_list = KernCallArgList(kernel)
    create_arg_list.generate()
    assert create_arg_list.nlayers_positions == [1]
    assert len(create_arg_list.nqp_positions) == 1
    assert create_arg_list.nqp_positions[0]["horizontal"] == 21
    assert create_arg_list.nqp_positions[0]["vertical"] == 22
    assert len(create_arg_list.ndf_positions) == 3
    assert create_arg_list.ndf_positions[0] == (8, "w1")
    assert create_arg_list.ndf_positions[1] == (12, "w2")
    assert create_arg_list.ndf_positions[2] == (16, "w3")

# Class DynKernelArguments start


# (1/4) Method acc_args
def test_dynkernelarguments_acc_args_1():
    '''Test that the acc_args method in the DynKernelArguments class
    returns the expected arguments.

    '''
    _, info = parse(os.path.join(BASE_PATH, "1_single_invoke.f90"))
    psy = PSyFactory(distributed_memory=False).create(info)
    sched = psy.invokes.get('invoke_0_testkern_type').schedule
    kern = sched.kernels()[0]
    kern_args = kern.arguments
    acc_args = kern_args.acc_args
    assert acc_args == [
        'nlayers', 'a', 'f1_proxy', 'f1_proxy%data', 'f2_proxy',
        'f2_proxy%data', 'm1_proxy', 'm1_proxy%data', 'm2_proxy',
        'm2_proxy%data', 'ndf_w1', 'undf_w1', 'map_w1', 'ndf_w2', 'undf_w2',
        'map_w2', 'ndf_w3', 'undf_w3', 'map_w3']


# (2/4) Method acc_args
def test_dynkernelarguments_acc_args_2():
    '''Test that the acc_args method in the DynKernelArguments class
    returns the expected arguments when there is a field vector.

    '''
    _, info = parse(os.path.join(BASE_PATH,
                                 "1_single_invoke_w3_only_vector.f90"))
    psy = PSyFactory(distributed_memory=False).create(info)
    sched = psy.invokes.get('invoke_0_testkern_w3_only_vector_type').schedule
    kern = sched.kernels()[0]
    kern_args = kern.arguments
    acc_args = kern_args.acc_args
    assert acc_args == [
        'nlayers', 'f1_proxy(1)', 'f1_proxy(1)%data', 'f1_proxy(2)',
        'f1_proxy(2)%data', 'f1_proxy(3)', 'f1_proxy(3)%data', 'f2_proxy(1)',
        'f2_proxy(1)%data', 'f2_proxy(2)', 'f2_proxy(2)%data', 'f2_proxy(3)',
        'f2_proxy(3)%data', 'ndf_w3', 'undf_w3', 'map_w3']


# (3/4) Method acc_args
def test_dynkernelarguments_acc_args_3():
    '''Test that the acc_args method in the DynKernelArguments class
    returns the expected arguments when there is a stencil.

    '''
    _, info = parse(os.path.join(BASE_PATH,
                                 "19.1_single_stencil.f90"))
    psy = PSyFactory(distributed_memory=False).create(info)
    sched = psy.invokes.get('invoke_0_testkern_stencil_type').schedule
    kern = sched.kernels()[0]
    kern_args = kern.arguments
    acc_args = kern_args.acc_args
    assert acc_args == [
        'nlayers', 'f1_proxy', 'f1_proxy%data', 'f2_proxy', 'f2_proxy%data',
        'f2_stencil_size', 'f2_stencil_dofmap', 'f3_proxy', 'f3_proxy%data',
        'f4_proxy', 'f4_proxy%data', 'ndf_w1', 'undf_w1', 'map_w1', 'ndf_w2',
        'undf_w2', 'map_w2', 'ndf_w3', 'undf_w3', 'map_w3']


# (4/4) Method acc_args
def test_dynkernelarguments_acc_args_4():
    '''Test that the acc_args method in the DynKernelArguments class
    returns the expected arguments when there is an operator.

    '''
    _, info = parse(os.path.join(BASE_PATH,
                                 "10_operator.f90"))
    psy = PSyFactory(distributed_memory=False).create(info)
    sched = psy.invokes.get('invoke_0_testkern_operator_type').schedule
    kern = sched.kernels()[0]
    kern_args = kern.arguments
    acc_args = kern_args.acc_args
    assert acc_args == [
        'cell', 'nlayers', 'mm_w0_proxy', 'mm_w0_proxy%ncell_3d',
        'mm_w0_proxy%local_stencil', 'chi_proxy(1)', 'chi_proxy(1)%data',
        'chi_proxy(2)', 'chi_proxy(2)%data', 'chi_proxy(3)',
        'chi_proxy(3)%data', 'a', 'ndf_w0', 'undf_w0', 'map_w0',
        'basis_w0_qr', 'diff_basis_w0_qr', 'np_xy_qr', 'np_z_qr',
        'weights_xy_qr', 'weights_z_qr']


# (1/1) Method scalars
def test_dynkernelarguments_scalars():
    '''Test that the scalars method in the DynKernelArguments class
    returns an empty string. This is because dynamo0p3 currently does
    nothing with scalars when adding in OpenACC directives (which is
    where this method is used).

    '''
    _, info = parse(os.path.join(BASE_PATH, "1_single_invoke.f90"))
    psy = PSyFactory(distributed_memory=False).create(info)
    sched = psy.invokes.get('invoke_0_testkern_type').schedule
    kern = sched.kernels()[0]
    kern_args = kern.arguments
    assert kern_args.scalars == []


# (1/1) Method data_on_device
def test_dynaccenterdatadirective_dataondevice():
    '''Test that the data_on_device method in the DynACCEnterDataDirective
    class returns None. This is because dynamo0p3 currently does not
    make use of this option.

    '''
    directive = DynACCEnterDataDirective()
    assert directive.data_on_device(None) is None

# Class DynKernelArguments end<|MERGE_RESOLUTION|>--- conflicted
+++ resolved
@@ -32,13 +32,8 @@
 # POSSIBILITY OF SUCH DAMAGE.
 # -----------------------------------------------------------------------------
 # Authors R. W. Ford, A. R. Porter and S. Siso, STFC Daresbury Lab
-<<<<<<< HEAD
-# Modified I. Kavcic, Met Office
-# Modified C. M. Maynard, Met Office/University of Reading
-=======
-# Modified I. Kavcic Met Office,
+# Modified I. Kavcic, Met Office,
 #          C. M. Maynard, Met Office/University of Reading.
->>>>>>> a71e273a
 
 ''' This module tests the Dynamo 0.3 API using pytest. '''
 
@@ -921,13 +916,8 @@
     assert Dynamo0p3Build(tmpdir).code_compiles(psy)
 
     expected = (
-<<<<<<< HEAD
-        "    SUBROUTINE invoke_0_testkern_one_int_scalar_type(f1, iflag, "
-        "f2, m1, m2)\n"
-=======
         "    SUBROUTINE invoke_0_testkern_one_int_scalar_type"
         "(f1, iflag, f2, m1, m2)\n"
->>>>>>> a71e273a
         "      USE testkern_one_int_scalar_mod, ONLY: testkern_code\n"
         "      USE mesh_mod, ONLY: mesh_type\n"
         "      INTEGER, intent(in) :: iflag\n"
