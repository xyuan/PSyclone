# -----------------------------------------------------------------------------
# BSD 3-Clause License
#
# Copyright (c) 2017-2019, Science and Technology Facilities Council
# All rights reserved.
#
# Redistribution and use in source and binary forms, with or without
# modification, are permitted provided that the following conditions are met:
#
# * Redistributions of source code must retain the above copyright notice, this
#   list of conditions and the following disclaimer.
#
# * Redistributions in binary form must reproduce the above copyright notice,
#   this list of conditions and the following disclaimer in the documentation
#   and/or other materials provided with the distribution.
#
# * Neither the name of the copyright holder nor the names of its
#   contributors may be used to endorse or promote products derived from
#   this software without specific prior written permission.
#
# THIS SOFTWARE IS PROVIDED BY THE COPYRIGHT HOLDERS AND CONTRIBUTORS
# "AS IS" AND ANY EXPRESS OR IMPLIED WARRANTIES, INCLUDING, BUT NOT
# LIMITED TO, THE IMPLIED WARRANTIES OF MERCHANTABILITY AND FITNESS
# FOR A PARTICULAR PURPOSE ARE DISCLAIMED. IN NO EVENT SHALL THE
# COPYRIGHT HOLDER OR CONTRIBUTORS BE LIABLE FOR ANY DIRECT, INDIRECT,
# INCIDENTAL, SPECIAL, EXEMPLARY, OR CONSEQUENTIAL DAMAGES (INCLUDING,
# BUT NOT LIMITED TO, PROCUREMENT OF SUBSTITUTE GOODS OR SERVICES;
# LOSS OF USE, DATA, OR PROFITS; OR BUSINESS INTERRUPTION) HOWEVER
# CAUSED AND ON ANY THEORY OF LIABILITY, WHETHER IN CONTRACT, STRICT
# LIABILITY, OR TORT (INCLUDING NEGLIGENCE OR OTHERWISE) ARISING IN
# ANY WAY OUT OF THE USE OF THIS SOFTWARE, EVEN IF ADVISED OF THE
# POSSIBILITY OF SUCH DAMAGE.
# -----------------------------------------------------------------------------
# Authors R. W. Ford, A. R. Porter and S. Siso, STFC Daresbury Lab
# Modified I. Kavcic, Met Office,
#          C. M. Maynard, Met Office/University of Reading.

''' This module tests the Dynamo 0.3 API using pytest. '''

# imports
from __future__ import absolute_import, print_function
import os
import sys
import pytest
from psyclone.core.access_type import AccessType
from psyclone.parse.algorithm import parse
from psyclone.parse.utils import ParseError
from psyclone.psyGen import PSyFactory, GenerationError, InternalError
from psyclone.dynamo0p3 import DynKernMetadata, DynKern, \
    DynLoop, DynGlobalSum, HaloReadAccess, FunctionSpace, \
    VALID_STENCIL_TYPES, GH_VALID_SCALAR_NAMES, \
    DISCONTINUOUS_FUNCTION_SPACES, CONTINUOUS_FUNCTION_SPACES, \
    VALID_ANY_SPACE_NAMES, KernCallArgList, DynACCEnterDataDirective

from psyclone.transformations import LoopFuseTrans
from psyclone.gen_kernel_stub import generate
from psyclone.configuration import Config
<<<<<<< HEAD
from .dynamo0p3_build import Dynamo0p3Build
=======
from psyclone.tests.dynamo0p3_build import Dynamo0p3Build
>>>>>>> 609ece47

import fparser
from fparser import api as fpapi

# constants
BASE_PATH = os.path.join(os.path.dirname(os.path.abspath(__file__)),
                         "test_files", "dynamo0p3")
# Get the root directory of this PSyclone distribution
ROOT_PATH = os.path.dirname(os.path.dirname(os.path.dirname(
    os.path.dirname(os.path.abspath(__file__)))))
# Construct the path to the default configuration file
DEFAULT_CFG_FILE = os.path.join(ROOT_PATH, "config", "psyclone.cfg")

TEST_API = "dynamo0.3"


@pytest.fixture(scope="module", autouse=True)
def setup():
    '''Make sure that all tests here use dynamo0.3 as API.'''
    Config.get().api = "dynamo0.3"


# tests
def test_get_op_orientation_name():
    ''' Test that get_operator_name() works for the orientation operator '''
    from psyclone.dynamo0p3 import get_fs_operator_name
    name = get_fs_operator_name("gh_orientation", FunctionSpace("w3", None))
    assert name == "orientation_w3"


CODE = '''
module testkern_qr
  type, extends(kernel_type) :: testkern_qr_type
     type(arg_type), meta_args(6) =                 &
          (/ arg_type(gh_real, gh_read),            &
             arg_type(gh_field,gh_write,w1),        &
             arg_type(gh_field,gh_read, w2),        &
             arg_type(gh_operator,gh_read, w2, w2), &
             arg_type(gh_field,gh_read, w3),        &
             arg_type(gh_integer, gh_read)          &
           /)
     type(func_type), dimension(3) :: meta_funcs =  &
          (/ func_type(w1, gh_basis),               &
             func_type(w2, gh_diff_basis),          &
             func_type(w3, gh_basis, gh_diff_basis) &
           /)
     integer, parameter :: iterates_over = cells
     integer, parameter :: gh_shape = gh_quadrature_XYoZ
   contains
     procedure() :: code => testkern_qr_code
  end type testkern_qr_type
contains
  subroutine testkern_qr_code(a,b,c,d)
  end subroutine testkern_qr_code
end module testkern_qr
'''

# functions


def test_arg_descriptor_wrong_type():
    ''' Tests that an error is raised when the argument descriptor
    metadata is not of type arg_type. '''
    fparser.logging.disable(fparser.logging.CRITICAL)
    code = CODE.replace("arg_type(gh_field,gh_read, w2)",
                        "arg_typ(gh_field,gh_read, w2)", 1)
    ast = fpapi.parse(code, ignore_comments=False)
    name = "testkern_qr_type"
    with pytest.raises(ParseError) as excinfo:
        _ = DynKernMetadata(ast, name=name)
    assert "each meta_arg entry must be of type 'arg_type'" \
        in str(excinfo.value)


def test_arg_descriptor_vector_str():
    ''' Test the str method of an argument descriptor containing a vector '''
    fparser.logging.disable(fparser.logging.CRITICAL)
    # Change the meta-data so that the second argument is a vector
    code = CODE.replace("gh_field,gh_write,w1", "gh_field*3,gh_write,w1", 1)
    ast = fpapi.parse(code, ignore_comments=False)
    name = "testkern_qr_type"
    dkm = DynKernMetadata(ast, name=name)
    dkm_str = str(dkm.arg_descriptors[1])
    expected = (
        "DynArgDescriptor03 object\n"
        "  argument_type[0]='gh_field'*3\n"
        "  access_descriptor[1]='gh_write'\n"
        "  function_space[2]='w1'")
    assert expected in dkm_str


def test_ad_scalar_type_too_few_args():
    ''' Tests that an error is raised when the argument descriptor
    metadata for a real or an integer scalar has fewer than 2 args. '''
    fparser.logging.disable(fparser.logging.CRITICAL)
    name = "testkern_qr_type"
    for argname in GH_VALID_SCALAR_NAMES:
        code = CODE.replace("arg_type(" + argname + ", gh_read)",
                            "arg_type(" + argname + ")", 1)
        ast = fpapi.parse(code, ignore_comments=False)
        with pytest.raises(ParseError) as excinfo:
            _ = DynKernMetadata(ast, name=name)
        assert 'each meta_arg entry must have at least 2 args' \
            in str(excinfo.value)


def test_ad_scalar_type_too_many_args():
    ''' Tests that an error is raised when the argument descriptor
    metadata for a real or an integer scalar has more than 2 args. '''
    fparser.logging.disable(fparser.logging.CRITICAL)
    name = "testkern_qr_type"
    for argname in GH_VALID_SCALAR_NAMES:
        code = CODE.replace("arg_type(" + argname + ", gh_read)",
                            "arg_type(" + argname + ", gh_read, w1)", 1)
        ast = fpapi.parse(code, ignore_comments=False)
        with pytest.raises(ParseError) as excinfo:
            _ = DynKernMetadata(ast, name=name)
        assert 'each meta_arg entry must have 2 arguments if' \
            in str(excinfo.value)


def test_ad_scalar_type_no_write():
    ''' Tests that an error is raised when the argument descriptor
    metadata for a real or an integer scalar specifies GH_WRITE '''
    fparser.logging.disable(fparser.logging.CRITICAL)
    name = "testkern_qr_type"
    for argname in GH_VALID_SCALAR_NAMES:
        code = CODE.replace("arg_type(" + argname + ", gh_read)",
                            "arg_type(" + argname + ", gh_write)", 1)
        ast = fpapi.parse(code, ignore_comments=False)
        with pytest.raises(ParseError) as excinfo:
            _ = DynKernMetadata(ast, name=name)
        assert ("scalar arguments must be read-only (gh_read) or a reduction "
                "(['gh_sum']) but found 'gh_write'" in str(excinfo.value))


def test_ad_scalar_type_no_inc():
    ''' Tests that an error is raised when the argument descriptor
    metadata for a real or an integer scalar specifies GH_INC '''
    fparser.logging.disable(fparser.logging.CRITICAL)
    name = "testkern_qr_type"
    for argname in GH_VALID_SCALAR_NAMES:
        code = CODE.replace("arg_type(" + argname + ", gh_read)",
                            "arg_type(" + argname + ", gh_inc)", 1)
        ast = fpapi.parse(code, ignore_comments=False)
        with pytest.raises(ParseError) as excinfo:
            _ = DynKernMetadata(ast, name=name)
        assert ("scalar arguments must be read-only (gh_read) or a reduction "
                "(['gh_sum']) but found 'gh_inc'" in str(excinfo.value))


def test_ad_int_scalar_type_no_sum():
    ''' Tests that an error is raised when the argument descriptor
    metadata for an integer scalar specifies GH_SUM (reduction) '''
    fparser.logging.disable(fparser.logging.CRITICAL)
    code = CODE.replace("arg_type(gh_integer, gh_read)",
                        "arg_type(gh_integer, gh_sum)", 1)
    ast = fpapi.parse(code, ignore_comments=False)
    name = "testkern_qr_type"
    with pytest.raises(ParseError) as excinfo:
        _ = DynKernMetadata(ast, name=name)
    assert ("reduction access 'gh_sum' is only valid with a real scalar "
            "argument, but 'gh_integer' was found" in str(excinfo.value))


def test_ad_field_type_too_few_args():
    ''' Tests that an error is raised when the argument descriptor
    metadata for a field has fewer than 3 args. '''
    fparser.logging.disable(fparser.logging.CRITICAL)
    code = CODE.replace("arg_type(gh_field,gh_write,w1)",
                        "arg_type(gh_field,gh_write)", 1)
    ast = fpapi.parse(code, ignore_comments=False)
    name = "testkern_qr_type"
    with pytest.raises(ParseError) as excinfo:
        _ = DynKernMetadata(ast, name=name)
    assert 'each meta_arg entry must have at least 3 arguments' \
        in str(excinfo.value)


def test_ad_fld_type_too_many_args():
    ''' Tests that an error is raised when the argument descriptor
    metadata has more than 4 args. '''
    fparser.logging.disable(fparser.logging.CRITICAL)
    code = CODE.replace("arg_type(gh_field,gh_write,w1)",
                        "arg_type(gh_field,gh_write,w1,w1,w2)", 1)
    ast = fpapi.parse(code, ignore_comments=False)
    name = "testkern_qr_type"
    with pytest.raises(ParseError) as excinfo:
        _ = DynKernMetadata(ast, name=name)
    assert "each meta_arg entry must have at most 4 arguments if its first" \
        in str(excinfo.value)


def test_ad_fld_type_1st_arg():
    ''' Tests that an error is raised when the 1st argument is
    invalid'''
    fparser.logging.disable(fparser.logging.CRITICAL)
    code = CODE.replace("arg_type(gh_field,gh_write,w1)",
                        "arg_type(gh_hedge,gh_write,w1)", 1)
    ast = fpapi.parse(code, ignore_comments=False)
    name = "testkern_qr_type"
    with pytest.raises(ParseError) as excinfo:
        _ = DynKernMetadata(ast, name=name)
    assert 'the 1st argument of a meta_arg entry should be a valid ' \
        'argument type' in str(excinfo.value)


def test_ad_invalid_type():
    ''' Tests that an error is raised when an invalid descriptor type
    name is provided as the first argument. '''
    fparser.logging.disable(fparser.logging.CRITICAL)
    code = CODE.replace("gh_operator", "gh_operato", 1)
    ast = fpapi.parse(code, ignore_comments=False)
    name = "testkern_qr_type"
    with pytest.raises(ParseError) as excinfo:
        _ = DynKernMetadata(ast, name=name)
    assert '1st argument of a meta_arg entry should be a valid argument type' \
        in str(excinfo.value)


def test_ad_invalid_access_type():
    ''' Tests that an error is raised when an invalid access
    name is provided as the second argument. '''
    fparser.logging.disable(fparser.logging.CRITICAL)
    code = CODE.replace("gh_read", "gh_ead", 1)
    ast = fpapi.parse(code, ignore_comments=False)
    name = "testkern_qr_type"
    with pytest.raises(ParseError) as excinfo:
        _ = DynKernMetadata(ast, name=name)
    assert '2nd argument of a meta_arg entry' in str(excinfo.value)


def test_arg_descriptor_invalid_fs1():
    ''' Tests that an error is raised when an invalid function space
    name is provided as the third argument. '''
    fparser.logging.disable(fparser.logging.CRITICAL)
    code = CODE.replace("gh_field,gh_read, w3", "gh_field,gh_read, w4", 1)
    ast = fpapi.parse(code, ignore_comments=False)
    name = "testkern_qr_type"
    with pytest.raises(ParseError) as excinfo:
        _ = DynKernMetadata(ast, name=name)
    assert '3rd argument of a meta_arg entry' in str(excinfo.value)


def test_arg_descriptor_invalid_fs2():
    ''' Tests that an error is raised when an invalid function space
    name is provided as the third argument. '''
    fparser.logging.disable(fparser.logging.CRITICAL)
    code = CODE.replace("w2, w2", "w2, w4", 1)
    ast = fpapi.parse(code, ignore_comments=False)
    name = "testkern_qr_type"
    with pytest.raises(ParseError) as excinfo:
        _ = DynKernMetadata(ast, name=name)
    assert '4th argument of a meta_arg entry' in str(excinfo.value)


def test_invalid_vector_operator():
    ''' Tests that an error is raised when a vector does not use "*"
    as its operator. '''
    fparser.logging.disable(fparser.logging.CRITICAL)
    code = CODE.replace("gh_field,gh_write,w1", "gh_field+3,gh_write,w1", 1)
    ast = fpapi.parse(code, ignore_comments=False)
    name = "testkern_qr_type"
    with pytest.raises(ParseError) as excinfo:
        _ = DynKernMetadata(ast, name=name)
    assert "must use '*' as the separator" in str(excinfo.value)


def test_invalid_vector_value_type():
    ''' Tests that an error is raised when a vector value is not a valid
    integer '''
    fparser.logging.disable(fparser.logging.CRITICAL)
    code = CODE.replace("gh_field,gh_write,w1", "gh_field*n,gh_write,w1", 1)
    ast = fpapi.parse(code, ignore_comments=False)
    name = "testkern_qr_type"
    with pytest.raises(ParseError) as excinfo:
        _ = DynKernMetadata(ast, name=name)
    assert 'vector notation expects the format (field*n)' in str(excinfo.value)


def test_invalid_vector_value_range():
    ''' Tests that an error is raised when a vector value is not a valid
    value (<2) '''
    fparser.logging.disable(fparser.logging.CRITICAL)
    code = CODE.replace("gh_field,gh_write,w1", "gh_field*1,gh_write,w1", 1)
    ast = fpapi.parse(code, ignore_comments=False)
    name = "testkern_qr_type"
    with pytest.raises(ParseError) as excinfo:
        _ = DynKernMetadata(ast, name=name)
    assert 'must contain a valid integer vector size' in str(excinfo.value)

# Testing that an error is raised when a vector value is not provided is
# not required here as it causes a parse error in the generic code.


def test_missing_shape_both():
    ''' Check that we raise the correct error if a kernel requiring
    quadrature/evaluator fails to specify the shape of the evaluator '''
    fparser.logging.disable(fparser.logging.CRITICAL)
    # Remove the line specifying the shape of the evaluator
    code = CODE.replace(
        "     integer, parameter :: gh_shape = gh_quadrature_XYoZ\n",
        "", 1)
    ast = fpapi.parse(code, ignore_comments=False)
    name = "testkern_qr_type"
    with pytest.raises(ParseError) as excinfo:
        _ = DynKernMetadata(ast, name=name)
    assert ("must also supply the shape of that evaluator by setting "
            "'gh_shape' in the kernel meta-data but this is missing "
            "for kernel 'testkern_qr_type'" in str(excinfo))


def test_missing_shape_basis_only():
    ''' Check that we raise the correct error if a kernel specifying
    that it needs gh_basis fails to specify the shape of the evaluator '''
    fparser.logging.disable(fparser.logging.CRITICAL)
    # Alter meta-data so only requires gh_basis
    code1 = CODE.replace(
        "     type(func_type), dimension(3) :: meta_funcs =  &\n"
        "          (/ func_type(w1, gh_basis),               &\n"
        "             func_type(w2, gh_diff_basis),          &\n"
        "             func_type(w3, gh_basis, gh_diff_basis) &\n",
        "     type(func_type), dimension(1) :: meta_funcs =  &\n"
        "          (/ func_type(w1, gh_basis)                &\n", 1)
    # Remove the line specifying the shape of the evaluator
    code = code1.replace(
        "     integer, parameter :: gh_shape = gh_quadrature_XYoZ\n",
        "", 1)
    ast = fpapi.parse(code, ignore_comments=False)
    name = "testkern_qr_type"
    with pytest.raises(ParseError) as excinfo:
        _ = DynKernMetadata(ast, name=name)
    assert ("must also supply the shape of that evaluator by setting "
            "'gh_shape' in the kernel meta-data but this is missing "
            "for kernel 'testkern_qr_type'" in str(excinfo))


def test_missing_eval_shape_diff_basis_only():
    ''' Check that we raise the correct error if a kernel specifying
    that it needs gh_diff_basis fails to specify the shape of the evaluator '''
    fparser.logging.disable(fparser.logging.CRITICAL)
    # Alter meta-data so only requires gh_diff_basis
    code1 = CODE.replace(
        "     type(func_type), dimension(3) :: meta_funcs =  &\n"
        "          (/ func_type(w1, gh_basis),               &\n"
        "             func_type(w2, gh_diff_basis),          &\n"
        "             func_type(w3, gh_basis, gh_diff_basis) &\n",
        "     type(func_type), dimension(1) :: meta_funcs =  &\n"
        "          (/ func_type(w1, gh_diff_basis)           &\n", 1)
    # Remove the line specifying the shape of the evaluator
    code = code1.replace(
        "     integer, parameter :: gh_shape = gh_quadrature_XYoZ\n",
        "", 1)
    ast = fpapi.parse(code, ignore_comments=False)
    name = "testkern_qr_type"
    with pytest.raises(ParseError) as excinfo:
        _ = DynKernMetadata(ast, name=name)
    assert ("must also supply the shape of that evaluator by setting "
            "'gh_shape' in the kernel meta-data but this is missing "
            "for kernel 'testkern_qr_type'" in str(excinfo))


def test_invalid_shape():
    ''' Check that we raise the correct error if a kernel requiring
    quadrature/evaluator specifies an unrecognised shape for the evaluator '''
    fparser.logging.disable(fparser.logging.CRITICAL)
    # Specify an invalid shape for the evaluator
    code = CODE.replace(
        "gh_shape = gh_quadrature_XYoZ",
        "gh_shape = quadrature_wrong", 1)
    ast = fpapi.parse(code, ignore_comments=False)
    name = "testkern_qr_type"
    with pytest.raises(ParseError) as excinfo:
        _ = DynKernMetadata(ast, name=name)
    assert ("request a valid gh_shape (one of ['gh_quadrature_xyoz', "
            "'gh_evaluator']) but got 'quadrature_wrong' for kernel "
            "'testkern_qr_type'" in str(excinfo))


def test_unecessary_shape():
    ''' Check that we raise the correct error if a kernel meta-data specifies
    an evaluator shape but does not require quadrature or an evaluator '''
    fparser.logging.disable(fparser.logging.CRITICAL)
    # Remove the need for basis or diff-basis functions
    code = CODE.replace(
        "     type(func_type), dimension(3) :: meta_funcs =  &\n"
        "          (/ func_type(w1, gh_basis),               &\n"
        "             func_type(w2, gh_diff_basis),          &\n"
        "             func_type(w3, gh_basis, gh_diff_basis) &\n"
        "           /)\n",
        "", 1)
    ast = fpapi.parse(code, ignore_comments=False)
    name = "testkern_qr_type"
    with pytest.raises(ParseError) as excinfo:
        _ = DynKernMetadata(ast, name=name)
    assert ("Kernel 'testkern_qr_type' specifies a gh_shape "
            "(gh_quadrature_xyoz) but does not need an evaluator because no "
            "basis or differential basis functions are required"
            in str(excinfo))


def test_field(tmpdir):
    ''' Tests that a call with a set of fields, no basis functions and
    no distributed memory, produces correct code.'''
    _, invoke_info = parse(os.path.join(BASE_PATH, "1_single_invoke.f90"),
                           api=TEST_API)
    psy = PSyFactory(TEST_API, distributed_memory=False).create(invoke_info)

    assert Dynamo0p3Build(tmpdir).code_compiles(psy)

    generated_code = psy.gen
    output = (
        "  MODULE single_invoke_psy\n"
        "    USE constants_mod, ONLY: r_def\n"
        "    USE operator_mod, ONLY: operator_type, operator_proxy_type, "
        "columnwise_operator_type, columnwise_operator_proxy_type\n"
        "    USE field_mod, ONLY: field_type, field_proxy_type\n"
        "    IMPLICIT NONE\n"
        "    CONTAINS\n"
        "    SUBROUTINE invoke_0_testkern_type(a, f1, f2, m1, m2)\n"
        "      USE testkern_mod, ONLY: testkern_code\n"
        "      REAL(KIND=r_def), intent(in) :: a\n"
        "      TYPE(field_type), intent(inout) :: f1\n"
        "      TYPE(field_type), intent(in) :: f2, m1, m2\n"
        "      INTEGER cell\n"
        "      INTEGER nlayers\n"
        "      TYPE(field_proxy_type) f1_proxy, f2_proxy, m1_proxy, m2_proxy\n"
        "      INTEGER, pointer :: map_w1(:,:) => null(), "
        "map_w2(:,:) => null(), map_w3(:,:) => null()\n"
        "      INTEGER ndf_w1, undf_w1, ndf_w2, undf_w2, ndf_w3, undf_w3\n"
        "      !\n"
        "      ! Initialise field and/or operator proxies\n"
        "      !\n"
        "      f1_proxy = f1%get_proxy()\n"
        "      f2_proxy = f2%get_proxy()\n"
        "      m1_proxy = m1%get_proxy()\n"
        "      m2_proxy = m2%get_proxy()\n"
        "      !\n"
        "      ! Initialise number of layers\n"
        "      !\n"
        "      nlayers = f1_proxy%vspace%get_nlayers()\n"
        "      !\n"
        "      ! Look-up dofmaps for each function space\n"
        "      !\n"
        "      map_w1 => f1_proxy%vspace%get_whole_dofmap()\n"
        "      map_w2 => f2_proxy%vspace%get_whole_dofmap()\n"
        "      map_w3 => m2_proxy%vspace%get_whole_dofmap()\n"
        "      !\n"
        "      ! Initialise number of DoFs for w1\n"
        "      !\n"
        "      ndf_w1 = f1_proxy%vspace%get_ndf()\n"
        "      undf_w1 = f1_proxy%vspace%get_undf()\n"
        "      !\n"
        "      ! Initialise number of DoFs for w2\n"
        "      !\n"
        "      ndf_w2 = f2_proxy%vspace%get_ndf()\n"
        "      undf_w2 = f2_proxy%vspace%get_undf()\n"
        "      !\n"
        "      ! Initialise number of DoFs for w3\n"
        "      !\n"
        "      ndf_w3 = m2_proxy%vspace%get_ndf()\n"
        "      undf_w3 = m2_proxy%vspace%get_undf()\n"
        "      !\n"
        "      ! Call our kernels\n"
        "      !\n"
        "      DO cell=1,f1_proxy%vspace%get_ncell()\n"
        "        !\n"
        "        CALL testkern_code(nlayers, a, f1_proxy%data, f2_proxy%data, "
        "m1_proxy%data, m2_proxy%data, ndf_w1, undf_w1, map_w1(:,cell), "
        "ndf_w2, undf_w2, map_w2(:,cell), ndf_w3, undf_w3, map_w3(:,cell))\n"
        "      END DO \n"
        "      !\n"
        "    END SUBROUTINE invoke_0_testkern_type\n"
        "  END MODULE single_invoke_psy")
    assert output in str(generated_code)


def test_field_deref(tmpdir, dist_mem):
    ''' Tests that a call with a set of fields (some obtained by
    de-referencing derived types) and no basis functions produces
    correct code.'''
    _, invoke_info = parse(os.path.join(BASE_PATH,
                                        "1.13_single_invoke_field_deref.f90"),
                           api=TEST_API)
    psy = PSyFactory(TEST_API,
                     distributed_memory=dist_mem).create(invoke_info)
    generated_code = str(psy.gen)
    output = (
        "    SUBROUTINE invoke_0_testkern_type(a, f1, est_f2, m1, "
        "est_m2)\n"
        "      USE testkern_mod, ONLY: testkern_code\n")
    assert output in generated_code
    if dist_mem:
        output = "      USE mesh_mod, ONLY: mesh_type\n"
        assert output in generated_code

    assert Dynamo0p3Build(tmpdir).code_compiles(psy)

    output = (
        "      REAL(KIND=r_def), intent(in) :: a\n"
        "      TYPE(field_type), intent(inout) :: f1\n"
        "      TYPE(field_type), intent(in) :: est_f2, m1, est_m2\n"
        "      INTEGER cell\n"
        "      INTEGER nlayers\n"
        "      TYPE(field_proxy_type) f1_proxy, est_f2_proxy, m1_proxy, "
        "est_m2_proxy\n"
        "      INTEGER, pointer :: map_w1(:,:) => null(), "
        "map_w2(:,:) => null(), map_w3(:,:) => null()\n"
        "      INTEGER ndf_w1, undf_w1, ndf_w2, undf_w2, ndf_w3, "
        "undf_w3\n")
    assert output in generated_code
    if dist_mem:
        output = "      TYPE(mesh_type), pointer :: mesh => null()\n"
        assert output in generated_code
    output = (
        "      !\n"
        "      ! Initialise field and/or operator proxies\n"
        "      !\n"
        "      f1_proxy = f1%get_proxy()\n"
        "      est_f2_proxy = est_f2%get_proxy()\n"
        "      m1_proxy = m1%get_proxy()\n"
        "      est_m2_proxy = est_m2%get_proxy()\n"
        "      !\n"
        "      ! Initialise number of layers\n"
        "      !\n"
        "      nlayers = f1_proxy%vspace%get_nlayers()\n")
    assert output in generated_code
    if dist_mem:
        output = (
            "      !\n"
            "      ! Create a mesh object\n"
            "      !\n"
            "      mesh => f1_proxy%vspace%get_mesh()\n"
        )
        assert output in generated_code
    output = (
        "      !\n"
        "      ! Look-up dofmaps for each function space\n"
        "      !\n"
        "      map_w1 => f1_proxy%vspace%get_whole_dofmap()\n"
        "      map_w2 => est_f2_proxy%vspace%get_whole_dofmap()\n"
        "      map_w3 => est_m2_proxy%vspace%get_whole_dofmap()\n"
        "      !\n")
    assert output in generated_code
    output = (
        "      ! Initialise number of DoFs for w1\n"
        "      !\n"
        "      ndf_w1 = f1_proxy%vspace%get_ndf()\n"
        "      undf_w1 = f1_proxy%vspace%get_undf()\n"
        "      !\n"
        "      ! Initialise number of DoFs for w2\n"
        "      !\n"
        "      ndf_w2 = est_f2_proxy%vspace%get_ndf()\n"
        "      undf_w2 = est_f2_proxy%vspace%get_undf()\n"
        "      !\n"
        "      ! Initialise number of DoFs for w3\n"
        "      !\n"
        "      ndf_w3 = est_m2_proxy%vspace%get_ndf()\n"
        "      undf_w3 = est_m2_proxy%vspace%get_undf()\n"
        "      !\n")
    assert output in generated_code
    if dist_mem:
        output = (
            "      ! Call kernels and communication routines\n"
            "      !\n"
            "      IF (est_f2_proxy%is_dirty(depth=1)) THEN\n"
            "        CALL est_f2_proxy%halo_exchange(depth=1)\n"
            "      END IF \n"
            "      !\n"
            "      IF (m1_proxy%is_dirty(depth=1)) THEN\n"
            "        CALL m1_proxy%halo_exchange(depth=1)\n"
            "      END IF \n"
            "      !\n"
            "      IF (est_m2_proxy%is_dirty(depth=1)) THEN\n"
            "        CALL est_m2_proxy%halo_exchange(depth=1)\n"
            "      END IF \n"
            "      !\n"
            "      DO cell=1,mesh%get_last_halo_cell(1)\n")
        assert output in generated_code
    else:
        output = (
            "      ! Call our kernels\n"
            "      !\n"
            "      DO cell=1,f1_proxy%vspace%get_ncell()\n")
        assert output in generated_code
    output = (
        "        !\n"
        "        CALL testkern_code(nlayers, a, f1_proxy%data, "
        "est_f2_proxy%data, m1_proxy%data, est_m2_proxy%data, ndf_w1, "
        "undf_w1, map_w1(:,cell), ndf_w2, undf_w2, map_w2(:,cell), "
        "ndf_w3, undf_w3, map_w3(:,cell))\n"
        "      END DO \n")
    assert output in generated_code
    if dist_mem:
        output = (
            "      !\n"
            "      ! Set halos dirty/clean for fields modified in the "
            "above loop\n"
            "      !\n"
            "      CALL f1_proxy%set_dirty()\n"
            "      !")
        assert output in generated_code


def test_field_fs(tmpdir):
    ''' Tests that a call with a set of fields making use of all
    function spaces and no basis functions produces correct code '''
    _, invoke_info = parse(os.path.join(BASE_PATH, "1.5_single_invoke_fs.f90"),
                           api=TEST_API)
    psy = PSyFactory(TEST_API, distributed_memory=True).create(invoke_info)

    assert Dynamo0p3Build(tmpdir).code_compiles(psy)

    generated_code = str(psy.gen)
    output = (
        "  MODULE single_invoke_fs_psy\n"
        "    USE constants_mod, ONLY: r_def\n"
        "    USE operator_mod, ONLY: operator_type, operator_proxy_type, "
        "columnwise_operator_type, columnwise_operator_proxy_type\n"
        "    USE field_mod, ONLY: field_type, field_proxy_type\n"
        "    IMPLICIT NONE\n"
        "    CONTAINS\n"
        "    SUBROUTINE invoke_0_testkern_fs_type(f1, f2, m1, m2, f3, f4, "
        "m3, m4)\n"
        "      USE testkern_fs_mod, ONLY: testkern_fs_code\n"
        "      USE mesh_mod, ONLY: mesh_type\n"
        "      TYPE(field_type), intent(inout) :: f1, f3\n"
        "      TYPE(field_type), intent(in) :: f2, m1, m2, f4, m3, m4\n"
        "      INTEGER cell\n"
        "      INTEGER nlayers\n"
        "      TYPE(field_proxy_type) f1_proxy, f2_proxy, m1_proxy, m2_proxy, "
        "f3_proxy, f4_proxy, m3_proxy, m4_proxy\n"
        "      INTEGER, pointer :: map_any_w2(:,:) => null(), "
        "map_w0(:,:) => null(), "
        "map_w1(:,:) => null(), map_w2(:,:) => null(), "
        "map_w2h(:,:) => null(), map_w2v(:,:) => null(), "
        "map_w3(:,:) => null(), map_wtheta(:,:) => null()\n"
        "      INTEGER ndf_w1, undf_w1, ndf_w2, undf_w2, ndf_w0, undf_w0, "
        "ndf_w3, undf_w3, ndf_wtheta, undf_wtheta, ndf_w2h, undf_w2h, "
        "ndf_w2v, undf_w2v, ndf_any_w2, undf_any_w2\n"
        "      TYPE(mesh_type), pointer :: mesh => null()\n")
    assert output in generated_code
    output = (
        "      ! Initialise field and/or operator proxies\n"
        "      !\n"
        "      f1_proxy = f1%get_proxy()\n"
        "      f2_proxy = f2%get_proxy()\n"
        "      m1_proxy = m1%get_proxy()\n"
        "      m2_proxy = m2%get_proxy()\n"
        "      f3_proxy = f3%get_proxy()\n"
        "      f4_proxy = f4%get_proxy()\n"
        "      m3_proxy = m3%get_proxy()\n"
        "      m4_proxy = m4%get_proxy()\n"
        "      !\n"
        "      ! Initialise number of layers\n"
        "      !\n"
        "      nlayers = f1_proxy%vspace%get_nlayers()\n"
        "      !\n"
        "      ! Create a mesh object\n"
        "      !\n"
        "      mesh => f1_proxy%vspace%get_mesh()\n"
        "      !\n"
        "      ! Look-up dofmaps for each function space\n"
        "      !\n"
        "      map_w1 => f1_proxy%vspace%get_whole_dofmap()\n"
        "      map_w2 => f2_proxy%vspace%get_whole_dofmap()\n"
        "      map_w0 => m1_proxy%vspace%get_whole_dofmap()\n"
        "      map_w3 => m2_proxy%vspace%get_whole_dofmap()\n"
        "      map_wtheta => f3_proxy%vspace%get_whole_dofmap()\n"
        "      map_w2h => f4_proxy%vspace%get_whole_dofmap()\n"
        "      map_w2v => m3_proxy%vspace%get_whole_dofmap()\n"
        "      map_any_w2 => m4_proxy%vspace%get_whole_dofmap()\n"
        "      !\n"
        "      ! Initialise number of DoFs for w1\n"
        "      !\n"
        "      ndf_w1 = f1_proxy%vspace%get_ndf()\n"
        "      undf_w1 = f1_proxy%vspace%get_undf()\n"
        "      !\n"
        "      ! Initialise number of DoFs for w2\n"
        "      !\n"
        "      ndf_w2 = f2_proxy%vspace%get_ndf()\n"
        "      undf_w2 = f2_proxy%vspace%get_undf()\n"
        "      !\n"
        "      ! Initialise number of DoFs for w0\n"
        "      !\n"
        "      ndf_w0 = m1_proxy%vspace%get_ndf()\n"
        "      undf_w0 = m1_proxy%vspace%get_undf()\n"
        "      !\n"
        "      ! Initialise number of DoFs for w3\n"
        "      !\n"
        "      ndf_w3 = m2_proxy%vspace%get_ndf()\n"
        "      undf_w3 = m2_proxy%vspace%get_undf()\n"
        "      !\n"
        "      ! Initialise number of DoFs for wtheta\n"
        "      !\n"
        "      ndf_wtheta = f3_proxy%vspace%get_ndf()\n"
        "      undf_wtheta = f3_proxy%vspace%get_undf()\n"
        "      !\n"
        "      ! Initialise number of DoFs for w2h\n"
        "      !\n"
        "      ndf_w2h = f4_proxy%vspace%get_ndf()\n"
        "      undf_w2h = f4_proxy%vspace%get_undf()\n"
        "      !\n"
        "      ! Initialise number of DoFs for w2v\n"
        "      !\n"
        "      ndf_w2v = m3_proxy%vspace%get_ndf()\n"
        "      undf_w2v = m3_proxy%vspace%get_undf()\n"
        "      !\n"
        "      ! Initialise number of DoFs for any_w2\n"
        "      !\n"
        "      ndf_any_w2 = m4_proxy%vspace%get_ndf()\n"
        "      undf_any_w2 = m4_proxy%vspace%get_undf()\n"
        "      !\n"
        "      ! Call kernels and communication routines\n"
        "      !\n"
        "      IF (f2_proxy%is_dirty(depth=1)) THEN\n"
        "        CALL f2_proxy%halo_exchange(depth=1)\n"
        "      END IF \n"
        "      !\n"
        "      IF (m1_proxy%is_dirty(depth=1)) THEN\n"
        "        CALL m1_proxy%halo_exchange(depth=1)\n"
        "      END IF \n"
        "      !\n"
        "      IF (m2_proxy%is_dirty(depth=1)) THEN\n"
        "        CALL m2_proxy%halo_exchange(depth=1)\n"
        "      END IF \n"
        "      !\n"
        "      IF (f4_proxy%is_dirty(depth=1)) THEN\n"
        "        CALL f4_proxy%halo_exchange(depth=1)\n"
        "      END IF \n"
        "      !\n"
        "      IF (m3_proxy%is_dirty(depth=1)) THEN\n"
        "        CALL m3_proxy%halo_exchange(depth=1)\n"
        "      END IF \n"
        "      !\n"
        "      IF (m4_proxy%is_dirty(depth=1)) THEN\n"
        "        CALL m4_proxy%halo_exchange(depth=1)\n"
        "      END IF \n"
        "      !\n"
        "      DO cell=1,mesh%get_last_halo_cell(1)\n"
        "        !\n"
        "        CALL testkern_fs_code(nlayers, f1_proxy%data, f2_proxy%data, "
        "m1_proxy%data, m2_proxy%data, f3_proxy%data, f4_proxy%data, "
        "m3_proxy%data, m4_proxy%data, ndf_w1, undf_w1, map_w1(:,cell), "
        "ndf_w2, undf_w2, map_w2(:,cell), ndf_w0, undf_w0, map_w0(:,cell), "
        "ndf_w3, undf_w3, map_w3(:,cell), ndf_wtheta, "
        "undf_wtheta, map_wtheta(:,cell), ndf_w2h, undf_w2h, map_w2h(:,cell), "
        "ndf_w2v, undf_w2v, map_w2v(:,cell), ndf_any_w2, undf_any_w2, "
        "map_any_w2(:,cell))\n"
        "      END DO \n"
        "      !\n"
        "      ! Set halos dirty/clean for fields modified in the above loop\n"
        "      !\n"
        "      CALL f1_proxy%set_dirty()\n"
        "      CALL f3_proxy%set_dirty()\n"
        "      CALL f3_proxy%set_clean(1)\n"
        "      !\n"
        "      !\n"
        "    END SUBROUTINE invoke_0_testkern_fs_type\n"
        "  END MODULE single_invoke_fs_psy")
    assert output in generated_code


def test_real_scalar(tmpdir):
    ''' tests that we generate correct code when a kernel takes a single,
    real scalar argument (plus fields)'''
    _, invoke_info = parse(os.path.join(BASE_PATH,
                                        "1_single_invoke.f90"),
                           api=TEST_API)
    psy = PSyFactory(TEST_API, distributed_memory=True).create(invoke_info)
    generated_code = str(psy.gen)

    assert Dynamo0p3Build(tmpdir).code_compiles(psy)

    expected = (
        "    SUBROUTINE invoke_0_testkern_type(a, f1, f2, m1, m2)\n"
        "      USE testkern_mod, ONLY: testkern_code\n"
        "      USE mesh_mod, ONLY: mesh_type\n"
        "      REAL(KIND=r_def), intent(in) :: a\n"
        "      TYPE(field_type), intent(inout) :: f1\n"
        "      TYPE(field_type), intent(in) :: f2, m1, m2\n"
        "      INTEGER cell\n"
        "      INTEGER nlayers\n"
        "      TYPE(field_proxy_type) f1_proxy, f2_proxy, m1_proxy, m2_proxy\n"
        "      INTEGER, pointer :: map_w1(:,:) => null(), "
        "map_w2(:,:) => null(), map_w3(:,:) => null()\n"
        "      INTEGER ndf_w1, undf_w1, ndf_w2, undf_w2, ndf_w3, undf_w3\n"
        "      TYPE(mesh_type), pointer :: mesh => null()\n"
        "      !\n"
        "      ! Initialise field and/or operator proxies\n"
        "      !\n"
        "      f1_proxy = f1%get_proxy()\n"
        "      f2_proxy = f2%get_proxy()\n"
        "      m1_proxy = m1%get_proxy()\n"
        "      m2_proxy = m2%get_proxy()\n"
        "      !\n"
        "      ! Initialise number of layers\n"
        "      !\n"
        "      nlayers = f1_proxy%vspace%get_nlayers()\n"
        "      !\n"
        "      ! Create a mesh object\n"
        "      !\n"
        "      mesh => f1_proxy%vspace%get_mesh()\n"
        "      !\n"
        "      ! Look-up dofmaps for each function space\n"
        "      !\n"
        "      map_w1 => f1_proxy%vspace%get_whole_dofmap()\n"
        "      map_w2 => f2_proxy%vspace%get_whole_dofmap()\n"
        "      map_w3 => m2_proxy%vspace%get_whole_dofmap()\n"
        "      !\n"
        "      ! Initialise number of DoFs for w1\n"
        "      !\n"
        "      ndf_w1 = f1_proxy%vspace%get_ndf()\n"
        "      undf_w1 = f1_proxy%vspace%get_undf()\n"
        "      !\n"
        "      ! Initialise number of DoFs for w2\n"
        "      !\n"
        "      ndf_w2 = f2_proxy%vspace%get_ndf()\n"
        "      undf_w2 = f2_proxy%vspace%get_undf()\n"
        "      !\n"
        "      ! Initialise number of DoFs for w3\n"
        "      !\n"
        "      ndf_w3 = m2_proxy%vspace%get_ndf()\n"
        "      undf_w3 = m2_proxy%vspace%get_undf()\n"
        "      !\n"
        "      ! Call kernels and communication routines\n"
        "      !\n"
        "      IF (f2_proxy%is_dirty(depth=1)) THEN\n"
        "        CALL f2_proxy%halo_exchange(depth=1)\n"
        "      END IF \n"
        "      !\n"
        "      IF (m1_proxy%is_dirty(depth=1)) THEN\n"
        "        CALL m1_proxy%halo_exchange(depth=1)\n"
        "      END IF \n"
        "      !\n"
        "      IF (m2_proxy%is_dirty(depth=1)) THEN\n"
        "        CALL m2_proxy%halo_exchange(depth=1)\n"
        "      END IF \n"
        "      !\n"
        "      DO cell=1,mesh%get_last_halo_cell(1)\n"
        "        !\n"
        "        CALL testkern_code(nlayers, a, f1_proxy%data, f2_proxy%data,"
        " m1_proxy%data, m2_proxy%data, ndf_w1, undf_w1, map_w1(:,cell), "
        "ndf_w2, undf_w2, map_w2(:,cell), ndf_w3, undf_w3, map_w3(:,cell))\n")
    assert expected in generated_code


def test_int_scalar(tmpdir):
    ''' tests that we generate correct code when a kernel takes a single,
    integer scalar argument (plus fields) '''
    _, invoke_info = parse(
        os.path.join(BASE_PATH,
                     "1.6.1_single_invoke_1_int_scalar.f90"),
        api=TEST_API)
    psy = PSyFactory(TEST_API, distributed_memory=True).create(invoke_info)
    generated_code = str(psy.gen)

    assert Dynamo0p3Build(tmpdir).code_compiles(psy)

    expected = (
        "    SUBROUTINE invoke_0_testkern_one_int_scalar_type"
        "(f1, iflag, f2, m1, m2)\n"
        "      USE testkern_one_int_scalar_mod, ONLY: testkern_code\n"
        "      USE mesh_mod, ONLY: mesh_type\n"
        "      INTEGER, intent(in) :: iflag\n"
        "      TYPE(field_type), intent(inout) :: f1\n"
        "      TYPE(field_type), intent(in) :: f2, m1, m2\n"
        "      INTEGER cell\n"
        "      INTEGER nlayers\n"
        "      TYPE(field_proxy_type) f1_proxy, f2_proxy, m1_proxy, m2_proxy\n"
        "      INTEGER, pointer :: map_w1(:,:) => null(), "
        "map_w2(:,:) => null(), map_w3(:,:) => null()\n"
        "      INTEGER ndf_w1, undf_w1, ndf_w2, undf_w2, ndf_w3, undf_w3\n"
        "      TYPE(mesh_type), pointer :: mesh => null()\n"
        "      !\n"
        "      ! Initialise field and/or operator proxies\n"
        "      !\n"
        "      f1_proxy = f1%get_proxy()\n"
        "      f2_proxy = f2%get_proxy()\n"
        "      m1_proxy = m1%get_proxy()\n"
        "      m2_proxy = m2%get_proxy()\n"
        "      !\n"
        "      ! Initialise number of layers\n"
        "      !\n"
        "      nlayers = f1_proxy%vspace%get_nlayers()\n"
        "      !\n"
        "      ! Create a mesh object\n"
        "      !\n"
        "      mesh => f1_proxy%vspace%get_mesh()\n"
        "      !\n"
        "      ! Look-up dofmaps for each function space\n"
        "      !\n"
        "      map_w1 => f1_proxy%vspace%get_whole_dofmap()\n"
        "      map_w2 => f2_proxy%vspace%get_whole_dofmap()\n"
        "      map_w3 => m2_proxy%vspace%get_whole_dofmap()\n"
        "      !\n"
        "      ! Initialise number of DoFs for w1\n"
        "      !\n"
        "      ndf_w1 = f1_proxy%vspace%get_ndf()\n"
        "      undf_w1 = f1_proxy%vspace%get_undf()\n"
        "      !\n"
        "      ! Initialise number of DoFs for w2\n"
        "      !\n"
        "      ndf_w2 = f2_proxy%vspace%get_ndf()\n"
        "      undf_w2 = f2_proxy%vspace%get_undf()\n"
        "      !\n"
        "      ! Initialise number of DoFs for w3\n"
        "      !\n"
        "      ndf_w3 = m2_proxy%vspace%get_ndf()\n"
        "      undf_w3 = m2_proxy%vspace%get_undf()\n"
        "      !\n"
        "      ! Call kernels and communication routines\n"
        "      !\n"
        "      IF (f2_proxy%is_dirty(depth=1)) THEN\n"
        "        CALL f2_proxy%halo_exchange(depth=1)\n"
        "      END IF \n"
        "      !\n"
        "      IF (m1_proxy%is_dirty(depth=1)) THEN\n"
        "        CALL m1_proxy%halo_exchange(depth=1)\n"
        "      END IF \n"
        "      !\n"
        "      IF (m2_proxy%is_dirty(depth=1)) THEN\n"
        "        CALL m2_proxy%halo_exchange(depth=1)\n"
        "      END IF \n"
        "      !\n"
        "      DO cell=1,mesh%get_last_halo_cell(1)\n"
        "        !\n"
        "        CALL testkern_code(nlayers, f1_proxy%data, iflag, "
        "f2_proxy%data, m1_proxy%data, m2_proxy%data, ndf_w1, undf_w1, "
        "map_w1(:,cell), ndf_w2, undf_w2, map_w2(:,cell), ndf_w3, undf_w3, "
        "map_w3(:,cell))\n")
    assert expected in generated_code


def test_two_real_scalars(tmpdir):
    ''' tests that we generate correct code when a kernel has two real,
    scalar arguments '''
    _, invoke_info = parse(
        os.path.join(BASE_PATH,
                     "1.9_single_invoke_2_real_scalars.f90"),
        api=TEST_API)
    psy = PSyFactory(TEST_API, distributed_memory=True).create(invoke_info)
    generated_code = str(psy.gen)

    assert Dynamo0p3Build(tmpdir).code_compiles(psy)

    expected = (
        "    SUBROUTINE invoke_0_testkern_type(a, f1, f2, m1, m2, b)\n"
        "      USE testkern_two_real_scalars, ONLY: testkern_code\n"
        "      USE mesh_mod, ONLY: mesh_type\n"
        "      REAL(KIND=r_def), intent(in) :: a, b\n"
        "      TYPE(field_type), intent(inout) :: f1\n"
        "      TYPE(field_type), intent(in) :: f2, m1, m2\n"
        "      INTEGER cell\n"
        "      INTEGER nlayers\n"
        "      TYPE(field_proxy_type) f1_proxy, f2_proxy, m1_proxy, m2_proxy\n"
        "      INTEGER, pointer :: map_w1(:,:) => null(), "
        "map_w2(:,:) => null(), map_w3(:,:) => null()\n"
        "      INTEGER ndf_w1, undf_w1, ndf_w2, undf_w2, ndf_w3, undf_w3\n"
        "      TYPE(mesh_type), pointer :: mesh => null()\n"
        "      !\n"
        "      ! Initialise field and/or operator proxies\n"
        "      !\n"
        "      f1_proxy = f1%get_proxy()\n"
        "      f2_proxy = f2%get_proxy()\n"
        "      m1_proxy = m1%get_proxy()\n"
        "      m2_proxy = m2%get_proxy()\n"
        "      !\n"
        "      ! Initialise number of layers\n"
        "      !\n"
        "      nlayers = f1_proxy%vspace%get_nlayers()\n"
        "      !\n"
        "      ! Create a mesh object\n"
        "      !\n"
        "      mesh => f1_proxy%vspace%get_mesh()\n"
        "      !\n"
        "      ! Look-up dofmaps for each function space\n"
        "      !\n"
        "      map_w1 => f1_proxy%vspace%get_whole_dofmap()\n"
        "      map_w2 => f2_proxy%vspace%get_whole_dofmap()\n"
        "      map_w3 => m2_proxy%vspace%get_whole_dofmap()\n"
        "      !\n"
        "      ! Initialise number of DoFs for w1\n"
        "      !\n"
        "      ndf_w1 = f1_proxy%vspace%get_ndf()\n"
        "      undf_w1 = f1_proxy%vspace%get_undf()\n"
        "      !\n"
        "      ! Initialise number of DoFs for w2\n"
        "      !\n"
        "      ndf_w2 = f2_proxy%vspace%get_ndf()\n"
        "      undf_w2 = f2_proxy%vspace%get_undf()\n"
        "      !\n"
        "      ! Initialise number of DoFs for w3\n"
        "      !\n"
        "      ndf_w3 = m2_proxy%vspace%get_ndf()\n"
        "      undf_w3 = m2_proxy%vspace%get_undf()\n"
        "      !\n"
        "      ! Call kernels and communication routines\n"
        "      !\n"
        "      IF (f2_proxy%is_dirty(depth=1)) THEN\n"
        "        CALL f2_proxy%halo_exchange(depth=1)\n"
        "      END IF \n"
        "      !\n"
        "      IF (m1_proxy%is_dirty(depth=1)) THEN\n"
        "        CALL m1_proxy%halo_exchange(depth=1)\n"
        "      END IF \n"
        "      !\n"
        "      IF (m2_proxy%is_dirty(depth=1)) THEN\n"
        "        CALL m2_proxy%halo_exchange(depth=1)\n"
        "      END IF \n"
        "      !\n"
        "      DO cell=1,mesh%get_last_halo_cell(1)\n"
        "        !\n"
        "        CALL testkern_code(nlayers, a, f1_proxy%data, "
        "f2_proxy%data, m1_proxy%data, m2_proxy%data, b, ndf_w1, "
        "undf_w1, map_w1(:,cell), ndf_w2, undf_w2, map_w2(:,cell), "
        "ndf_w3, undf_w3, map_w3(:,cell))\n")
    assert expected in generated_code


def test_two_int_scalars(tmpdir):
    ''' tests that we generate correct code when a kernel has two integer,
    scalar arguments '''
    _, invoke_info = parse(os.path.join(BASE_PATH,
                                        "1.6_single_invoke_2_int_scalars.f90"),
                           api=TEST_API)
    psy = PSyFactory(TEST_API, distributed_memory=True).create(invoke_info)
    generated_code = str(psy.gen)
    assert Dynamo0p3Build(tmpdir).code_compiles(psy)

    expected = (
        "    SUBROUTINE invoke_0(iflag, f1, f2, m1, m2, istep)\n"
        "      USE testkern_two_int_scalars, ONLY: testkern_code\n"
        "      USE mesh_mod, ONLY: mesh_type\n"
        "      INTEGER, intent(in) :: iflag, istep\n"
        "      TYPE(field_type), intent(inout) :: f1\n"
        "      TYPE(field_type), intent(in) :: f2, m1, m2\n"
        "      INTEGER cell\n"
        "      INTEGER nlayers\n"
        "      TYPE(field_proxy_type) f1_proxy, f2_proxy, m1_proxy, m2_proxy\n"
        "      INTEGER, pointer :: map_w1(:,:) => null(), "
        "map_w2(:,:) => null(), map_w3(:,:) => null()\n"
        "      INTEGER ndf_w1, undf_w1, ndf_w2, undf_w2, ndf_w3, undf_w3\n"
        "      TYPE(mesh_type), pointer :: mesh => null()\n"
        "      !\n"
        "      ! Initialise field and/or operator proxies\n"
        "      !\n"
        "      f1_proxy = f1%get_proxy()\n"
        "      f2_proxy = f2%get_proxy()\n"
        "      m1_proxy = m1%get_proxy()\n"
        "      m2_proxy = m2%get_proxy()\n"
        "      !\n"
        "      ! Initialise number of layers\n"
        "      !\n"
        "      nlayers = f1_proxy%vspace%get_nlayers()\n"
        "      !\n"
        "      ! Create a mesh object\n"
        "      !\n"
        "      mesh => f1_proxy%vspace%get_mesh()\n"
        "      !\n"
        "      ! Look-up dofmaps for each function space\n"
        "      !\n"
        "      map_w1 => f1_proxy%vspace%get_whole_dofmap()\n"
        "      map_w2 => f2_proxy%vspace%get_whole_dofmap()\n"
        "      map_w3 => m2_proxy%vspace%get_whole_dofmap()\n"
        "      !\n"
        "      ! Initialise number of DoFs for w1\n"
        "      !\n"
        "      ndf_w1 = f1_proxy%vspace%get_ndf()\n"
        "      undf_w1 = f1_proxy%vspace%get_undf()\n"
        "      !\n"
        "      ! Initialise number of DoFs for w2\n"
        "      !\n"
        "      ndf_w2 = f2_proxy%vspace%get_ndf()\n"
        "      undf_w2 = f2_proxy%vspace%get_undf()\n"
        "      !\n"
        "      ! Initialise number of DoFs for w3\n"
        "      !\n"
        "      ndf_w3 = m2_proxy%vspace%get_ndf()\n"
        "      undf_w3 = m2_proxy%vspace%get_undf()\n"
        "      !\n"
        "      ! Call kernels and communication routines\n"
        "      !\n"
        "      IF (f2_proxy%is_dirty(depth=1)) THEN\n"
        "        CALL f2_proxy%halo_exchange(depth=1)\n"
        "      END IF \n"
        "      !\n"
        "      IF (m1_proxy%is_dirty(depth=1)) THEN\n"
        "        CALL m1_proxy%halo_exchange(depth=1)\n"
        "      END IF \n"
        "      !\n"
        "      IF (m2_proxy%is_dirty(depth=1)) THEN\n"
        "        CALL m2_proxy%halo_exchange(depth=1)\n"
        "      END IF \n"
        "      !\n"
        "      DO cell=1,mesh%get_last_halo_cell(1)\n"
        "        !\n"
        "        CALL testkern_code(nlayers, iflag, f1_proxy%data, "
        "f2_proxy%data, m1_proxy%data, m2_proxy%data, istep, ndf_w1, "
        "undf_w1, map_w1(:,cell), ndf_w2, undf_w2, map_w2(:,cell), ndf_w3, "
        "undf_w3, map_w3(:,cell))\n")
    assert expected in generated_code
    # Check that we pass iflag by value in the second kernel call
    expected = (
        "        CALL testkern_code(nlayers, 1, f1_proxy%data, "
        "f2_proxy%data, m1_proxy%data, m2_proxy%data, iflag, ndf_w1, "
        "undf_w1, map_w1(:,cell), ndf_w2, undf_w2, map_w2(:,cell), ndf_w3, "
        "undf_w3, map_w3(:,cell))\n")
    assert expected in generated_code


def test_two_scalars(tmpdir):
    ''' tests that we generate correct code when a kernel has two scalar
    arguments, one real and one integer '''
    _, invoke_info = parse(os.path.join(BASE_PATH,
                                        "1.7_single_invoke_2scalar.f90"),
                           api=TEST_API)
    psy = PSyFactory(TEST_API, distributed_memory=True).create(invoke_info)

    assert Dynamo0p3Build(tmpdir).code_compiles(psy)

    generated_code = str(psy.gen)
    expected = (
        "    SUBROUTINE invoke_0_testkern_type(a, f1, f2, m1, m2, istep)\n"
        "      USE testkern_two_scalars, ONLY: testkern_code\n"
        "      USE mesh_mod, ONLY: mesh_type\n"
        "      REAL(KIND=r_def), intent(in) :: a\n"
        "      INTEGER, intent(in) :: istep\n"
        "      TYPE(field_type), intent(inout) :: f1\n"
        "      TYPE(field_type), intent(in) :: f2, m1, m2\n"
        "      INTEGER cell\n"
        "      INTEGER nlayers\n"
        "      TYPE(field_proxy_type) f1_proxy, f2_proxy, m1_proxy, m2_proxy\n"
        "      INTEGER, pointer :: map_w1(:,:) => null(), "
        "map_w2(:,:) => null(), map_w3(:,:) => null()\n"
        "      INTEGER ndf_w1, undf_w1, ndf_w2, undf_w2, ndf_w3, undf_w3\n"
        "      TYPE(mesh_type), pointer :: mesh => null()\n"
        "      !\n"
        "      ! Initialise field and/or operator proxies\n"
        "      !\n"
        "      f1_proxy = f1%get_proxy()\n"
        "      f2_proxy = f2%get_proxy()\n"
        "      m1_proxy = m1%get_proxy()\n"
        "      m2_proxy = m2%get_proxy()\n"
        "      !\n"
        "      ! Initialise number of layers\n"
        "      !\n"
        "      nlayers = f1_proxy%vspace%get_nlayers()\n"
        "      !\n"
        "      ! Create a mesh object\n"
        "      !\n"
        "      mesh => f1_proxy%vspace%get_mesh()\n"
        "      !\n"
        "      ! Look-up dofmaps for each function space\n"
        "      !\n"
        "      map_w1 => f1_proxy%vspace%get_whole_dofmap()\n"
        "      map_w2 => f2_proxy%vspace%get_whole_dofmap()\n"
        "      map_w3 => m2_proxy%vspace%get_whole_dofmap()\n"
        "      !\n"
        "      ! Initialise number of DoFs for w1\n"
        "      !\n"
        "      ndf_w1 = f1_proxy%vspace%get_ndf()\n"
        "      undf_w1 = f1_proxy%vspace%get_undf()\n"
        "      !\n"
        "      ! Initialise number of DoFs for w2\n"
        "      !\n"
        "      ndf_w2 = f2_proxy%vspace%get_ndf()\n"
        "      undf_w2 = f2_proxy%vspace%get_undf()\n"
        "      !\n"
        "      ! Initialise number of DoFs for w3\n"
        "      !\n"
        "      ndf_w3 = m2_proxy%vspace%get_ndf()\n"
        "      undf_w3 = m2_proxy%vspace%get_undf()\n"
        "      !\n"
        "      ! Call kernels and communication routines\n"
        "      !\n"
        "      IF (f2_proxy%is_dirty(depth=1)) THEN\n"
        "        CALL f2_proxy%halo_exchange(depth=1)\n"
        "      END IF \n"
        "      !\n"
        "      IF (m1_proxy%is_dirty(depth=1)) THEN\n"
        "        CALL m1_proxy%halo_exchange(depth=1)\n"
        "      END IF \n"
        "      !\n"
        "      IF (m2_proxy%is_dirty(depth=1)) THEN\n"
        "        CALL m2_proxy%halo_exchange(depth=1)\n"
        "      END IF \n"
        "      !\n"
        "      DO cell=1,mesh%get_last_halo_cell(1)\n"
        "        !\n"
        "        CALL testkern_code(nlayers, a, f1_proxy%data, f2_proxy%data,"
        " m1_proxy%data, m2_proxy%data, istep, ndf_w1, undf_w1, "
        "map_w1(:,cell), ndf_w2, undf_w2, map_w2(:,cell), ndf_w3, undf_w3, "
        "map_w3(:,cell))\n")
    assert expected in generated_code


def test_no_vector_scalar():
    ''' Tests that we raise an error when kernel meta-data erroneously
    specifies a vector real or integer scalar '''
    fparser.logging.disable(fparser.logging.CRITICAL)
    name = "testkern_qr_type"
    for argname in GH_VALID_SCALAR_NAMES:
        code = CODE.replace("arg_type(" + argname + ", gh_read)",
                            "arg_type(" + argname + "*3, gh_read)", 1)
        ast = fpapi.parse(code, ignore_comments=False)
        with pytest.raises(ParseError) as excinfo:
            _ = DynKernMetadata(ast, name=name)
        assert 'vector notation is not supported for scalar arguments' in \
            str(excinfo.value)


def test_vector_field():
    ''' tests that a vector field is declared correctly in the PSy
    layer '''
    _, invoke_info = parse(os.path.join(BASE_PATH, "8_vector_field.f90"),
                           api=TEST_API)
    psy = PSyFactory(TEST_API, distributed_memory=True).create(invoke_info)
    generated_code = str(psy.gen)

    assert ("SUBROUTINE invoke_0_testkern_chi_type(f1, chi, f2)" in
            generated_code)
    assert "TYPE(field_type), intent(inout) :: f1, chi(3)" in generated_code
    assert "TYPE(field_type), intent(in) :: f2" in generated_code


def test_vector_field_2(tmpdir):
    ''' Tests that a vector field is indexed correctly in the PSy layer. '''
    _, invoke_info = parse(os.path.join(BASE_PATH, "8_vector_field_2.f90"),
                           api=TEST_API)
    psy = PSyFactory(TEST_API, distributed_memory=True).create(invoke_info)
    generated_code = str(psy.gen)

    assert Dynamo0p3Build(tmpdir).code_compiles(psy)

    # all references to chi_proxy should be chi_proxy(1)
    assert "chi_proxy%" not in generated_code
    assert generated_code.count("chi_proxy(1)%vspace") == 5
    # use each chi field individually in the kernel
    assert ("chi_proxy(1)%data, chi_proxy(2)%data, chi_proxy(3)%data" in
            generated_code)


def test_vector_field_deref():
    ''' tests that a vector field is declared correctly in the PSy
    layer when it is obtained by de-referencing a derived type in the
    Algorithm layer '''
    _, invoke_info = parse(os.path.join(BASE_PATH,
                                        "8.1_vector_field_deref.f90"),
                           api=TEST_API)
    for dist_mem in [True, False]:
        psy = PSyFactory(TEST_API,
                         distributed_memory=dist_mem).create(invoke_info)
        generated_code = str(psy.gen)
        assert ("SUBROUTINE invoke_0_testkern_chi_type(f1, box_chi, f2)" in
                generated_code)
        assert ("TYPE(field_type), intent(inout) :: f1, box_chi(3)" in
                generated_code)
        assert "TYPE(field_type), intent(in) :: f2" in generated_code


def test_orientation():
    ''' tests that orientation information is created correctly in
    the PSy '''
    _, invoke_info = parse(os.path.join(BASE_PATH, "9_orientation.f90"),
                           api=TEST_API)
    psy = PSyFactory(TEST_API, distributed_memory=True).create(invoke_info)
    generated_code = str(psy.gen)
    assert "INTEGER, pointer :: orientation_w2(:) => null()" in generated_code
    assert ("orientation_w2 => f2_proxy%vspace%"
            "get_cell_orientation(cell)" in generated_code)


def test_any_space_1(tmpdir):
    ''' tests that any_space is implemented correctly in the PSy
    layer. Includes more than one type of any_space declaration
    and func_type basis functions on any_space. '''
    _, invoke_info = parse(os.path.join(BASE_PATH, "11_any_space.f90"),
                           api=TEST_API)
    psy = PSyFactory(TEST_API, distributed_memory=True).create(invoke_info)
    generated_code = str(psy.gen)
    assert Dynamo0p3Build(tmpdir).code_compiles(psy)

    assert ("INTEGER, pointer :: "
            "map_any_space_1_a(:,:) => null(), "
            "map_any_space_2_b(:,:) => null(), "
            "map_w0(:,:) => null()\n"
            in generated_code)
    assert ("REAL(KIND=r_def), allocatable :: basis_any_space_1_a_qr(:,:,:,:),"
            " basis_any_space_2_b_qr(:,:,:,:)" in generated_code)
    assert ("ALLOCATE (basis_any_space_1_a_qr(dim_any_space_1_a, "
            "ndf_any_space_1_a, np_xy_qr, np_z_qr))" in generated_code)
    assert ("ALLOCATE (basis_any_space_2_b_qr(dim_any_space_2_b, "
            "ndf_any_space_2_b, np_xy_qr, np_z_qr))" in generated_code)
    assert ("map_any_space_1_a => a_proxy%vspace%get_whole_dofmap()" in
            generated_code)
    assert ("map_any_space_2_b => b_proxy%vspace%get_whole_dofmap()" in
            generated_code)
    assert ("CALL testkern_any_space_1_code(nlayers, a_proxy%data, rdt, "
            "b_proxy%data, c_proxy(1)%data, c_proxy(2)%data, c_proxy(3)%data, "
            "ndf_any_space_1_a, undf_any_space_1_a, map_any_space_1_a(:,cell),"
            " basis_any_space_1_a_qr, ndf_any_space_2_b, undf_any_space_2_b, "
            "map_any_space_2_b(:,cell), basis_any_space_2_b_qr, ndf_w0, "
            "undf_w0, map_w0(:,cell), diff_basis_w0_qr, np_xy_qr, np_z_qr, "
            "weights_xy_qr, weights_z_qr)" in generated_code)
    assert ("DEALLOCATE (basis_any_space_1_a_qr, basis_any_space_2_b_qr, "
            "diff_basis_w0_qr)" in generated_code)


def test_any_space_2():
    ''' tests that any_space is implemented correctly in the PSy
    layer. Includes multiple declarations of the same space, no
    func_type declarations and any_space used with an
    operator. '''
    _, invoke_info = parse(os.path.join(BASE_PATH, "11.1_any_space.f90"),
                           api=TEST_API)
    psy = PSyFactory(TEST_API, distributed_memory=True).create(invoke_info)
    generated_code = str(psy.gen)
    assert "INTEGER, intent(in) :: istp" in generated_code
    assert ("INTEGER, pointer :: map_any_space_1_a(:,:) => null()" in
            generated_code)
    assert "INTEGER ndf_any_space_1_a, undf_any_space_1_a" in generated_code
    assert "ndf_any_space_1_a = a_proxy%vspace%get_ndf()" in generated_code
    assert "undf_any_space_1_a = a_proxy%vspace%get_undf()" in generated_code
    assert ("map_any_space_1_a => a_proxy%vspace%get_whole_dofmap()" in
            generated_code)
    assert ("CALL testkern_any_space_2_code(cell, nlayers, a_proxy%data, b_pro"
            "xy%data, c_proxy%ncell_3d, c_proxy%local_stencil, istp, "
            "ndf_any_space_1_a, undf_any_space_1_a, map_any_space_1_a(:,cell))"
            in generated_code)


def test_op_any_space_different_space_1():
    ''' tests that any_space is implemented correctly in the PSy
    layer. Includes different spaces for an operator and no other
    fields.'''
    _, invoke_info = parse(os.path.join(BASE_PATH, "11.2_any_space.f90"),
                           api=TEST_API)
    psy = PSyFactory(TEST_API, distributed_memory=True).create(invoke_info)
    generated_code = str(psy.gen)
    assert "ndf_any_space_2_a = a_proxy%fs_from%get_ndf()" in generated_code
    assert "ndf_any_space_1_a = a_proxy%fs_to%get_ndf()" in generated_code


def test_op_any_space_different_space_2(tmpdir):
    ''' tests that any_space is implemented correctly in the PSy
    layer in a more complicated example. '''
    _, invoke_info = parse(os.path.join(BASE_PATH, "11.3_any_space.f90"),
                           api=TEST_API)
    psy = PSyFactory(TEST_API, distributed_memory=True).create(invoke_info)
    generated_code = str(psy.gen)

    assert Dynamo0p3Build(tmpdir).code_compiles(psy)
    assert "ndf_any_space_1_b = b_proxy%fs_to%get_ndf()" in generated_code
    assert "dim_any_space_1_b = b_proxy%fs_to%get_dim_space()" in \
        generated_code
    assert "ndf_any_space_2_b = b_proxy%fs_from%get_ndf()" in generated_code
    assert "ndf_any_space_3_c = c_proxy%fs_to%get_ndf()" in generated_code
    assert "ndf_any_space_4_d = d_proxy%fs_from%get_ndf()" in generated_code
    assert "undf_any_space_4_d = d_proxy%fs_from%get_undf()" in generated_code
    assert "dim_any_space_4_d = d_proxy%fs_from%get_dim_space()" in \
        generated_code
    assert "ndf_any_space_5_a = a_proxy%vspace%get_ndf()" in generated_code
    assert "undf_any_space_5_a = a_proxy%vspace%get_undf()" in generated_code
    assert "CALL qr%compute_function(BASIS, b_proxy%fs_to, " in generated_code
    assert "CALL qr%compute_function(BASIS, d_proxy%fs_from, " in \
        generated_code
    assert "CALL qr%compute_function(DIFF_BASIS, d_proxy%fs_from, " in \
        generated_code
    assert "map_any_space_5_a => a_proxy%vspace%get_whole_dofmap()" in \
        generated_code
    assert "map_any_space_4_d => f_proxy%vspace%get_whole_dofmap()" in \
        generated_code


def test_invoke_uniq_declns():
    ''' tests that we raise an error when Invoke.unique_declarations() is
    called for an invalid type '''
    _, invoke_info = parse(os.path.join(BASE_PATH,
                                        "1.7_single_invoke_2scalar.f90"),
                           api=TEST_API)
    psy = PSyFactory(TEST_API, distributed_memory=True).create(invoke_info)
    with pytest.raises(GenerationError) as excinfo:
        psy.invokes.invoke_list[0].unique_declarations("not_a_type")
    assert 'unique_declarations called with an invalid datatype' \
        in str(excinfo.value)


def test_invoke_uniq_declns_invalid_access():
    ''' tests that we raise an error when Invoke.unique_declarations() is
    called for an invalid access type '''
    _, invoke_info = parse(os.path.join(BASE_PATH,
                                        "1.7_single_invoke_2scalar.f90"),
                           api=TEST_API)
    psy = PSyFactory(TEST_API, distributed_memory=True).create(invoke_info)
    with pytest.raises(InternalError) as excinfo:
        psy.invokes.invoke_list[0].unique_declarations("gh_field",
                                                       access="invalid_acc")
    assert 'unique_declarations called with an invalid access type' \
        in str(excinfo.value)


def test_invoke_uniq_declns_valid_access():
    ''' Tests that valid access modes (AccessType.READ, AccessType.WRITE)
    are accepted by Invoke.unique_declarations().'''
    _, invoke_info = parse(os.path.join(BASE_PATH,
                                        "1.7_single_invoke_2scalar.f90"),
                           api=TEST_API)
    psy = PSyFactory(TEST_API, distributed_memory=True).create(invoke_info)
    fields_read = psy.invokes.invoke_list[0]\
        .unique_declarations("gh_field", access=AccessType.READ)
    assert fields_read == ["f2", "m1", "m2"]
    fields_written = psy.invokes.invoke_list[0]\
        .unique_declarations("gh_field", access=AccessType.WRITE)
    assert fields_written == ["f1"]


def test_invoke_uniq_proxy_declns():
    ''' tests that we raise an error when DynInvoke.unique_proxy_declarations()
    is called for an invalid type '''
    _, invoke_info = parse(os.path.join(BASE_PATH,
                                        "1.7_single_invoke_2scalar.f90"),
                           api=TEST_API)
    psy = PSyFactory(TEST_API, distributed_memory=True).create(invoke_info)
    with pytest.raises(GenerationError) as excinfo:
        psy.invokes.invoke_list[0].unique_proxy_declarations("not_a_type")
    assert 'unique_proxy_declarations called with an invalid datatype' \
        in str(excinfo.value)


def test_uniq_proxy_declns_invalid_access():
    ''' tests that we raise an error when DynInvoke.unique_proxy_declarations()
    is called for an invalid access type '''
    _, invoke_info = parse(os.path.join(BASE_PATH,
                                        "1.7_single_invoke_2scalar.f90"),
                           api=TEST_API)
    psy = PSyFactory(TEST_API, distributed_memory=True).create(invoke_info)
    with pytest.raises(InternalError) as excinfo:
        psy.invokes.invoke_list[0].unique_proxy_declarations(
            "gh_field",
            access="invalid_acc")
    assert 'unique_proxy_declarations called with an invalid access type' \
        in str(excinfo.value)


def test_dyninvoke_first_access():
    ''' tests that we raise an error if DynInvoke.first_access(name) is
    called for an argument name that doesn't exist '''
    _, invoke_info = parse(os.path.join(BASE_PATH,
                                        "1.7_single_invoke_2scalar.f90"),
                           api=TEST_API)
    psy = PSyFactory(TEST_API, distributed_memory=True).create(invoke_info)
    with pytest.raises(GenerationError) as excinfo:
        psy.invokes.invoke_list[0].first_access("not_an_arg")
    assert 'Failed to find any kernel argument with name' \
        in str(excinfo.value)


def test_dyninvoke_uniq_declns_inv_type():
    ''' tests that we raise an error when DynInvoke.unique_declns_by_intent()
    is called for an invalid argument type '''
    _, invoke_info = parse(os.path.join(BASE_PATH,
                                        "1.7_single_invoke_2scalar.f90"),
                           api=TEST_API)
    psy = PSyFactory(TEST_API, distributed_memory=True).create(invoke_info)
    with pytest.raises(GenerationError) as excinfo:
        psy.invokes.invoke_list[0].unique_declns_by_intent("gh_invalid")
    assert 'unique_declns_by_intent called with an invalid datatype' \
        in str(excinfo.value)


def test_dyninvoke_uniq_declns_intent_fields():
    ''' tests that DynInvoke.unique_declns_by_intent() returns the correct
    list of arguments for gh_fields '''
    _, invoke_info = parse(os.path.join(BASE_PATH,
                                        "1.7_single_invoke_2scalar.f90"),
                           api=TEST_API)
    psy = PSyFactory(TEST_API, distributed_memory=True).create(invoke_info)
    args = psy.invokes.invoke_list[0].unique_declns_by_intent("gh_field")
    assert args['inout'] == []
    assert args['out'] == ['f1']
    assert args['in'] == ['f2', 'm1', 'm2']


def test_dyninvoke_uniq_declns_intent_real():
    ''' tests that DynInvoke.unique_declns_by_intent() returns the correct
    list of arguments for gh_real '''
    _, invoke_info = parse(os.path.join(BASE_PATH,
                                        "1.7_single_invoke_2scalar.f90"),
                           api=TEST_API)
    psy = PSyFactory(TEST_API, distributed_memory=True).create(invoke_info)
    args = psy.invokes.invoke_list[0].unique_declns_by_intent("gh_real")
    assert args['inout'] == []
    assert args['out'] == []
    assert args['in'] == ['a']


def test_dyninvoke_uniq_declns_intent_int():
    ''' tests that DynInvoke.unique_declns_by_intent() returns the correct
    list of arguments for gh_integer '''
    _, invoke_info = parse(os.path.join(BASE_PATH,
                                        "1.7_single_invoke_2scalar.f90"),
                           api=TEST_API)
    psy = PSyFactory(TEST_API, distributed_memory=True).create(invoke_info)
    args = psy.invokes.invoke_list[0].unique_declns_by_intent("gh_integer")
    assert args['inout'] == []
    assert args['out'] == []
    assert args['in'] == ['istep']


def test_dyninvoke_uniq_declns_intent_ops():
    ''' tests that DynInvoke.unique_declns_by_intent() returns the correct
    list of arguments for operator arguments '''
    _, invoke_info = parse(os.path.join(BASE_PATH,
                                        "4.4_multikernel_invokes.f90"),
                           api=TEST_API)
    psy = PSyFactory(TEST_API, distributed_memory=True).create(invoke_info)
    args = psy.invokes.invoke_list[0].unique_declns_by_intent("gh_operator")
    assert args['inout'] == []
    assert args['out'] == ['op']
    assert args['in'] == []


def test_dyninvoke_arg_for_fs():
    ''' tests that we raise an error when DynInvoke.arg_for_funcspace() is
    called for an un-used space '''
    _, invoke_info = parse(os.path.join(BASE_PATH,
                                        "1.7_single_invoke_2scalar.f90"),
                           api=TEST_API)
    psy = PSyFactory(TEST_API, distributed_memory=True).create(invoke_info)
    with pytest.raises(GenerationError) as excinfo:
        psy.invokes.invoke_list[0].arg_for_funcspace(FunctionSpace("wtheta",
                                                                   None))
    assert "No argument found on 'wtheta' space" \
        in str(excinfo.value)


def test_kernel_specific(tmpdir):
    ''' Test that a call to enforce boundary conditions is *not* added
    following a call to the matrix_vector_kernel_type kernel. Boundary
    conditions are now explicity specified in the Algorithm as required. '''
    _, invoke_info = parse(os.path.join(BASE_PATH, "12_kernel_specific.f90"),
                           api=TEST_API)
    psy = PSyFactory(TEST_API, distributed_memory=True).create(invoke_info)
    generated_code = str(psy.gen)
    output0 = "USE enforce_bc_kernel_mod, ONLY: enforce_bc_code"
    assert output0 not in generated_code
    output1 = "USE function_space_mod, ONLY: w1, w2, w2h, w2v\n"
    assert output1 not in generated_code
    output2 = "INTEGER fs"
    assert output2 not in generated_code
    output3 = "INTEGER, pointer :: boundary_dofs(:,:) => null()"
    assert output3 not in generated_code
    output4 = "fs = f1%which_function_space()"
    assert output4 not in generated_code
    # We only call enforce_bc if the field is on a vector space
    output5 = (
        "IF (fs == w1 .or. fs == w2 .or. fs == w2h .or. fs == w2v .or. "
        "fs == any_w2) THEN\n"
        "        boundary_dofs => f1_proxy%vspace%get_boundary_dofs()\n"
        "      END IF")
    assert output5 not in generated_code
    output6 = (
        "IF (fs == w1 .or. fs == w2 .or. fs == w2h .or. fs == w2v .or. "
        "fs == any_w2) THEN\n"
        "          CALL enforce_bc_code(nlayers, f1_proxy%data, "
        "ndf_any_space_1_f1, undf_any_space_1_f1, map_any_space_1_f1(:,cell), "
        "boundary_dofs)")
    assert output6 not in generated_code

    assert Dynamo0p3Build(tmpdir).code_compiles(psy)


def test_multi_kernel_specific(tmpdir):
    '''Test that a call to enforce boundary conditions is *not* added following
    multiple calls to the matrix_vector_kernel_type kernel. Boundary conditions
    must now be explicitly specified as part of the Algorithm. '''
    _, invoke_info = parse(os.path.join(BASE_PATH,
                                        "12.3_multi_kernel_specific.f90"),
                           api=TEST_API)
    psy = PSyFactory(TEST_API, distributed_memory=True).create(invoke_info)
    generated_code = str(psy.gen)

    # Output must not contain any bc-related code
    output0 = "USE enforce_bc_kernel_mod, ONLY: enforce_bc_code"
    assert generated_code.count(output0) == 0
    output1 = "USE function_space_mod, ONLY: w1, w2, w2h, w2v, any_w2\n"
    assert generated_code.count(output1) == 0

    # first loop
    output1 = "INTEGER fs\n"
    assert output1 not in generated_code
    output2 = "INTEGER, pointer :: boundary_dofs(:,:) => null()"
    assert output2 not in generated_code
    output3 = "fs = f1%which_function_space()"
    assert output3 not in generated_code
    # We only call enforce_bc if the field is on a vector space
    output4 = (
        "IF (fs == w1 .or. fs == w2 .or. fs == w2h .or. fs == w2v .or. "
        "fs == any_w2) THEN\n"
        "        boundary_dofs => f1_proxy%vspace%get_boundary_dofs()\n"
        "      END IF")
    assert output4 not in generated_code
    output5 = (
        "IF (fs == w1 .or. fs == w2 .or. fs == w2h .or. fs == w2v .or. "
        "fs == any_w2) THEN\n"
        "          CALL enforce_bc_code(nlayers, f1_proxy%data, "
        "ndf_any_space_1_f1, undf_any_space_1_f1, map_any_space_1_f1(:,cell), "
        "boundary_dofs)")
    assert output5 not in generated_code

    # second loop
    output6 = "INTEGER fs_1\n"
    assert output6 not in generated_code
    output7 = "INTEGER, pointer :: boundary_dofs_1(:,:) => null()"
    assert output7 not in generated_code
    output8 = "fs_1 = f1%which_function_space()"
    assert output8 not in generated_code
    output9 = (
        "IF (fs_1 == w1 .or. fs_1 == w2 .or. fs_1 == w2h .or. fs_1 == w2v "
        ".or. fs_1 == any_w2) "
        "THEN\n"
        "        boundary_dofs_1 => f1_proxy%vspace%get_boundary_dofs()\n"
        "      END IF")
    assert output9 not in generated_code
    output10 = (
        "IF (fs_1 == w1 .or. fs_1 == w2 .or. fs_1 == w2h .or. fs_1 == w2v "
        ".or. fs_1 == any_w2) THEN\n"
        "          CALL enforce_bc_code(nlayers, f1_proxy%data, "
        "ndf_any_space_1_f1, undf_any_space_1_f1, map_any_space_1_f1(:,cell), "
        "boundary_dofs_1)")
    assert output10 not in generated_code

    assert Dynamo0p3Build(tmpdir).code_compiles(psy)


def test_field_bc_kernel(tmpdir):
    ''' Tests that a kernel with a particular name is recognised as a
    boundary condition kernel and that appopriate code is added to
    support this. This code is required as the dynamo0.3 api does not
    know about boundary conditions but this kernel requires them. This
    "hack" is only supported to get PSyclone to generate correct code
    for the current implementation of dynamo. Future API's will not
    support any hacks. '''
    _, invoke_info = parse(os.path.join(BASE_PATH,
                                        "12.2_enforce_bc_kernel.f90"),
                           api=TEST_API)
    psy = PSyFactory(TEST_API, distributed_memory=True).create(invoke_info)
    gen_code = str(psy.gen)
    assert "INTEGER, pointer :: boundary_dofs_a(:,:) => null()" in gen_code
    assert "boundary_dofs_a => a_proxy%vspace%get_boundary_dofs()" in gen_code
    assert ("CALL enforce_bc_code(nlayers, a_proxy%data, ndf_any_space_1_a, "
            "undf_any_space_1_a, map_any_space_1_a(:,cell), boundary_dofs_a)"
            in gen_code)

    assert Dynamo0p3Build(tmpdir).code_compiles(psy)


def test_bc_kernel_field_only(monkeypatch, annexed, dist_mem):
    '''Tests that the recognised boundary-condition kernel is rejected if
    it has an operator as argument instead of a field. Test with and
    without annexed as different numbers of halo exchanges are
    produced.

    '''
    config = Config.get()
    dyn_config = config.api_conf("dynamo0.3")
    monkeypatch.setattr(dyn_config, "_compute_annexed_dofs", annexed)
    _, invoke_info = parse(os.path.join(BASE_PATH,
                                        "12.2_enforce_bc_kernel.f90"),
                           api=TEST_API)
    if dist_mem and not annexed:
        idx = 1
    else:
        idx = 0
    psy = PSyFactory(TEST_API,
                     distributed_memory=dist_mem).create(invoke_info)
    schedule = psy.invokes.invoke_list[0].schedule
    loop = schedule.children[idx]
    call = loop.loop_body[0]
    arg = call.arguments.args[0]
    # Monkeypatch the argument object so that it thinks it is an
    # operator rather than a field
    monkeypatch.setattr(arg, "_type", value="gh_operator")
    # We have to monkey-patch the arg.ref_name() function too as
    # otherwise the first monkey-patch causes it to break. Since
    # it is a function we have to patch it with a temporary
    # function which we create using lambda.
    monkeypatch.setattr(arg, "ref_name",
                        lambda function_space=None: "vspace")
    with pytest.raises(GenerationError) as excinfo:
        _ = psy.gen
    assert ("Expected a gh_field from which to look-up boundary dofs "
            "for kernel enforce_bc_code but got gh_operator"
            in str(excinfo))


def test_bc_kernel_anyspace1_only():
    '''Tests that the recognised boundary-condition kernel is rejected if
    its argument is not specified as being on ANY_SPACE_1.

    '''
    from psyclone.dynamo0p3 import DynBoundaryConditions
    _, invoke_info = parse(os.path.join(BASE_PATH,
                                        "12.2_enforce_bc_kernel.f90"),
                           api=TEST_API)
    psy = PSyFactory(TEST_API, distributed_memory=False).create(invoke_info)
    invoke = psy.invokes.invoke_list[0]
    schedule = invoke.schedule
    kernels = schedule.walk(DynKern)
    # Ensure that none of the arguments are listed as being on ANY_SPACE_1
    for fspace in kernels[0].arguments._unique_fss:
        fspace._orig_name = "W2"
    with pytest.raises(GenerationError) as err:
        _ = DynBoundaryConditions(invoke)
    assert ("enforce_bc_code kernel must have an argument on ANY_SPACE_1 but "
            "failed to find such an argument" in str(err))


def test_bc_op_kernel_wrong_args():
    '''Tests that the recognised operator boundary-condition kernel is
    rejected if it does not have exactly one argument.

    '''
    from psyclone.dynamo0p3 import DynBoundaryConditions
    _, invoke_info = parse(os.path.join(BASE_PATH,
                                        "12.4_enforce_op_bc_kernel.f90"),
                           api=TEST_API)
    psy = PSyFactory(TEST_API, distributed_memory=False).create(invoke_info)
    invoke = psy.invokes.invoke_list[0]
    schedule = invoke.schedule
    kernels = schedule.walk(DynKern)
    # Ensure that the kernel has the wrong number of arguments - duplicate
    # the existing argument in the list
    kernels[0].arguments.args.append(kernels[0].arguments.args[0])
    with pytest.raises(GenerationError) as err:
        _ = DynBoundaryConditions(invoke)
    assert ("enforce_operator_bc_code kernel must have exactly one argument "
            "but found 2" in str(err))


def test_multikernel_invoke_1():
    ''' Test that correct code is produced when there are multiple
    kernels within an invoke. We test the parts of the code that
    are incorrect at the time of writing '''
    _, invoke_info = parse(os.path.join(BASE_PATH,
                                        "4_multikernel_invokes.f90"),
                           api=TEST_API)
    psy = PSyFactory(TEST_API, distributed_memory=True).create(invoke_info)
    generated_code = str(psy.gen)
    # check that argument names are not replicated
    assert "SUBROUTINE invoke_0(a, f1, f2, m1, m2)" in generated_code
    # check that only one proxy initialisation is produced
    assert "f1_proxy = f1%get_proxy()" in generated_code
    # check that we only initialise dofmaps once
    assert "map_w2 => f2_proxy%vspace%get_whole_dofmap()" in generated_code


def test_multikernel_invoke_qr():
    ''' Test that correct code is produced when there are multiple
    kernels with (the same) QR within an invoke. '''
    _, invoke_info = parse(os.path.join(BASE_PATH,
                                        "4.1_multikernel_invokes.f90"),
                           api=TEST_API)
    psy = PSyFactory(TEST_API, distributed_memory=True).create(invoke_info)
    generated_code = psy.gen
    # simple check that two kernel calls exist
    assert str(generated_code).count("CALL testkern_qr_code") == 2


def test_mkern_invoke_vec_fields():
    ''' Test that correct code is produced when there are multiple
    kernels within an invoke with vector fields '''
    _, invoke_info = parse(os.path.join(BASE_PATH,
                                        "4.2_multikernel_invokes.f90"),
                           api=TEST_API)
    psy = PSyFactory(TEST_API, distributed_memory=True).create(invoke_info)
    generated_code = str(psy.gen)
    # 1st test for duplication of name vector-field declaration
    assert ("TYPE(field_type), intent(inout) :: f1, chi(3), chi(3)"
            not in generated_code)
    # 2nd test for duplication of name vector-field declaration
    assert ("TYPE(field_proxy_type) f1_proxy, chi_proxy(3), chi_proxy(3)"
            not in generated_code)


def test_multikern_invoke_orient():
    ''' Test that correct code is produced when there are multiple
    kernels within an invoke with orientation '''
    _, invoke_info = parse(os.path.join(BASE_PATH,
                                        "4.3_multikernel_invokes.f90"),
                           api=TEST_API)
    psy = PSyFactory(TEST_API, distributed_memory=True).create(invoke_info)
    generated_code = str(psy.gen)
    # 1st test for duplication of name vector-field declaration
    assert "TYPE(field_type), intent(in) :: f2, f3(3), f3(3)" not in \
        generated_code
    # 2nd test for duplication of name vector-field declaration
    assert ("TYPE(field_proxy_type) f1_proxy, f2_proxy, f3_proxy(3), "
            "f3_proxy(3)" not in generated_code)


def test_multikern_invoke_oper():
    ''' Test that correct code is produced when there are multiple
    kernels within an invoke with operators '''
    _, invoke_info = parse(os.path.join(BASE_PATH,
                                        "4.4_multikernel_invokes.f90"),
                           api=TEST_API)
    psy = PSyFactory(TEST_API, distributed_memory=True).create(invoke_info)
    generated_code = str(psy.gen)
    # 1st test for duplication of name vector-field declaration
    assert "TYPE(field_type), intent(in) :: f1(3), f1(3)" not in generated_code
    # 2nd test for duplication of name vector-field declaration
    assert "TYPE(field_proxy_type) f1_proxy(3), f1_proxy(3)" not in \
        generated_code


def test_2kern_invoke_any_space():
    ''' Test correct code is generated when there are just two
    kernels within an invoke with kernel fields declared as
    any_space. '''
    _, invoke_info = parse(os.path.join(BASE_PATH,
                                        "4.5.1_multikernel_invokes.f90"),
                           api=TEST_API)
    psy = PSyFactory(TEST_API, distributed_memory=True).create(invoke_info)
    gen = str(psy.gen)
    assert ("INTEGER, pointer :: map_any_space_1_f1(:,:) => null(), "
            "map_any_space_1_f2(:,:) => null()\n"
            in gen)
    assert "map_any_space_1_f1 => f1_proxy%vspace%get_whole_dofmap()\n" in gen
    assert "map_any_space_1_f2 => f2_proxy%vspace%get_whole_dofmap()\n" in gen
    assert (
        "        CALL testkern_any_space_2_code(cell, nlayers, f1_proxy%data,"
        " f2_proxy%data, op_proxy%ncell_3d, op_proxy%local_stencil, scalar, "
        "ndf_any_space_1_f1, undf_any_space_1_f1, "
        "map_any_space_1_f1(:,cell))\n" in gen)
    assert "map_any_space_1_f2 => f2_proxy%vspace%get_whole_dofmap()\n"
    assert (
        "        CALL testkern_any_space_2_code(cell, nlayers, f2_proxy%data,"
        " f1_proxy%data, op_proxy%ncell_3d, op_proxy%local_stencil, scalar, "
        "ndf_any_space_1_f2, undf_any_space_1_f2, "
        "map_any_space_1_f2(:,cell))\n"
        in gen)


def test_multikern_invoke_any_space(tmpdir):
    ''' Test that we generate correct code when there are multiple
    kernels within an invoke with kernel fields declared as
    any_space.  '''
    _, invoke_info = parse(os.path.join(BASE_PATH,
                                        "4.5_multikernel_invokes.f90"),
                           api=TEST_API)
    psy = PSyFactory(TEST_API, distributed_memory=True).create(invoke_info)
    gen = str(psy.gen)
    assert Dynamo0p3Build(tmpdir).code_compiles(psy)
    assert ("INTEGER, pointer :: map_any_space_1_f1(:,:) => null(), "
            "map_any_space_1_f2(:,:) => null(), "
            "map_any_space_2_f1(:,:) => null(), "
            "map_any_space_2_f2(:,:) => null(), map_w0(:,:) => null()" in gen)
    assert (
        "REAL(KIND=r_def), allocatable :: basis_any_space_1_f1_qr(:,:,:,:), "
        "basis_any_space_2_f2_qr(:,:,:,:), diff_basis_w0_qr(:,:,:,:), "
        "basis_any_space_1_f2_qr(:,:,:,:), basis_any_space_2_f1_qr(:,:,:,:)"
        in gen)
    assert "ndf_any_space_1_f1 = f1_proxy%vspace%get_ndf()" in gen
    assert "ndf_any_space_2_f2 = f2_proxy%vspace%get_ndf()" in gen
    assert "ndf_w0 = f3_proxy(1)%vspace%get_ndf()" in gen
    assert "ndf_any_space_1_f2 = f2_proxy%vspace%get_ndf()" in gen
    assert ("CALL qr%compute_function(BASIS, f2_proxy%vspace, "
            "dim_any_space_1_f2, ndf_any_space_1_f2, "
            "basis_any_space_1_f2_qr)" in gen)
    assert (
        "      map_any_space_1_f1 => f1_proxy%vspace%get_whole_dofmap()\n"
        "      map_any_space_2_f2 => f2_proxy%vspace%get_whole_dofmap()\n"
        "      map_w0 => f3_proxy(1)%vspace%get_whole_dofmap()\n"
        "      map_any_space_1_f2 => f2_proxy%vspace%get_whole_dofmap()\n"
        "      map_any_space_2_f1 => f1_proxy%vspace%get_whole_dofmap()\n"
        in gen)
    assert ("CALL testkern_any_space_1_code(nlayers, f1_proxy%data, rdt, "
            "f2_proxy%data, f3_proxy(1)%data, f3_proxy(2)%data, "
            "f3_proxy(3)%data, ndf_any_space_1_f1, undf_any_space_1_f1, "
            "map_any_space_1_f1(:,cell), basis_any_space_1_f1_qr, "
            "ndf_any_space_2_f2, undf_any_space_2_f2, "
            "map_any_space_2_f2(:,cell), basis_any_space_2_f2_qr, ndf_w0, "
            "undf_w0, map_w0(:,cell), diff_basis_w0_qr, np_xy_qr, np_z_qr, "
            "weights_xy_qr, weights_z_qr" in gen)


def test_mkern_invoke_multiple_any_spaces(tmpdir):
    ''' Test that we generate correct code when there are multiple
    kernels within an invoke with kernel fields declared as
    any_space.  '''
    _, invoke_info = parse(os.path.join(BASE_PATH,
                                        "4.5.2_multikernel_invokes.f90"),
                           api=TEST_API)
    psy = PSyFactory(TEST_API, distributed_memory=True).create(invoke_info)
    gen = str(psy.gen)
    assert Dynamo0p3Build(tmpdir).code_compiles(psy)
    assert "ndf_any_space_1_f1 = f1_proxy%vspace%get_ndf()" in gen
    assert ("CALL qr%compute_function(BASIS, f1_proxy%vspace, "
            "dim_any_space_1_f1, ndf_any_space_1_f1, "
            "basis_any_space_1_f1_qr)" in gen)
    assert "ndf_any_space_2_f2 = f2_proxy%vspace%get_ndf()" in gen
    assert ("CALL qr%compute_function(BASIS, f2_proxy%vspace, "
            "dim_any_space_2_f2, ndf_any_space_2_f2, "
            "basis_any_space_2_f2_qr)" in gen)
    assert "ndf_any_space_1_f2 = f2_proxy%vspace%get_ndf()" in gen
    assert "ndf_any_space_1_op = op_proxy%fs_to%get_ndf()" in gen
    assert "ndf_any_space_5_f2 = f2_proxy%vspace%get_ndf()" in gen
    assert "ndf_any_space_1_op2 = op2_proxy%fs_to%get_ndf()" in gen
    assert "ndf_any_space_3_op3 = op3_proxy%fs_to%get_ndf()" in gen
    assert gen.count("ndf_any_space_4_op4 = op4_proxy%fs_from%get_ndf()") == 1
    assert "ndf_any_space_3_op5" not in gen
    assert "ndf_any_space_4_f1" not in gen
    # testkern_any_space_1_type requires GH_BASIS on ANY_SPACE_1 and 2 and
    # DIFF_BASIS on w0
    # f1 is on ANY_SPACE_1 and f2 is on ANY_SPACE_2. f3 is on W0.
    assert ("CALL qr%compute_function(BASIS, f1_proxy%vspace, "
            "dim_any_space_1_f1, ndf_any_space_1_f1, "
            "basis_any_space_1_f1_qr)" in gen)
    assert ("CALL qr%compute_function(BASIS, f2_proxy%vspace, "
            "dim_any_space_2_f2, ndf_any_space_2_f2, "
            "basis_any_space_2_f2_qr)" in gen)
    # testkern_any_space_4_type needs GH_BASIS on ANY_SPACE_1 which is the
    # to-space of op2
    assert ("CALL qr%compute_function(BASIS, op2_proxy%fs_to, "
            "dim_any_space_1_op2, ndf_any_space_1_op2, "
            "basis_any_space_1_op2_qr)" in gen)
    # Need GH_BASIS and DIFF_BASIS on ANY_SPACE_4 which is to/from-space
    # of op4
    assert ("CALL qr%compute_function(BASIS, op4_proxy%fs_from, "
            "dim_any_space_4_op4, ndf_any_space_4_op4, "
            "basis_any_space_4_op4_qr)" in gen)
    assert ("CALL qr%compute_function(DIFF_BASIS, op4_proxy%fs_from, "
            "diff_dim_any_space_4_op4, ndf_any_space_4_op4, "
            "diff_basis_any_space_4_op4_qr)" in gen)


@pytest.mark.xfail(reason="bug : loop fuse replicates maps in loops")
def test_loopfuse():
    ''' Tests whether loop fuse actually fuses and whether
    multiple maps are produced or not. Multiple maps are not an
    error but it would be nicer if there were only one '''
    _, invoke_info = parse(os.path.join(BASE_PATH,
                                        "4_multikernel_invokes.f90"),
                           api=TEST_API)
    psy = PSyFactory(TEST_API, distributed_memory=True).create(invoke_info)
    invoke = psy.invokes.get("invoke_0")
    schedule = invoke.schedule
    loop1 = schedule.children[0]
    loop2 = schedule.children[1]
    trans = LoopFuseTrans()
    schedule, _ = trans.apply(loop1, loop2)
    invoke.schedule = schedule
    generated_code = psy.gen
    # only one loop
    assert str(generated_code).count("DO cell") == 1
    # only one map for each space
    assert str(generated_code).count("map_w1 =>") == 1
    assert str(generated_code).count("map_w2 =>") == 1
    assert str(generated_code).count("map_w3 =>") == 1
    # kernel call tests
    kern_idxs = []
    for idx, line in enumerate(str(generated_code).split('\n')):
        if "DO cell" in line:
            do_idx = idx
        if "CALL testkern_code(" in line:
            kern_idxs.append(idx)
        if "END DO" in line:
            enddo_idx = idx
    # two kernel calls
    assert len(kern_idxs) == 2
    # both kernel calls are within the loop
    for kern_id in kern_idxs:
        assert kern_id > do_idx and kern_id < enddo_idx


def test_kern_colourmap(monkeypatch):
    ''' Tests for error conditions in the colourmap getter of DynKern. '''
    _, invoke_info = parse(os.path.join(BASE_PATH, "1_single_invoke.f90"),
                           api=TEST_API)
    psy = PSyFactory(TEST_API, distributed_memory=True).create(invoke_info)
    kern = psy.invokes.invoke_list[0].schedule.children[3].loop_body[0]
    with pytest.raises(InternalError) as err:
        _ = kern.colourmap
    assert "Kernel 'testkern_code' is not inside a coloured loop" in str(err)
    monkeypatch.setattr(kern, "is_coloured", lambda: True)
    monkeypatch.setattr(kern, "_is_intergrid", True)
    with pytest.raises(InternalError) as err:
        _ = kern.colourmap
    assert ("Colourmap information for kernel 'testkern_code' has not yet "
            "been initialised" in str(err))


def test_kern_ncolours(monkeypatch):
    ''' Tests for error conditions in the ncolours getter of DynKern. '''
    _, invoke_info = parse(os.path.join(BASE_PATH, "1_single_invoke.f90"),
                           api=TEST_API)
    psy = PSyFactory(TEST_API, distributed_memory=True).create(invoke_info)
    kern = psy.invokes.invoke_list[0].schedule.children[3].loop_body[0]
    with pytest.raises(InternalError) as err:
        _ = kern.ncolours_var
    assert "Kernel 'testkern_code' is not inside a coloured loop" in str(err)
    monkeypatch.setattr(kern, "is_coloured", lambda: True)
    monkeypatch.setattr(kern, "_is_intergrid", True)
    with pytest.raises(InternalError) as err:
        _ = kern.ncolours_var
    assert ("Colourmap information for kernel 'testkern_code' has not yet "
            "been initialised" in str(err))


def test_named_psy_routine(dist_mem):
    ''' Check that we generate a subroutine with the expected name
    if an invoke is named '''
    _, invoke_info = parse(os.path.join(BASE_PATH,
                                        "1.0.1_single_named_invoke.f90"),
                           api=TEST_API)
    psy = PSyFactory(TEST_API,
                     distributed_memory=dist_mem).create(invoke_info)
    gen_code = str(psy.gen)
    # Name should be all lower-case and with spaces replaced by underscores
    assert "SUBROUTINE invoke_important_invoke" in gen_code

# tests for dynamo0.3 stub generator


def test_stub_non_existant_filename():
    ''' fail if the file does not exist '''
    with pytest.raises(IOError) as excinfo:
        generate("non_existant_file.f90", api=TEST_API)
    assert "file 'non_existant_file.f90' not found" in str(excinfo.value)


def test_stub_invalid_api():
    ''' fail if the specified api is not supported '''
    with pytest.raises(GenerationError) as excinfo:
        generate(os.path.join(BASE_PATH, "ru_kernel_mod.f90"), api="dynamo0.1")
    assert "Unsupported API 'dynamo0.1' specified" in str(excinfo.value)


def test_stub_file_content_not_fortran():
    ''' fail if the kernel file does not contain fortran '''
    with pytest.raises(ParseError) as excinfo:
        generate(os.path.join(os.path.dirname(os.path.abspath(__file__)),
                              "dynamo0p3_test.py"), api=TEST_API)
    assert 'no parse pattern found' \
        in str(excinfo.value)


def test_stub_file_fortran_invalid():
    ''' fail if the fortran in the kernel is not valid '''
    with pytest.raises(ParseError) as excinfo:
        generate(os.path.join(BASE_PATH, "testkern_invalid_fortran.F90"),
                 api=TEST_API)
    assert 'contain <== no parse pattern found' in str(excinfo.value)


def test_file_fortran_not_kernel():
    ''' fail if file is valid fortran but is not a kernel file '''
    with pytest.raises(ParseError) as excinfo:
        generate(os.path.join(BASE_PATH, "1_single_invoke.f90"),
                 api=TEST_API)
    assert 'file does not contain a module. Is it a Kernel file?' \
        in str(excinfo.value)


def test_module_name_too_short():
    ''' fail if length of kernel module name is too short '''
    with pytest.raises(ParseError) as excinfo:
        generate(os.path.join(BASE_PATH, "testkern_short_name.F90"),
                 api=TEST_API)
    assert "too short to have '_mod' as an extension" in str(excinfo.value)


def test_module_name_convention():
    ''' fail if kernel module name does not have _mod at end '''
    with pytest.raises(ParseError) as excinfo:
        generate(os.path.join(BASE_PATH, "testkern_wrong_mod_name.F90"),
                 api=TEST_API)
    assert "does not have '_mod' as an extension" in str(excinfo.value)


def test_kernel_datatype_not_found():
    ''' fail if kernel datatype is not found '''
    with pytest.raises(ParseError) as excinfo:
        generate(os.path.join(BASE_PATH, "testkern_no_datatype.F90"),
                 api=TEST_API)
    assert 'Kernel type testkern_type does not exist' in str(excinfo.value)


STENCIL_CODE = '''
module stencil_mod
  type, extends(kernel_type) :: stencil_type
     type(arg_type), meta_args(2) =          &
          (/ arg_type(gh_field,gh_write,w1), &
             arg_type(gh_field,gh_read, w2, stencil(cross)) &
           /)
     integer, parameter :: iterates_over = cells
   contains
     procedure() :: code => stencil_code
  end type stencil_type
contains
  subroutine stencil_code()
  end subroutine stencil_code
end module stencil_mod
'''


def test_stencil_metadata():
    ''' Check that we can parse Kernels with stencil metadata '''
    ast = fpapi.parse(STENCIL_CODE, ignore_comments=False)
    metadata = DynKernMetadata(ast)
    stencil_descriptor_0 = metadata.arg_descriptors[0]
    assert stencil_descriptor_0.stencil is None
    stencil_descriptor_1 = metadata.arg_descriptors[1]
    assert stencil_descriptor_1.stencil['type'] == 'cross'
    # stencil extent is not provided in the above metadata
    assert stencil_descriptor_1.stencil['extent'] is None


def test_field_metadata_too_many_arguments():
    '''Check that we raise an exception if more than 4 arguments are
    provided in the metadata for a gh_field arg_type.'''
    result = STENCIL_CODE.replace(
        "gh_field,gh_read, w2, stencil(cross)",
        "gh_field,gh_read, w2, stencil(cross), w1", 1)
    ast = fpapi.parse(result, ignore_comments=False)
    with pytest.raises(ParseError) as excinfo:
        _ = DynKernMetadata(ast)
    assert "each meta_arg entry must have at most 4 arguments" \
        in str(excinfo.value)


def test_invalid_stencil_form_1():
    '''Check that we raise an exception if the stencil does not obey the
    stencil(<type>[,<extent>]) format by being a literal integer or
    just "stencil" '''
    result = STENCIL_CODE.replace("stencil(cross)", "1", 1)
    ast = fpapi.parse(result, ignore_comments=False)
    with pytest.raises(ParseError) as excinfo:
        _ = DynKernMetadata(ast)
    assert "entry must be either a valid stencil specification" \
        in str(excinfo.value)
    assert "Unrecognised meta-data entry" in str(excinfo.value)
    result = STENCIL_CODE.replace("stencil(cross)", "stencil", 1)
    ast = fpapi.parse(result, ignore_comments=False)
    with pytest.raises(ParseError) as excinfo:
        _ = DynKernMetadata(ast)
    assert "entry must be either a valid stencil specification" \
        in str(excinfo.value)
    assert "Expecting format stencil(<type>[,<extent>]) but found stencil" \
        in str(excinfo.value)


def test_invalid_stencil_form_2():
    '''Check that we raise an exception if the stencil does not obey the
    stencil(<type>[,<extent>]) format by having an invalid name'''
    result = STENCIL_CODE.replace("stencil(cross)", "stenci(cross)", 1)
    ast = fpapi.parse(result, ignore_comments=False)
    with pytest.raises(ParseError) as excinfo:
        _ = DynKernMetadata(ast)
    assert "entry must be either a valid stencil specification" \
        in str(excinfo.value)


def test_invalid_stencil_form_3():
    '''Check that we raise an exception if the stencil does not obey the
    stencil(<type>[,<extent>]) format by not having brackets'''
    result = STENCIL_CODE.replace("stencil(cross)", "stencil", 1)
    ast = fpapi.parse(result, ignore_comments=False)
    with pytest.raises(ParseError) as excinfo:
        _ = DynKernMetadata(ast)
    assert "entry must be either a valid stencil specification" \
        in str(excinfo.value)


def test_invalid_stencil_form_4():
    '''Check that we raise an exception if the stencil does not obey the
    stencil(<type>[,<extent>]) format by containing no values in
    the brackets '''
    result = STENCIL_CODE.replace("stencil(cross)", "stencil()", 1)
    ast = fpapi.parse(result, ignore_comments=False)
    with pytest.raises(ParseError) as excinfo:
        _ = DynKernMetadata(ast)
    assert "but found stencil()" in str(excinfo.value)


def test_invalid_stencil_form_5():
    '''Check that we raise an exception if the stencil does not obey the
    stencil(<type>[,<extent>]) format by containing no values in
    the brackets, with a separator '''
    result = STENCIL_CODE.replace("stencil(cross)", "stencil(,)", 1)
    ast = fpapi.parse(result, ignore_comments=False)
    with pytest.raises(ParseError) as excinfo:
        _ = DynKernMetadata(ast)
    assert "kernel metadata has an invalid format" \
        in str(excinfo.value)


def test_invalid_stencil_form_6():
    '''Check that we raise an exception if the stencil does not obey the
    stencil(<type>[,<extent>]) format by containing more than two
    values in in the brackets '''
    result = STENCIL_CODE.replace("stencil(cross)", "stencil(cross,1,1)", 1)
    ast = fpapi.parse(result, ignore_comments=False)
    with pytest.raises(ParseError) as excinfo:
        _ = DynKernMetadata(ast)
    assert "entry must be either a valid stencil specification" \
        in str(excinfo.value)
    assert "there must be at most two arguments inside the brackets" \
        in str(excinfo.value)


def test_invalid_stencil_first_arg_1():
    '''Check that we raise an exception if the value of the stencil type in
    stencil(<type>[,<extent>]) is not valid and is an integer'''
    result = STENCIL_CODE.replace("stencil(cross)", "stencil(1)", 1)
    ast = fpapi.parse(result, ignore_comments=False)
    with pytest.raises(ParseError) as excinfo:
        _ = DynKernMetadata(ast)
    assert "not one of the valid types" in str(excinfo.value)
    assert "is a literal" in str(excinfo.value)


def test_invalid_stencil_first_arg_2():
    '''Check that we raise an exception if the value of the stencil type in
    stencil(<type>[,<extent>]) is not valid and is a name'''
    result = STENCIL_CODE.replace("stencil(cross)", "stencil(cros)", 1)
    ast = fpapi.parse(result, ignore_comments=False)
    with pytest.raises(ParseError) as excinfo:
        _ = DynKernMetadata(ast)
    assert "not one of the valid types" in str(excinfo.value)


def test_invalid_stencil_first_arg_3():
    '''Check that we raise an exception if the value of the stencil type in
    stencil(<type>[,<extent>]) is not valid and has brackets'''
    result = STENCIL_CODE.replace("stencil(cross)", "stencil(x1d(xx))", 1)
    ast = fpapi.parse(result, ignore_comments=False)
    with pytest.raises(ParseError) as excinfo:
        _ = DynKernMetadata(ast)
    assert "the specified <type>" in str(excinfo.value)
    assert "includes brackets" in str(excinfo.value)


def test_invalid_stencil_second_arg_1():
    '''Check that we raise an exception if the value of the stencil extent in
    stencil(<type>[,<extent>]) is not an integer'''
    result = STENCIL_CODE.replace("stencil(cross)", "stencil(x1d,x1d)", 1)
    ast = fpapi.parse(result, ignore_comments=False)
    with pytest.raises(ParseError) as excinfo:
        _ = DynKernMetadata(ast)
    assert "the specified <extent>" in str(excinfo.value)
    assert "is not an integer" in str(excinfo.value)


def test_invalid_stencil_second_arg_2():
    '''Check that we raise an exception if the value of the stencil extent in
    stencil(<type>[,<extent>]) is less than 1'''
    result = STENCIL_CODE.replace("stencil(cross)", "stencil(x1d,0)", 1)
    ast = fpapi.parse(result, ignore_comments=False)
    with pytest.raises(ParseError) as excinfo:
        _ = DynKernMetadata(ast)
    assert "the specified <extent>" in str(excinfo.value)
    assert "is less than 1" in str(excinfo.value)


def test_unsupported_second_argument():
    '''Check that we raise an exception if stencil extent is specified, as
    we do not currently support it'''
    result = STENCIL_CODE.replace("stencil(cross)", "stencil(x1d,1)", 1)
    ast = fpapi.parse(result, ignore_comments=False)
    with pytest.raises(NotImplementedError) as excinfo:
        _ = DynKernMetadata(ast)
    assert "Kernels with fixed stencil extents are not currently supported" \
        in str(excinfo.value)


def test_valid_stencil_types():
    ''' Check that we successfully parse all valid stencil types '''
    for stencil_type in VALID_STENCIL_TYPES:
        result = STENCIL_CODE.replace("stencil(cross)",
                                      "stencil("+stencil_type+")", 1)
        ast = fpapi.parse(result, ignore_comments=False)
        _ = DynKernMetadata(ast)


def test_arg_descriptor_funcs_method_error():
    ''' Tests that an internal error is raised in DynArgDescriptor03
    when function_spaces is called and the internal type is an
    unexpected value. It should not be possible to get to here so we
    need to mess about with internal values to trip this.'''
    fparser.logging.disable(fparser.logging.CRITICAL)
    ast = fpapi.parse(CODE, ignore_comments=False)
    metadata = DynKernMetadata(ast, name="testkern_qr_type")
    field_descriptor = metadata.arg_descriptors[0]
    field_descriptor._type = "gh_fire_starter"
    with pytest.raises(RuntimeError) as excinfo:
        _ = field_descriptor.function_spaces
    assert 'Internal error, DynArgDescriptor03:function_spaces(), should ' \
        'not get to here' in str(excinfo.value)


def test_DynKernelArgument_intent_invalid():
    '''Tests that an error is raised in DynKernelArgument when an invalid
    intent value is found. Tests with and without distributed memory '''
    _, invoke_info = parse(os.path.join(BASE_PATH, "1_single_invoke.f90"),
                           api=TEST_API)
    for dist_mem in [False, True]:
        if dist_mem:
            idx = 3
        else:
            idx = 0
        psy = PSyFactory(TEST_API,
                         distributed_memory=dist_mem).create(invoke_info)
        invoke = psy.invokes.invoke_list[0]
        schedule = invoke.schedule
        loop = schedule.children[idx]
        call = loop.loop_body[0]
        arg = call.arguments.args[0]
        arg._access = "invalid"
        with pytest.raises(GenerationError) as excinfo:
            _ = arg.intent
        assert "Expecting argument access to be one of 'gh_read," in \
            str(excinfo.value)


def test_arg_ref_name_method_error1():
    ''' Tests that an internal error is raised in DynKernelArgument
    when ref_name() is called with a function space that is not
    associated with this field'''
    _, invoke_info = parse(os.path.join(BASE_PATH, "1_single_invoke.f90"),
                           api=TEST_API)
    psy = PSyFactory(TEST_API, distributed_memory=True).create(invoke_info)
    first_invoke = psy.invokes.invoke_list[0]
    first_kernel = first_invoke.schedule.coded_kernels()[0]
    first_argument = first_kernel.arguments.args[1]
    with pytest.raises(GenerationError) as excinfo:
        # the argument is a field and is on "w1"
        _ = first_argument.ref_name(FunctionSpace("w3", None))
    assert 'not one of the function spaces associated with this argument' \
        in str(excinfo.value)


def test_arg_ref_name_method_error2():
    ''' Tests that an internal error is raised in DynKernelArgument
    when ref_name() is called when the argument type is not one of
    gh_field or gh_operator'''
    _, invoke_info = parse(os.path.join(BASE_PATH, "1_single_invoke.f90"),
                           api=TEST_API)
    psy = PSyFactory(TEST_API, distributed_memory=True).create(invoke_info)
    first_invoke = psy.invokes.invoke_list[0]
    first_kernel = first_invoke.schedule.coded_kernels()[0]
    first_argument = first_kernel.arguments.args[1]
    first_argument._type = "gh_funky_instigator"
    with pytest.raises(GenerationError) as excinfo:
        _ = first_argument.ref_name()
    assert 'ref_name: Error, unsupported arg type' in str(excinfo)


def test_arg_intent_error():
    ''' Tests that an internal error is raised in DynKernelArgument
    when intent() is called and the argument access property is not one of
    gh_{read,write,inc,readwrite} '''
    _, invoke_info = parse(os.path.join(BASE_PATH, "1_single_invoke.f90"),
                           api=TEST_API)
    psy = PSyFactory(TEST_API, distributed_memory=True).create(invoke_info)
    first_invoke = psy.invokes.invoke_list[0]
    first_kernel = first_invoke.schedule.coded_kernels()[0]
    first_argument = first_kernel.arguments.args[0]
    # Mess with the internal state of this argument object
    first_argument._access = "gh_not_an_intent"
    with pytest.raises(GenerationError) as excinfo:
        _ = first_argument.intent()
    assert ("Expecting argument access to be one of 'gh_read, gh_write, "
            "gh_inc', 'gh_readwrite' or one of ['gh_sum'], but found "
            "'gh_not_an_intent'" in str(excinfo))


@pytest.mark.skipif(
    sys.version_info > (3,),
    reason="Deepcopy of function_space not working in Python 3")
def test_no_arg_on_space(monkeypatch):
    ''' Tests that DynKernelArguments.get_arg_on_space[,_name] raise
    the appropriate error when there is no kernel argument on the
    supplied space. '''
    from psyclone.psyGen import FieldNotFoundError
    _, invoke_info = parse(os.path.join(BASE_PATH, "1_single_invoke.f90"),
                           api=TEST_API)
    psy = PSyFactory(TEST_API, distributed_memory=True).create(invoke_info)
    first_invoke = psy.invokes.invoke_list[0]
    first_kernel = first_invoke.schedule.coded_kernels()[0]
    kernel_args = first_kernel.arguments
    # Test getting the argument by the meta-data name for the function space
    arg, fspace = kernel_args.get_arg_on_space_name("w2")
    assert arg.name == "f2"
    assert fspace.orig_name == "w2"
    with pytest.raises(FieldNotFoundError) as excinfo:
        _ = kernel_args.get_arg_on_space_name("not_a_space")
    assert ("there is no field or operator with function space not_a_space" in
            str(excinfo))
    # Now test get_arg_on_space - we need a FunctionSpace object for this
    fspace = arg.function_space
    arg = kernel_args.get_arg_on_space(fspace)
    assert arg.name == "f2"
    # Take a deep copy of the function space object so that we get a new
    # one whose state we can monkeypatch
    import copy
    fspace = copy.deepcopy(arg.function_space)
    monkeypatch.setattr(fspace, "_mangled_name", "not_a_space_name")
    with pytest.raises(FieldNotFoundError) as excinfo:
        _ = kernel_args.get_arg_on_space(fspace)
    assert ("there is no field or operator with function space w2 (mangled "
            "name = 'not_a_space_name')" in str(excinfo))


def test_arg_descriptor_func_method_error():
    ''' Tests that an internal error is raised in DynArgDescriptor03
    when function_space is called and the internal type is an
    unexpected value. It should not be possible to get to here so we
    need to mess about with internal values to trip this.'''
    fparser.logging.disable(fparser.logging.CRITICAL)
    ast = fpapi.parse(CODE, ignore_comments=False)
    metadata = DynKernMetadata(ast, name="testkern_qr_type")
    field_descriptor = metadata.arg_descriptors[0]
    field_descriptor._type = "gh_fire_starter"
    with pytest.raises(RuntimeError) as excinfo:
        _ = field_descriptor.function_space
    assert 'Internal error, DynArgDescriptor03:function_space(), should ' \
        'not get to here' in str(excinfo.value)


def test_arg_descriptor_fld_str():
    ''' Tests that the string method for DynArgDescriptor03 works as
    expected for a field argument'''
    fparser.logging.disable(fparser.logging.CRITICAL)
    ast = fpapi.parse(CODE, ignore_comments=False)
    metadata = DynKernMetadata(ast, name="testkern_qr_type")
    field_descriptor = metadata.arg_descriptors[1]
    result = str(field_descriptor)
    expected_output = (
        "DynArgDescriptor03 object\n"
        "  argument_type[0]='gh_field'\n"
        "  access_descriptor[1]='gh_write'\n"
        "  function_space[2]='w1'")
    assert expected_output in result


def test_arg_descriptor_real_scalar_str():
    ''' Tests that the string method for DynArgDescriptor03 works as
    expected for a real scalar argument'''
    fparser.logging.disable(fparser.logging.CRITICAL)
    ast = fpapi.parse(CODE, ignore_comments=False)
    metadata = DynKernMetadata(ast, name="testkern_qr_type")
    field_descriptor = metadata.arg_descriptors[0]
    result = str(field_descriptor)
    expected_output = (
        "DynArgDescriptor03 object\n"
        "  argument_type[0]='gh_real'\n"
        "  access_descriptor[1]='gh_read'\n")
    assert expected_output in result


def test_arg_descriptor_int_scalar_str():
    ''' Tests that the string method for DynArgDescriptor03 works as
    expected for an integer scalar argument'''
    fparser.logging.disable(fparser.logging.CRITICAL)
    ast = fpapi.parse(CODE, ignore_comments=False)
    metadata = DynKernMetadata(ast, name="testkern_qr_type")
    field_descriptor = metadata.arg_descriptors[5]
    result = str(field_descriptor)
    expected_output = (
        "DynArgDescriptor03 object\n"
        "  argument_type[0]='gh_integer'\n"
        "  access_descriptor[1]='gh_read'\n")
    assert expected_output in result


def test_arg_descriptor_str_error():
    ''' Tests that an internal error is raised in DynArgDescriptor03
    when __str__ is called and the internal type is an
    unexpected value. It should not be possible to get to here so we
    need to mess about with internal values to trip this.'''
    fparser.logging.disable(fparser.logging.CRITICAL)
    ast = fpapi.parse(CODE, ignore_comments=False)
    metadata = DynKernMetadata(ast, name="testkern_qr_type")
    field_descriptor = metadata.arg_descriptors[0]
    field_descriptor._type = "gh_fire_starter"
    with pytest.raises(ParseError) as excinfo:
        _ = str(field_descriptor)
    assert 'Internal error in DynArgDescriptor03.__str__' \
        in str(excinfo.value)


def test_arg_desc_func_space_tofrom_err():
    ''' Tests that an internal error is raised in DynArgDescriptor03
    when function_space_to or function_space_from is called and the
    internal type is not gh_operator.'''
    fparser.logging.disable(fparser.logging.CRITICAL)
    ast = fpapi.parse(CODE, ignore_comments=False)
    metadata = DynKernMetadata(ast, name="testkern_qr_type")
    field_descriptor = metadata.arg_descriptors[0]
    with pytest.raises(RuntimeError) as excinfo:
        _ = field_descriptor.function_space_to
    assert ("function_space_to only makes sense for one of ['gh_operator', "
            "'gh_columnwise_operator']") in str(excinfo.value)
    with pytest.raises(RuntimeError) as excinfo:
        _ = field_descriptor.function_space_from
    assert ("function_space_from only makes sense for one of ['gh_operator', "
            "'gh_columnwise_operator']") in str(excinfo.value)


def test_mangle_no_space_error():
    ''' Tests that an error is raised in mangle_fs_name()
    when none of the provided kernel arguments are on the
    specified space '''
    from psyclone.dynamo0p3 import mangle_fs_name
    from psyclone.psyGen import FieldNotFoundError
    _, invoke_info = parse(os.path.join(BASE_PATH,
                                        "4.5.2_multikernel_invokes.f90"),
                           api=TEST_API)
    psy = PSyFactory(TEST_API, distributed_memory=True).create(invoke_info)
    first_invoke = psy.invokes.invoke_list[0]
    first_kernel = first_invoke.schedule.coded_kernels()[0]
    with pytest.raises(FieldNotFoundError) as excinfo:
        _ = mangle_fs_name(first_kernel.arguments.args, "any_space_7")
    assert "No kernel argument found for function space 'any_space_7'" \
        in str(excinfo.value)


def test_mangle_function_space():
    ''' Tests that we correctly mangle the function space name '''
    from psyclone.dynamo0p3 import mangle_fs_name
    _, invoke_info = parse(os.path.join(BASE_PATH,
                                        "4.5.2_multikernel_invokes.f90"),
                           api=TEST_API)
    psy = PSyFactory(TEST_API, distributed_memory=True).create(invoke_info)
    first_invoke = psy.invokes.invoke_list[0]
    first_kernel = first_invoke.schedule.coded_kernels()[0]
    name = mangle_fs_name(first_kernel.arguments.args, "any_space_2")
    assert name == "any_space_2_f2"


def test_no_mangle_specified_function_space():
    ''' Test that we do not name-mangle a function space that is not
    any_space '''
    from psyclone.dynamo0p3 import mangle_fs_name
    _, invoke_info = parse(os.path.join(BASE_PATH,
                                        "1_single_invoke.f90"),
                           api=TEST_API)
    psy = PSyFactory(TEST_API, distributed_memory=True).create(invoke_info)
    first_invoke = psy.invokes.invoke_list[0]
    first_kernel = first_invoke.schedule.coded_kernels()[0]
    name = mangle_fs_name(first_kernel.arguments.args, "w2")
    assert name == "w2"


def test_fsdescriptors_get_descriptor():
    ''' Test that FSDescriptors.get_descriptor() raises the expected error
    when passed a function space for which there is no corresponding kernel
    argument '''
    _, invoke_info = parse(os.path.join(BASE_PATH,
                                        "1_single_invoke.f90"),
                           api=TEST_API)
    psy = PSyFactory(TEST_API, distributed_memory=True).create(invoke_info)
    first_invoke = psy.invokes.invoke_list[0]
    first_kernel = first_invoke.schedule.coded_kernels()[0]
    fspace = FunctionSpace("w0", None)
    with pytest.raises(GenerationError) as excinfo:
        first_kernel.fs_descriptors.get_descriptor(fspace)
    assert "there is no descriptor for function space w0" in str(excinfo.value)


def test_arg_descriptor_init_error(monkeypatch):
    ''' Tests that an internal error is raised in DynArgDescriptor03
    when an invalid type is provided. However this error never gets
    tripped due to an earlier test so we need to force the error by
    changing the internal state.'''
    fparser.logging.disable(fparser.logging.CRITICAL)
    ast = fpapi.parse(CODE, ignore_comments=False)
    metadata = DynKernMetadata(ast, name="testkern_qr_type")
    field_descriptor = metadata.arg_descriptors[0]
    # extract an arg_type object that we can use to create a
    # DynArgDescriptor03 object
    arg_type = field_descriptor._arg_type
    # Now try to trip the error by making the initial test think
    # that GH_INVALID is actually valid
    from psyclone.dynamo0p3 import GH_VALID_ARG_TYPE_NAMES, DynArgDescriptor03
    monkeypatch.setattr("psyclone.dynamo0p3.GH_VALID_ARG_TYPE_NAMES",
                        GH_VALID_ARG_TYPE_NAMES + ["GH_INVALID"])
    arg_type.args[0].name = "GH_INVALID"
    with pytest.raises(ParseError) as excinfo:
        _ = DynArgDescriptor03(arg_type)
    assert 'Internal error in DynArgDescriptor03.__init__' \
        in str(excinfo.value)


def test_func_descriptor_repr():
    ''' Tests the __repr__ output of a func_descriptor '''
    fparser.logging.disable(fparser.logging.CRITICAL)
    ast = fpapi.parse(CODE, ignore_comments=False)
    metadata = DynKernMetadata(ast, name="testkern_qr_type")
    func_descriptor = metadata.func_descriptors[0]
    func_str = repr(func_descriptor)
    assert "DynFuncDescriptor03(func_type(w1, gh_basis))" in func_str


def test_func_descriptor_str():
    ''' Tests the __str__ output of a func_descriptor '''
    fparser.logging.disable(fparser.logging.CRITICAL)
    ast = fpapi.parse(CODE, ignore_comments=False)
    metadata = DynKernMetadata(ast, name="testkern_qr_type")
    func_descriptor = metadata.func_descriptors[0]
    func_str = str(func_descriptor)
    output = (
        "DynFuncDescriptor03 object\n"
        "  name='func_type'\n"
        "  nargs=2\n"
        "  function_space_name[0] = 'w1'\n"
        "  operator_name[1] = 'gh_basis'")
    assert output in func_str


def test_dynkern_arg_for_fs():
    ''' Test that DynInvoke.arg_for_funcspace() raises an error if
    passed an invalid function space '''
    _, invoke_info = parse(os.path.join(BASE_PATH, "1_single_invoke.f90"),
                           api=TEST_API)
    psy = PSyFactory(TEST_API, distributed_memory=True).create(invoke_info)
    first_invoke = psy.invokes.invoke_list[0]
    with pytest.raises(GenerationError) as err:
        _ = first_invoke.arg_for_funcspace(FunctionSpace("waah", "waah"))
    assert "No argument found on 'waah' space" in str(err)


def test_dist_memory_true():
    ''' Test that the distributed memory flag is on by default. '''
    Config._instance = None
    config = Config()
    config.load(config_file=DEFAULT_CFG_FILE)
    assert config.distributed_memory


def test_halo_dirty_1():
    ''' check halo_dirty call is added correctly with a simple example '''
    _, invoke_info = parse(os.path.join(BASE_PATH, "1_single_invoke.f90"),
                           api=TEST_API)
    psy = PSyFactory(TEST_API, distributed_memory=True).create(invoke_info)
    generated_code = str(psy.gen)
    expected = (
        "     END DO \n"
        "      !\n"
        "      ! Set halos dirty/clean for fields modified in the above loop\n"
        "      !\n"
        "      CALL f1_proxy%set_dirty()\n")
    assert expected in generated_code


def test_halo_dirty_2():
    ''' check halo_dirty calls only for write and inc (not for read) '''
    _, invoke_info = parse(os.path.join(BASE_PATH, "14.1_halo_writers.f90"),
                           api=TEST_API)
    psy = PSyFactory(TEST_API, distributed_memory=True).create(invoke_info)
    generated_code = str(psy.gen)
    expected = (
        "      END DO \n"
        "      !\n"
        "      ! Set halos dirty/clean for fields modified in the above loop\n"
        "      !\n"
        "      CALL f1_proxy%set_dirty()\n"
        "      CALL f3_proxy%set_dirty()\n"
        "      CALL f5_proxy%set_dirty()\n"
        "      CALL f6_proxy%set_dirty()\n"
        "      CALL f7_proxy%set_dirty()\n"
        "      CALL f8_proxy%set_dirty()\n")

    assert expected in generated_code


def test_halo_dirty_3():
    ''' check halo_dirty calls with multiple kernel calls '''
    _, invoke_info = parse(os.path.join(BASE_PATH,
                                        "4_multikernel_invokes.f90"),
                           api=TEST_API)
    psy = PSyFactory(TEST_API, distributed_memory=True).create(invoke_info)
    generated_code = psy.gen
    assert str(generated_code).count("CALL f1_proxy%set_dirty()") == 2


def test_halo_dirty_4():
    ''' check halo_dirty calls with field vectors '''
    _, invoke_info = parse(os.path.join(BASE_PATH, "8_vector_field_2.f90"),
                           api=TEST_API)
    psy = PSyFactory(TEST_API, distributed_memory=True).create(invoke_info)
    generated_code = str(psy.gen)
    expected = (
        "      END DO \n"
        "      !\n"
        "      ! Set halos dirty/clean for fields modified in the above loop\n"
        "      !\n"
        "      CALL chi_proxy(1)%set_dirty()\n"
        "      CALL chi_proxy(2)%set_dirty()\n"
        "      CALL chi_proxy(3)%set_dirty()\n"
        "      CALL f1_proxy%set_dirty()\n")
    assert expected in generated_code


def test_halo_dirty_5():
    ''' check no halo_dirty calls for operators '''
    _, invoke_info = parse(os.path.join(BASE_PATH,
                                        "10.1_operator_nofield.f90"),
                           api=TEST_API)
    psy = PSyFactory(TEST_API, distributed_memory=True).create(invoke_info)
    generated_code = str(psy.gen)
    assert "set_dirty()" not in generated_code
    assert "! Set halos dirty/clean" not in generated_code


def test_no_halo_dirty():
    '''check that no halo_dirty code is produced if distributed_memory is
    set to False'''
    _, invoke_info = parse(os.path.join(BASE_PATH, "1_single_invoke.f90"),
                           api=TEST_API)
    psy = PSyFactory(TEST_API, distributed_memory=False).create(invoke_info)
    generated_code = str(psy.gen)
    assert "set_dirty()" not in generated_code
    assert "! Set halos dirty/clean" not in generated_code


def test_halo_exchange():
    ''' test that a halo_exchange call is added for a loop with a
    stencil operation '''
    _, invoke_info = parse(os.path.join(BASE_PATH, "14.2_halo_readers.f90"),
                           api=TEST_API)
    psy = PSyFactory(TEST_API, distributed_memory=True).create(invoke_info)
    generated_code = str(psy.gen)
    output1 = (
        "     IF (f2_proxy%is_dirty(depth=f2_extent+1)) THEN\n"
        "        CALL f2_proxy%halo_exchange(depth=f2_extent+1)\n"
        "      END IF \n"
        "      !\n")
    assert output1 in generated_code
    output2 = ("      DO cell=1,mesh%get_last_halo_cell(1)\n")
    assert output2 in generated_code


def test_halo_exchange_inc(monkeypatch, annexed):
    '''test that appropriate halo exchange calls are added if we have a
    gh_inc operation and that the loop bounds included computation in
    the l1 halo. Test when annexed is False and True as a different
    number of halo exchanges are produced.

    '''
    config = Config.get()
    dyn_config = config.api_conf("dynamo0.3")
    monkeypatch.setattr(dyn_config, "_compute_annexed_dofs", annexed)
    _, invoke_info = parse(os.path.join(BASE_PATH,
                                        "4.6_multikernel_invokes.f90"),
                           api=TEST_API)
    psy = PSyFactory(TEST_API, distributed_memory=True).create(invoke_info)
    result = str(psy.gen)
    output0 = (
        "      IF (a_proxy%is_dirty(depth=1)) THEN\n"
        "        CALL a_proxy%halo_exchange(depth=1)\n"
        "      END IF \n"
        "      !\n")
    output1 = (
        "      IF (b_proxy%is_dirty(depth=1)) THEN\n"
        "        CALL b_proxy%halo_exchange(depth=1)\n"
        "      END IF \n"
        "      !\n"
        "      IF (d_proxy%is_dirty(depth=1)) THEN\n"
        "        CALL d_proxy%halo_exchange(depth=1)\n"
        "      END IF \n"
        "      !\n"
        "      IF (e_proxy(1)%is_dirty(depth=1)) THEN\n"
        "        CALL e_proxy(1)%halo_exchange(depth=1)\n"
        "      END IF \n"
        "      !\n"
        "      IF (e_proxy(2)%is_dirty(depth=1)) THEN\n"
        "        CALL e_proxy(2)%halo_exchange(depth=1)\n"
        "      END IF \n"
        "      !\n"
        "      IF (e_proxy(3)%is_dirty(depth=1)) THEN\n"
        "        CALL e_proxy(3)%halo_exchange(depth=1)\n"
        "      END IF \n"
        "      !\n"
        "      DO cell=1,mesh%get_last_halo_cell(1)\n")
    output2 = (
        "      IF (f_proxy%is_dirty(depth=1)) THEN\n"
        "        CALL f_proxy%halo_exchange(depth=1)\n"
        "      END IF \n"
        "      !\n"
        "      DO cell=1,mesh%get_last_halo_cell(1)\n")
    assert output1 in result
    if annexed:
        assert result.count("halo_exchange") == 5
    else:
        assert output0 in result
        assert output2 in result
        assert result.count("halo_exchange") == 7


def test_no_halo_exchange_for_operator():
    ''' Test that no halo exchange is generated before a kernel that reads
    from an operator '''
    _, invoke_info = parse(os.path.join(BASE_PATH,
                                        "10.7_operator_read.f90"),
                           api=TEST_API)
    psy = PSyFactory(TEST_API, distributed_memory=True).create(invoke_info)
    result = str(psy.gen)
    # This kernel reads from an operator and a scalar and these
    # do not require halos to be updated.
    assert "halo_exchange" not in result


def test_no_set_dirty_for_operator():
    ''' Test that we do not call set_dirty for an operator that is written
    by a kernel. '''
    _, invoke_info = parse(os.path.join(BASE_PATH,
                                        "10.6_operator_no_field_scalar.f90"),
                           api=TEST_API)
    psy = PSyFactory(TEST_API, distributed_memory=True).create(invoke_info)
    result = str(psy.gen)
    # This kernel only writes to an operator and since operators are
    # cell-local this does not require us to call the is_dirty() method.
    assert "is_dirty" not in result


def test_halo_exchange_different_spaces():
    '''test that all of our different function spaces with a stencil
    access result in halo calls including any_space'''
    _, invoke_info = parse(os.path.join(BASE_PATH,
                                        "14.3_halo_readers_all_fs.f90"),
                           api=TEST_API)
    psy = PSyFactory(TEST_API, distributed_memory=True).create(invoke_info)
    result = str(psy.gen)
    assert result.count("halo_exchange") == 9


def test_halo_exchange_vectors_1(monkeypatch, annexed):
    '''Test that halo exchange produces correct code for vector fields
    including a field with a gh_inc access. Test when annexed = False
    and True as halo exchanges are only produced when annexed = False.

    '''
    config = Config.get()
    dyn_config = config.api_conf("dynamo0.3")
    monkeypatch.setattr(dyn_config, "_compute_annexed_dofs", annexed)

    _, invoke_info = parse(os.path.join(BASE_PATH,
                                        "14.4.1_halo_vector.f90"),
                           api=TEST_API)
    psy = PSyFactory(TEST_API, distributed_memory=True).create(invoke_info)
    result = str(psy.gen)
    if annexed:
        assert result.count("halo_exchange(") == 0
    else:
        assert result.count("halo_exchange(") == 3
        for idx in range(1, 4):
            assert "f1_proxy("+str(idx)+")%halo_exchange(depth=1)" in result
        expected = ("      IF (f1_proxy(3)%is_dirty(depth=1)) THEN\n"
                    "        CALL f1_proxy(3)%halo_exchange(depth=1)\n"
                    "      END IF \n"
                    "      !\n"
                    "      DO cell=1,mesh%get_last_halo_cell(1)\n")
        assert expected in result


def test_halo_exchange_vectors(monkeypatch, annexed):
    '''Test that halo exchange produces correct code for vector
    fields. Test both a field with a stencil and a field with
    gh_inc. Test when annexed = False and True as a different number
    of halo exchanges are produced.

    '''
    config = Config.get()
    dyn_config = config.api_conf("dynamo0.3")
    monkeypatch.setattr(dyn_config, "_compute_annexed_dofs", annexed)
    _, invoke_info = parse(os.path.join(BASE_PATH,
                                        "14.4_halo_vector.f90"),
                           api=TEST_API)
    psy = PSyFactory(TEST_API, distributed_memory=True).create(invoke_info)
    result = str(psy.gen)
    if annexed:
        assert result.count("halo_exchange(") == 4
    else:
        assert result.count("halo_exchange(") == 7
        for idx in range(1, 4):
            assert "f1_proxy("+str(idx)+")%halo_exchange(depth=1)" in result
    for idx in range(1, 4):
        assert ("f2_proxy("+str(idx)+")%halo_exchange("
                "depth=f2_extent+1)" in result)
    expected = ("      IF (f2_proxy(4)%is_dirty(depth=f2_extent+1)) "
                "THEN\n"
                "        CALL f2_proxy(4)%halo_exchange(depth=f2_extent+1)\n"
                "      END IF \n"
                "      !\n"
                "      DO cell=1,mesh%get_last_halo_cell(1)\n")
    assert expected in result


def test_halo_exchange_depths():
    '''test that halo exchange includes the correct halo depth with
    gh_write.

    '''
    _, invoke_info = parse(os.path.join(BASE_PATH,
                                        "14.5_halo_depth.f90"),
                           api=TEST_API)
    psy = PSyFactory(TEST_API, distributed_memory=True).create(invoke_info)
    result = str(psy.gen)
    expected = ("      IF (f2_proxy%is_dirty(depth=extent)) THEN\n"
                "        CALL f2_proxy%halo_exchange(depth=extent)\n"
                "      END IF \n"
                "      !\n"
                "      IF (f3_proxy%is_dirty(depth=extent)) THEN\n"
                "        CALL f3_proxy%halo_exchange(depth=extent)\n"
                "      END IF \n"
                "      !\n"
                "      IF (f4_proxy%is_dirty(depth=extent)) THEN\n"
                "        CALL f4_proxy%halo_exchange(depth=extent)\n"
                "      END IF \n"
                "      !\n"
                "      DO cell=1,mesh%get_last_edge_cell()\n")
    assert expected in result


def test_halo_exchange_depths_gh_inc(monkeypatch, annexed):
    '''test that halo exchange includes the correct halo depth when we
    have a gh_inc as this increases the required depth by 1 (as
    redundant computation is performed in the l1 halo). Test when
    annexed = False and True as a different number of halo exchanges
    are produced.

    '''

    config = Config.get()
    dyn_config = config.api_conf("dynamo0.3")
    monkeypatch.setattr(dyn_config, "_compute_annexed_dofs", annexed)
    _, invoke_info = parse(os.path.join(BASE_PATH,
                                        "14.6_halo_depth_2.f90"),
                           api=TEST_API)
    psy = PSyFactory(TEST_API, distributed_memory=True).create(invoke_info)
    result = str(psy.gen)
    expected1 = (
        "      IF (f1_proxy%is_dirty(depth=1)) THEN\n"
        "        CALL f1_proxy%halo_exchange(depth=1)\n"
        "      END IF \n"
        "      !\n")
    expected2 = (
        "      IF (f2_proxy%is_dirty(depth=f2_extent+1)) THEN\n"
        "        CALL f2_proxy%halo_exchange(depth=f2_extent+1)\n"
        "      END IF \n"
        "      !\n"
        "      IF (f3_proxy%is_dirty(depth=f3_extent+1)) THEN\n"
        "        CALL f3_proxy%halo_exchange(depth=f3_extent+1)\n"
        "      END IF \n"
        "      !\n"
        "      IF (f4_proxy%is_dirty(depth=f4_extent+1)) THEN\n"
        "        CALL f4_proxy%halo_exchange(depth=f4_extent+1)\n"
        "      END IF \n"
        "      !\n"
        "      DO cell=1,mesh%get_last_halo_cell(1)\n")
    if not annexed:
        assert expected1 in result
    assert expected2 in result


def test_stencil_read_only():
    '''test that an error is raised if a field with a stencil is not
    accessed as gh_read'''
    fparser.logging.disable(fparser.logging.CRITICAL)
    code = STENCIL_CODE.replace("gh_read, w2, stencil(cross)",
                                "gh_write, w2, stencil(cross)", 1)
    ast = fpapi.parse(code, ignore_comments=False)
    with pytest.raises(ParseError) as excinfo:
        _ = DynKernMetadata(ast, name="stencil_type")
    assert "a stencil must be read only" in str(excinfo.value)


def test_fs_discontinuous_and_inc_error():
    ''' Test that an error is raised if a discontinuous function space
    and gh_inc are provided for the same field in the metadata '''
    fparser.logging.disable(fparser.logging.CRITICAL)
    for fspace in DISCONTINUOUS_FUNCTION_SPACES:
        code = CODE.replace("arg_type(gh_field,gh_read, w3)",
                            "arg_type(gh_field,gh_inc, " +
                            fspace + ")", 1)
        ast = fpapi.parse(code, ignore_comments=False)
        with pytest.raises(ParseError) as excinfo:
            _ = DynKernMetadata(ast, name="testkern_qr_type")
        assert ("It does not make sense for a field on a discontinuous "
                "space (" + fspace + ") to have a 'gh_inc' access"
                in str(excinfo.value))


def test_fs_continuous_and_readwrite_error():
    ''' Test that an error is raised if a continuous function space and
    gh_readwrite are provided for the same field in the metadata '''
    fparser.logging.disable(fparser.logging.CRITICAL)
    for fspace in CONTINUOUS_FUNCTION_SPACES:
        code = CODE.replace("arg_type(gh_field,gh_read, w2)",
                            "arg_type(gh_field,gh_readwrite, " +
                            fspace + ")", 1)
        ast = fpapi.parse(code, ignore_comments=False)
        with pytest.raises(ParseError) as excinfo:
            _ = DynKernMetadata(ast, name="testkern_qr_type")
        assert ("It does not make sense for a field on a continuous "
                "space (" + fspace + ") to have a 'gh_readwrite' access"
                in str(excinfo.value))


def test_fs_anyspace_and_readwrite_error():
    ''' Test that an error is raised if any_space and
    gh_readwrite are provided for the same field in the metadata '''
    fparser.logging.disable(fparser.logging.CRITICAL)
    for fspace in VALID_ANY_SPACE_NAMES:
        code = CODE.replace("arg_type(gh_field,gh_read, w2)",
                            "arg_type(gh_field,gh_readwrite, " +
                            fspace + ")", 1)
        ast = fpapi.parse(code, ignore_comments=False)
        with pytest.raises(ParseError) as excinfo:
            _ = DynKernMetadata(ast, name="testkern_qr_type")
        assert ("field on any_space cannot have 'gh_readwrite' access"
                in str(excinfo.value))


def test_halo_exchange_view(capsys):
    ''' test that the halo exchange view method returns what we expect '''
    from psyclone.psyGen import colored, SCHEDULE_COLOUR_MAP
    _, invoke_info = parse(os.path.join(BASE_PATH, "14.2_halo_readers.f90"),
                           api=TEST_API)
    psy = PSyFactory(TEST_API, distributed_memory=True).create(invoke_info)
    schedule = psy.invokes.get('invoke_0_testkern_stencil_type').schedule
    schedule.view()
    result, _ = capsys.readouterr()

    # Ensure we test for text containing the correct (colour) control codes
    sched = colored("InvokeSchedule", SCHEDULE_COLOUR_MAP["Schedule"])
    loop = colored("Loop", SCHEDULE_COLOUR_MAP["Loop"])
    call = colored("CodedKern", SCHEDULE_COLOUR_MAP["CodedKern"])
    exch = colored("HaloExchange", SCHEDULE_COLOUR_MAP["HaloExchange"])

    expected = (
        sched + "[invoke='invoke_0_testkern_stencil_type', dm=True]\n"
        "    " + exch + "[field='f2', type='region', depth=f2_extent+1, "
        "check_dirty=True]\n"
        "    " + exch + "[field='f3', type='region', depth=1, "
        "check_dirty=True]\n"
        "    " + exch + "[field='f4', type='region', depth=1, "
        "check_dirty=True]\n")
    assert expected in result


def test_no_mesh_mod(tmpdir):
    '''test that we do not add a mesh module to the PSy layer if one is
    not required. '''
    _, invoke_info = parse(os.path.join(BASE_PATH,
                                        "4.6_multikernel_invokes.f90"),
                           api=TEST_API)
    psy = PSyFactory(TEST_API, distributed_memory=False).create(invoke_info)
    result = str(psy.gen)

    assert Dynamo0p3Build(tmpdir).code_compiles(psy)
    assert "USE mesh_mod, ONLY: mesh_type" not in result
    assert "TYPE(mesh_type), pointer :: mesh => null()" not in result
    assert "mesh => a_proxy%vspace%get_mesh()" not in result


def test_mesh_mod(tmpdir):
    '''test that a mesh module is added to the PSy layer and a mesh object
    is created when required. One is required when we determine loop
    bounds for distributed memory '''
    _, invoke_info = parse(os.path.join(BASE_PATH,
                                        "4.6_multikernel_invokes.f90"),
                           api=TEST_API)
    psy = PSyFactory(TEST_API, distributed_memory=True).create(invoke_info)
    result = str(psy.gen)
    assert Dynamo0p3Build(tmpdir).code_compiles(psy)
    assert "USE mesh_mod, ONLY: mesh_type" in result
    assert "TYPE(mesh_type), pointer :: mesh => null()" in result
    output = ("      !\n"
              "      ! Create a mesh object\n"
              "      !\n"
              "      mesh => a_proxy%vspace%get_mesh()\n")
    assert output in result

# when we add build tests we should test that we can we get the mesh
# object from an operator


def test_set_lower_bound_functions():
    '''test that we raise appropriate exceptions when the lower bound of
    a loop is set to invalid values '''
    my_loop = DynLoop()
    with pytest.raises(GenerationError) as excinfo:
        my_loop.set_lower_bound("invalid_loop_bounds_name")
    assert "lower bound loop name is invalid" in str(excinfo.value)
    with pytest.raises(GenerationError) as excinfo:
        my_loop.set_lower_bound("inner", index=0)
    assert "specified index" in str(excinfo.value)
    assert "lower loop bound is invalid" in str(excinfo.value)


def test_set_upper_bound_functions():
    '''test that we raise appropriate exceptions when the upper bound of
    a loop is set to invalid values '''
    my_loop = DynLoop()
    with pytest.raises(GenerationError) as excinfo:
        my_loop.set_upper_bound("invalid_loop_bounds_name")
    assert "upper loop bound name is invalid" in str(excinfo.value)
    with pytest.raises(GenerationError) as excinfo:
        my_loop.set_upper_bound("start")
    assert "'start' is not a valid upper bound" in str(excinfo.value)
    with pytest.raises(GenerationError) as excinfo:
        my_loop.set_upper_bound("inner", index=0)
    assert "specified index" in str(excinfo.value)
    assert "upper loop bound is invalid" in str(excinfo.value)


def test_lower_bound_fortran_1():
    '''tests we raise an exception in the DynLoop:_lower_bound_fortran()
    method - first GenerationError'''
    _, invoke_info = parse(os.path.join(BASE_PATH, "1_single_invoke.f90"),
                           api=TEST_API)
    psy = PSyFactory(TEST_API, distributed_memory=False).create(invoke_info)
    my_loop = psy.invokes.invoke_list[0].schedule.children[0]
    my_loop.set_lower_bound("inner", index=1)
    with pytest.raises(GenerationError) as excinfo:
        _ = my_loop._lower_bound_fortran()
    assert ("lower bound must be 'start' if we are sequential" in
            str(excinfo.value))


def test_lower_bound_fortran_2(monkeypatch):
    '''tests we raise an exception in the DynLoop:_lower_bound_fortran()
    method - second GenerationError'''
    _, invoke_info = parse(os.path.join(BASE_PATH, "1_single_invoke.f90"),
                           api=TEST_API)
    psy = PSyFactory(TEST_API, distributed_memory=True).create(invoke_info)
    my_loop = psy.invokes.invoke_list[0].schedule.children[3]
    # we can not use the standard set_lower_bound function as that
    # checks for valid input
    monkeypatch.setattr(my_loop, "_lower_bound_name", value="invalid")
    with pytest.raises(GenerationError) as excinfo:
        _ = my_loop._lower_bound_fortran()
    assert ("Unsupported lower bound name 'invalid' found" in
            str(excinfo.value))


def test_upper_bound_fortran_1():
    '''tests we raise an exception in the DynLoop:_upper_bound_fortran()
    method when 'cell_halo', 'dof_halo' or 'inner' are used'''
    _, invoke_info = parse(os.path.join(BASE_PATH, "1_single_invoke.f90"),
                           api=TEST_API)
    psy = PSyFactory(TEST_API, distributed_memory=False).create(invoke_info)
    my_loop = psy.invokes.invoke_list[0].schedule.children[0]
    for option in ["cell_halo", "dof_halo", "inner"]:
        my_loop.set_upper_bound(option, index=1)
        with pytest.raises(GenerationError) as excinfo:
            _ = my_loop._upper_bound_fortran()
            assert (
                "'{0}' is not a valid loop upper bound for sequential/"
                "shared-memory code".format(option) in
                str(excinfo.value))


def test_upper_bound_fortran_2(monkeypatch):
    '''tests we raise an exception in the DynLoop:_upper_bound_fortran()
    method if an invalid value is provided'''
    _, invoke_info = parse(os.path.join(BASE_PATH, "1_single_invoke.f90"),
                           api=TEST_API)
    psy = PSyFactory(TEST_API, distributed_memory=False).create(invoke_info)
    my_loop = psy.invokes.invoke_list[0].schedule.children[0]
    monkeypatch.setattr(my_loop, "_upper_bound_name", value="invalid")
    with pytest.raises(GenerationError) as excinfo:
        _ = my_loop._upper_bound_fortran()
    assert (
        "Unsupported upper bound name 'invalid' found" in str(excinfo.value))
    # Pretend the loop is over colours and does not contain a kernel
    monkeypatch.setattr(my_loop, "_upper_bound_name", value="ncolours")
    monkeypatch.setattr(my_loop, "walk", lambda x: [])
    with pytest.raises(InternalError) as excinfo:
        _ = my_loop._upper_bound_fortran()
    assert "Failed to find a kernel within a loop over colours" in str(excinfo)


def test_upper_bound_inner(monkeypatch):
    ''' Check that we get the correct Fortran generated if a loop's upper
    bound is "inner" '''
    _, invoke_info = parse(os.path.join(BASE_PATH, "1_single_invoke.f90"),
                           api=TEST_API)
    psy = PSyFactory(TEST_API, distributed_memory=True).create(invoke_info)
    my_loop = psy.invokes.invoke_list[0].schedule.children[3]
    monkeypatch.setattr(my_loop, "_upper_bound_name", value="inner")
    ubound = my_loop._upper_bound_fortran()
    assert ubound == "mesh%get_last_inner_cell(1)"


def test_intent_multi_kern():
    ''' Test that we correctly generate argument declarations when the
    same fields are passed to different kernels with different intents '''
    _, invoke_info = parse(os.path.join(BASE_PATH,
                                        "4.8_multikernel_invokes.f90"),
                           api=TEST_API)
    for dist_mem in [False, True]:
        psy = PSyFactory(TEST_API,
                         distributed_memory=dist_mem).create(invoke_info)
        output = str(psy.gen)
        assert "TYPE(field_type), intent(inout) :: g, f\n" in output
        assert "TYPE(field_type), intent(inout) :: b, h\n" in output
        assert "TYPE(field_type), intent(in) :: c, d, a, e(3)\n" in output
        assert "TYPE(quadrature_xyoz_type), intent(in) :: qr\n" in output


def test_field_gh_sum_invalid():
    ''' Tests that an error is raised when a field is specified with
    access type gh_sum '''
    fparser.logging.disable(fparser.logging.CRITICAL)
    code = CODE.replace("arg_type(gh_field,gh_read, w2)",
                        "arg_type(gh_field, gh_sum, w2)", 1)
    ast = fpapi.parse(code, ignore_comments=False)
    name = "testkern_qr_type"
    with pytest.raises(ParseError) as excinfo:
        _ = DynKernMetadata(ast, name=name)
    assert ("reduction access 'gh_sum' is only valid with a real scalar "
            "argument" in str(excinfo.value))
    assert "but 'gh_field' was found" in str(excinfo.value)


def test_operator_gh_sum_invalid():
    ''' Tests that an error is raised when an operator is specified with
    access type gh_sum '''
    fparser.logging.disable(fparser.logging.CRITICAL)
    code = CODE.replace("arg_type(gh_operator,gh_read, w2, w2)",
                        "arg_type(gh_operator, gh_sum, w2, w2)", 1)
    ast = fpapi.parse(code, ignore_comments=False)
    name = "testkern_qr_type"
    with pytest.raises(ParseError) as excinfo:
        _ = DynKernMetadata(ast, name=name)
    assert ("reduction access 'gh_sum' is only valid with a real scalar "
            "argument" in str(excinfo.value))
    assert "but 'gh_operator' was found" in str(excinfo.value)


def test_derived_type_arg(dist_mem):
    ''' Test that we generate a suitable name for a dummy variable
    in the PSy layer when its value in the algorithm layer is
    obtained from the component of a derived type or from a type-bound
    procedure call. '''
    _, invoke_info = parse(
        os.path.join(BASE_PATH,
                     "1.6.2_single_invoke_1_int_from_derived_type.f90"),
        api=TEST_API)
    psy = PSyFactory(TEST_API,
                     distributed_memory=dist_mem).create(invoke_info)
    gen = str(psy.gen)
    print(gen)
    # Check the four integer variables are named and declared correctly
    expected = (
        "    SUBROUTINE invoke_0(f1, my_obj_iflag, f2, m1, m2, "
        "my_obj_get_flag, my_obj_get_flag_1, my_obj_get_flag_2)\n")
    assert expected in gen
    expected = (
        "      INTEGER, intent(in) :: my_obj_iflag, my_obj_get_flag, "
        "my_obj_get_flag_1, my_obj_get_flag_2\n")
    assert expected in gen
    # Check that they are still named correctly when passed to the
    # kernels
    assert (
        "CALL testkern_code(nlayers, f1_proxy%data, my_obj_iflag, "
        "f2_proxy%data, m1_proxy%data, m2_proxy%data, ndf_w1, undf_w1, "
        "map_w1(:,cell), ndf_w2, undf_w2, map_w2(:,cell), ndf_w3, "
        "undf_w3, map_w3(:,cell))" in gen)
    assert (
        "CALL testkern_code(nlayers, f1_proxy%data, my_obj_get_flag, "
        "f2_proxy%data, m1_proxy%data, m2_proxy%data, ndf_w1, undf_w1, "
        "map_w1(:,cell), ndf_w2, undf_w2, map_w2(:,cell), ndf_w3, "
        "undf_w3, map_w3(:,cell))" in gen)
    assert (
        "CALL testkern_code(nlayers, f1_proxy%data, my_obj_get_flag_1, "
        "f2_proxy%data, m1_proxy%data, m2_proxy%data, ndf_w1, undf_w1, "
        "map_w1(:,cell), ndf_w2, undf_w2, map_w2(:,cell), ndf_w3, "
        "undf_w3, map_w3(:,cell))" in gen)
    assert (
        "CALL testkern_code(nlayers, f1_proxy%data, my_obj_get_flag_2, "
        "f2_proxy%data, m1_proxy%data, m2_proxy%data, ndf_w1, undf_w1, "
        "map_w1(:,cell), ndf_w2, undf_w2, map_w2(:,cell), ndf_w3, "
        "undf_w3, map_w3(:,cell))" in gen)


def test_multiple_derived_type_args(dist_mem):
    ''' Test that we generate correct code when kernel arguments are
    supplied from the algorithm layer as different components of the
    same derived type object '''
    _, invoke_info = parse(
        os.path.join(BASE_PATH,
                     "1.6.3_single_invoke_multiple_derived_types.f90"),
        api=TEST_API)
    psy = PSyFactory(TEST_API,
                     distributed_memory=dist_mem).create(invoke_info)
    gen = str(psy.gen)
    # Check the four integer variables are named and declared correctly
    expected = (
        "    SUBROUTINE invoke_0(f1, obj_a_iflag, f2, m1, m2, "
        "obj_b_iflag, obj_a_obj_b, obj_b_obj_a)\n")
    assert expected in gen
    expected = (
        "      INTEGER, intent(in) :: obj_a_iflag, obj_b_iflag, "
        "obj_a_obj_b, obj_b_obj_a\n")
    assert expected in gen
    # Check that they are still named correctly when passed to the
    # kernels
    assert (
        "CALL testkern_code(nlayers, f1_proxy%data, obj_a_iflag, "
        "f2_proxy%data, m1_proxy%data, m2_proxy%data, ndf_w1, undf_w1, "
        "map_w1(:,cell), ndf_w2, undf_w2, map_w2(:,cell), ndf_w3, "
        "undf_w3, map_w3(:,cell))" in gen)
    assert (
        "CALL testkern_code(nlayers, f1_proxy%data, obj_b_iflag, "
        "f2_proxy%data, m1_proxy%data, m2_proxy%data, ndf_w1, undf_w1, "
        "map_w1(:,cell), ndf_w2, undf_w2, map_w2(:,cell), ndf_w3, "
        "undf_w3, map_w3(:,cell))" in gen)
    assert (
        "CALL testkern_code(nlayers, f1_proxy%data, obj_a_obj_b, "
        "f2_proxy%data, m1_proxy%data, m2_proxy%data, ndf_w1, undf_w1, "
        "map_w1(:,cell), ndf_w2, undf_w2, map_w2(:,cell), ndf_w3, "
        "undf_w3, map_w3(:,cell))" in gen)
    assert (
        "CALL testkern_code(nlayers, f1_proxy%data, obj_b_obj_a, "
        "f2_proxy%data, m1_proxy%data, m2_proxy%data, ndf_w1, undf_w1, "
        "map_w1(:,cell), ndf_w2, undf_w2, map_w2(:,cell), ndf_w3, "
        "undf_w3, map_w3(:,cell))" in gen)


def test_single_stencil_extent(dist_mem):
    '''test a single stencil access with an extent value passed from the
    algorithm layer is treated correctly in the PSy layer. Test both
    sequential and distributed memory '''
    _, invoke_info = parse(
        os.path.join(BASE_PATH, "19.1_single_stencil.f90"),
        api=TEST_API)
    psy = PSyFactory(TEST_API,
                     distributed_memory=dist_mem).create(invoke_info)
    result = str(psy.gen)
    output1 = (
        "SUBROUTINE invoke_0_testkern_stencil_type(f1, f2, f3, f4, "
        "f2_extent)")
    assert output1 in result
    assert "USE stencil_dofmap_mod, ONLY: stencil_dofmap_type\n" in result
    assert "USE stencil_dofmap_mod, ONLY: STENCIL_CROSS\n" in result
    output3 = ("      INTEGER, intent(in) :: f2_extent\n")
    assert output3 in result
    output4 = (
        "      INTEGER f2_stencil_size\n"
        "      INTEGER, pointer :: f2_stencil_dofmap(:,:,:) => null()\n"
        "      TYPE(stencil_dofmap_type), pointer :: f2_stencil_map => "
        "null()\n")
    assert output4 in result
    output5 = (
        "      !\n"
        "      ! Initialise stencil dofmaps\n"
        "      !\n"
        "      f2_stencil_map => f2_proxy%vspace%get_stencil_dofmap("
        "STENCIL_CROSS,f2_extent)\n"
        "      f2_stencil_dofmap => f2_stencil_map%get_whole_dofmap()\n"
        "      f2_stencil_size = f2_stencil_map%get_size()\n"
        "      !\n")
    assert output5 in result
    output6 = (
        "        CALL testkern_stencil_code(nlayers, f1_proxy%data,"
        " f2_proxy%data, f2_stencil_size, f2_stencil_dofmap(:,:,cell),"
        " f3_proxy%data, f4_proxy%data, ndf_w1, undf_w1, map_w1(:,cell), "
        "ndf_w2, undf_w2, map_w2(:,cell), ndf_w3, undf_w3, "
        "map_w3(:,cell))")
    assert output6 in result


def test_single_stencil_xory1d(dist_mem):
    '''test a single stencil access with an extent and direction value
    passed from the algorithm layer is treated correctly in the PSy
    layer. Test both sequential and distributed memory '''
    _, invoke_info = parse(
        os.path.join(BASE_PATH, "19.3_single_stencil_xory1d.f90"),
        api=TEST_API)
    psy = PSyFactory(TEST_API,
                     distributed_memory=dist_mem).create(invoke_info)
    result = str(psy.gen)
    print(result)
    output1 = (
        "    SUBROUTINE invoke_0_testkern_stencil_xory1d_type(f1, f2, f3, "
        "f4, f2_extent, f2_direction)")
    assert output1 in result
    output2 = (
        "      USE stencil_dofmap_mod, ONLY: STENCIL_1DX, STENCIL_1DY\n"
        "      USE flux_direction_mod, ONLY: x_direction, y_direction\n"
        "      USE stencil_dofmap_mod, ONLY: stencil_dofmap_type\n")
    assert output2 in result
    output3 = (
        "      INTEGER, intent(in) :: f2_extent\n"
        "      INTEGER, intent(in) :: f2_direction\n")
    assert output3 in result
    output4 = (
        "      INTEGER f2_stencil_size\n"
        "      INTEGER, pointer :: f2_stencil_dofmap(:,:,:) => null()\n"
        "      TYPE(stencil_dofmap_type), pointer :: f2_stencil_map => "
        "null()\n")
    assert output4 in result
    output5 = (
        "      !\n"
        "      ! Initialise stencil dofmaps\n"
        "      !\n"
        "      IF (f2_direction .eq. x_direction) THEN\n"
        "        f2_stencil_map => f2_proxy%vspace%get_stencil_dofmap("
        "STENCIL_1DX,f2_extent)\n"
        "      END IF \n"
        "      IF (f2_direction .eq. y_direction) THEN\n"
        "        f2_stencil_map => f2_proxy%vspace%get_stencil_dofmap("
        "STENCIL_1DY,f2_extent)\n"
        "      END IF \n"
        "      f2_stencil_dofmap => f2_stencil_map%get_whole_dofmap()\n"
        "      f2_stencil_size = f2_stencil_map%get_size()\n"
        "      !\n")
    assert output5 in result
    output6 = (
        "        CALL testkern_stencil_xory1d_code(nlayers, "
        "f1_proxy%data, f2_proxy%data, f2_stencil_size, f2_direction, "
        "f2_stencil_dofmap(:,:,cell), f3_proxy%data, f4_proxy%data, "
        "ndf_w1, undf_w1, map_w1(:,cell), ndf_w2, undf_w2, "
        "map_w2(:,cell), ndf_w3, undf_w3, map_w3(:,cell))")
    assert output6 in result


def test_single_stencil_literal(dist_mem):
    '''test extent value is used correctly from the algorithm layer when
    it is a literal value so is not passed by argument'''
    _, invoke_info = parse(
        os.path.join(BASE_PATH, "19.4_single_stencil_literal.f90"),
        api=TEST_API)
    psy = PSyFactory(TEST_API,
                     distributed_memory=dist_mem).create(invoke_info)
    result = str(psy.gen)
    print(result)
    output1 = ("    SUBROUTINE invoke_0_testkern_stencil_type(f1, f2, "
               "f3, f4)")
    assert output1 in result
    output2 = (
        "      USE stencil_dofmap_mod, ONLY: STENCIL_CROSS\n"
        "      USE stencil_dofmap_mod, ONLY: stencil_dofmap_type\n")
    assert output2 in result
    output3 = (
        "      INTEGER f2_stencil_size\n"
        "      INTEGER, pointer :: f2_stencil_dofmap(:,:,:) => null()\n"
        "      TYPE(stencil_dofmap_type), pointer :: f2_stencil_map => "
        "null()\n")
    assert output3 in result
    output4 = (
        "      !\n"
        "      ! Initialise stencil dofmaps\n"
        "      !\n"
        "      f2_stencil_map => f2_proxy%vspace%get_stencil_dofmap("
        "STENCIL_CROSS,1)\n"
        "      f2_stencil_dofmap => f2_stencil_map%get_whole_dofmap()\n"
        "      f2_stencil_size = f2_stencil_map%get_size()\n"
        "      !\n")
    assert output4 in result
    if dist_mem:
        output5 = (
            "      IF (f2_proxy%is_dirty(depth=2)) THEN\n"
            "        CALL f2_proxy%halo_exchange(depth=2)\n"
            "      END IF \n")
        assert output5 in result
    output6 = (
        "        CALL testkern_stencil_code(nlayers, f1_proxy%data, "
        "f2_proxy%data, f2_stencil_size, f2_stencil_dofmap(:,:,cell), "
        "f3_proxy%data, f4_proxy%data, ndf_w1, undf_w1, map_w1(:,cell), "
        "ndf_w2, undf_w2, map_w2(:,cell), ndf_w3, undf_w3, "
        "map_w3(:,cell))")
    assert output6 in result


def test_stencil_region_unsupported(dist_mem):
    '''Check that we raise an exception if the value of the stencil type
    in stencil(<type>[,<extent>]) is region. This is not a parse error
    as region is a valid value, it is just that the LFRic
    infrastructure does not yet support it. '''
    _, invoke_info = parse(
        os.path.join(BASE_PATH, "19.12_single_stencil_region.f90"),
        api=TEST_API)
    psy = PSyFactory(TEST_API,
                     distributed_memory=dist_mem).create(invoke_info)
    with pytest.raises(GenerationError) as excinfo:
        _ = str(psy.gen)
    assert "Unsupported stencil type 'region' supplied" in \
        str(excinfo.value)


def test_single_stencil_xory1d_literal(dist_mem):
    '''test extent value is used correctly from the algorithm layer when
    it is a literal value so is not passed by argument'''
    _, invoke_info = parse(
        os.path.join(BASE_PATH, "19.5_single_stencil_xory1d_literal.f90"),
        api=TEST_API)
    psy = PSyFactory(TEST_API,
                     distributed_memory=dist_mem).create(invoke_info)
    result = str(psy.gen)
    print(result)
    output1 = ("    SUBROUTINE invoke_0_testkern_stencil_xory1d_type("
               "f1, f2, f3, f4)")
    assert output1 in result
    output2 = (
        "      USE stencil_dofmap_mod, ONLY: STENCIL_1DX, STENCIL_1DY\n"
        "      USE flux_direction_mod, ONLY: x_direction, y_direction\n"
        "      USE stencil_dofmap_mod, ONLY: stencil_dofmap_type\n")
    assert output2 in result
    output3 = (
        "      INTEGER f2_stencil_size\n"
        "      INTEGER, pointer :: f2_stencil_dofmap(:,:,:) => null()\n"
        "      TYPE(stencil_dofmap_type), pointer :: f2_stencil_map => "
        "null()\n")
    assert output3 in result
    output4 = (
        "      ! Initialise stencil dofmaps\n"
        "      !\n"
        "      IF (x_direction .eq. x_direction) THEN\n"
        "        f2_stencil_map => f2_proxy%vspace%get_stencil_dofmap("
        "STENCIL_1DX,2)\n"
        "      END IF \n"
        "      IF (x_direction .eq. y_direction) THEN\n"
        "        f2_stencil_map => f2_proxy%vspace%get_stencil_dofmap("
        "STENCIL_1DY,2)\n"
        "      END IF \n"
        "      f2_stencil_dofmap => f2_stencil_map%get_whole_dofmap()\n"
        "      f2_stencil_size = f2_stencil_map%get_size()\n"
        "      !\n")
    assert output4 in result
    if dist_mem:
        output5 = (
            "      IF (f2_proxy%is_dirty(depth=3)) THEN\n"
            "        CALL f2_proxy%halo_exchange(depth=3)\n"
            "      END IF \n")
        assert output5 in result
    output6 = (
        "        CALL testkern_stencil_xory1d_code(nlayers, "
        "f1_proxy%data, f2_proxy%data, f2_stencil_size, x_direction, "
        "f2_stencil_dofmap(:,:,cell), f3_proxy%data, f4_proxy%data, "
        "ndf_w1, undf_w1, map_w1(:,cell), ndf_w2, undf_w2, "
        "map_w2(:,cell), ndf_w3, undf_w3, map_w3(:,cell))")
    assert output6 in result


def test_single_stencil_xory1d_literal_mixed(dist_mem):
    '''test extent value is used correctly from the algorithm layer when
    it is a literal value so is not passed by argument and the case of the
    literal is specified in mixed case'''
    _, invoke_info = parse(
        os.path.join(BASE_PATH,
                     "19.5.1_single_stencil_xory1d_literal.f90"),
        api=TEST_API)
    psy = PSyFactory(TEST_API,
                     distributed_memory=dist_mem).create(invoke_info)
    result = str(psy.gen)
    print(result)
    output1 = ("    SUBROUTINE invoke_0_testkern_stencil_xory1d_type("
               "f1, f2, f3, f4)")
    assert output1 in result
    output2 = (
        "      USE stencil_dofmap_mod, ONLY: STENCIL_1DX, STENCIL_1DY\n"
        "      USE flux_direction_mod, ONLY: x_direction, y_direction\n"
        "      USE stencil_dofmap_mod, ONLY: stencil_dofmap_type\n")
    assert output2 in result
    output3 = (
        "      INTEGER f2_stencil_size\n"
        "      INTEGER, pointer :: f2_stencil_dofmap(:,:,:) => null()\n"
        "      TYPE(stencil_dofmap_type), pointer :: f2_stencil_map => "
        "null()\n")
    assert output3 in result
    output4 = (
        "      ! Initialise stencil dofmaps\n"
        "      !\n"
        "      IF (x_direction .eq. x_direction) THEN\n"
        "        f2_stencil_map => f2_proxy%vspace%get_stencil_dofmap("
        "STENCIL_1DX,2)\n"
        "      END IF \n"
        "      IF (x_direction .eq. y_direction) THEN\n"
        "        f2_stencil_map => f2_proxy%vspace%get_stencil_dofmap("
        "STENCIL_1DY,2)\n"
        "      END IF \n"
        "      f2_stencil_dofmap => f2_stencil_map%get_whole_dofmap()\n"
        "      f2_stencil_size = f2_stencil_map%get_size()\n"
        "      !\n")
    assert output4 in result
    if dist_mem:
        output5 = (
            "      IF (f2_proxy%is_dirty(depth=3)) THEN\n"
            "        CALL f2_proxy%halo_exchange(depth=3)\n"
            "      END IF \n")
        assert output5 in result
    output6 = (
        "        CALL testkern_stencil_xory1d_code(nlayers, "
        "f1_proxy%data, f2_proxy%data, f2_stencil_size, x_direction, "
        "f2_stencil_dofmap(:,:,cell), f3_proxy%data, f4_proxy%data, "
        "ndf_w1, undf_w1, map_w1(:,cell), ndf_w2, undf_w2, "
        "map_w2(:,cell), ndf_w3, undf_w3, map_w3(:,cell))")
    assert output6 in result


def test_multiple_stencils(dist_mem):
    '''test for correct output when there is more than one stencil in a
    kernel'''
    _, invoke_info = parse(
        os.path.join(BASE_PATH, "19.7_multiple_stencils.f90"),
        api=TEST_API)
    psy = PSyFactory(TEST_API,
                     distributed_memory=dist_mem).create(invoke_info)
    result = str(psy.gen)
    print(result)
    output1 = (
        "    SUBROUTINE invoke_0_testkern_stencil_multi_type(f1, f2, f3, "
        "f4, f2_extent, f3_extent, f3_direction)")
    assert output1 in result
    output2 = (
        "      USE stencil_dofmap_mod, ONLY: STENCIL_1DX, STENCIL_1DY\n"
        "      USE flux_direction_mod, ONLY: x_direction, y_direction\n"
        "      USE stencil_dofmap_mod, ONLY: STENCIL_CROSS\n"
        "      USE stencil_dofmap_mod, ONLY: stencil_dofmap_type\n")
    assert output2 in result
    output3 = (
        "      INTEGER, intent(in) :: f2_extent, f3_extent\n"
        "      INTEGER, intent(in) :: f3_direction\n")
    assert output3 in result
    output4 = (
        "      INTEGER f4_stencil_size\n"
        "      INTEGER, pointer :: f4_stencil_dofmap(:,:,:) => null()\n"
        "      TYPE(stencil_dofmap_type), pointer :: f4_stencil_map => "
        "null()\n"
        "      INTEGER f3_stencil_size\n"
        "      INTEGER, pointer :: f3_stencil_dofmap(:,:,:) => null()\n"
        "      TYPE(stencil_dofmap_type), pointer :: f3_stencil_map => "
        "null()\n"
        "      INTEGER f2_stencil_size\n"
        "      INTEGER, pointer :: f2_stencil_dofmap(:,:,:) => null()\n"
        "      TYPE(stencil_dofmap_type), pointer :: f2_stencil_map => "
        "null()\n")
    assert output4 in result
    output5 = (
        "      ! Initialise stencil dofmaps\n"
        "      !\n"
        "      f2_stencil_map => f2_proxy%vspace%get_stencil_dofmap("
        "STENCIL_CROSS,f2_extent)\n"
        "      f2_stencil_dofmap => f2_stencil_map%get_whole_dofmap()\n"
        "      f2_stencil_size = f2_stencil_map%get_size()\n"
        "      IF (f3_direction .eq. x_direction) THEN\n"
        "        f3_stencil_map => f3_proxy%vspace%get_stencil_dofmap("
        "STENCIL_1DX,f3_extent)\n"
        "      END IF \n"
        "      IF (f3_direction .eq. y_direction) THEN\n"
        "        f3_stencil_map => f3_proxy%vspace%get_stencil_dofmap("
        "STENCIL_1DY,f3_extent)\n"
        "      END IF \n"
        "      f3_stencil_dofmap => f3_stencil_map%get_whole_dofmap()\n"
        "      f3_stencil_size = f3_stencil_map%get_size()\n"
        "      f4_stencil_map => f4_proxy%vspace%get_stencil_dofmap("
        "STENCIL_1DX,1)\n"
        "      f4_stencil_dofmap => f4_stencil_map%get_whole_dofmap()\n"
        "      f4_stencil_size = f4_stencil_map%get_size()\n"
        "      !\n")
    assert output5 in result
    if dist_mem:
        output6 = (
            "      IF (f2_proxy%is_dirty(depth=f2_extent+1)) THEN\n"
            "        CALL f2_proxy%halo_exchange(depth=f2_extent+1)\n"
            "      END IF \n"
            "      !\n"
            "      IF (f3_proxy%is_dirty(depth=f3_extent+1)) THEN\n"
            "        CALL f3_proxy%halo_exchange(depth=f3_extent+1)\n"
            "      END IF \n")
        assert output6 in result
    output7 = (
        "        CALL testkern_stencil_multi_code(nlayers, f1_proxy%data, "
        "f2_proxy%data, f2_stencil_size, f2_stencil_dofmap(:,:,cell), "
        "f3_proxy%data, f3_stencil_size, f3_direction, "
        "f3_stencil_dofmap(:,:,cell), f4_proxy%data, f4_stencil_size, "
        "f4_stencil_dofmap(:,:,cell), ndf_w1, undf_w1, map_w1(:,cell), "
        "ndf_w2, undf_w2, map_w2(:,cell), ndf_w3, undf_w3, "
        "map_w3(:,cell))")
    assert output7 in result


def test_multiple_stencil_same_name(dist_mem):
    '''test the case when there is more than one stencil in a kernel with
    the same name for extent'''
    _, invoke_info = parse(
        os.path.join(BASE_PATH, "19.8_multiple_stencils_same_name.f90"),
        api=TEST_API)
    psy = PSyFactory(TEST_API,
                     distributed_memory=dist_mem).create(invoke_info)
    result = str(psy.gen)
    print(result)
    output1 = (
        "    SUBROUTINE invoke_0_testkern_stencil_multi_type(f1, f2, f3, "
        "f4, extent, f3_direction)")
    assert output1 in result
    output2 = (
        "      INTEGER, intent(in) :: extent\n"
        "      INTEGER, intent(in) :: f3_direction\n")
    assert output2 in result
    output3 = (
        "      INTEGER f4_stencil_size\n"
        "      INTEGER, pointer :: f4_stencil_dofmap(:,:,:) => null()\n"
        "      TYPE(stencil_dofmap_type), pointer :: f4_stencil_map => "
        "null()\n"
        "      INTEGER f3_stencil_size\n"
        "      INTEGER, pointer :: f3_stencil_dofmap(:,:,:) => null()\n"
        "      TYPE(stencil_dofmap_type), pointer :: f3_stencil_map => "
        "null()\n"
        "      INTEGER f2_stencil_size\n"
        "      INTEGER, pointer :: f2_stencil_dofmap(:,:,:) => null()\n"
        "      TYPE(stencil_dofmap_type), pointer :: f2_stencil_map => "
        "null()\n")
    assert output3 in result
    output4 = (
        "      ! Initialise stencil dofmaps\n"
        "      !\n"
        "      f2_stencil_map => f2_proxy%vspace%get_stencil_dofmap("
        "STENCIL_CROSS,extent)\n"
        "      f2_stencil_dofmap => f2_stencil_map%get_whole_dofmap()\n"
        "      f2_stencil_size = f2_stencil_map%get_size()\n"
        "      IF (f3_direction .eq. x_direction) THEN\n"
        "        f3_stencil_map => f3_proxy%vspace%get_stencil_dofmap("
        "STENCIL_1DX,extent)\n"
        "      END IF \n"
        "      IF (f3_direction .eq. y_direction) THEN\n"
        "        f3_stencil_map => f3_proxy%vspace%get_stencil_dofmap("
        "STENCIL_1DY,extent)\n"
        "      END IF \n"
        "      f3_stencil_dofmap => f3_stencil_map%get_whole_dofmap()\n"
        "      f3_stencil_size = f3_stencil_map%get_size()\n"
        "      f4_stencil_map => f4_proxy%vspace%get_stencil_dofmap("
        "STENCIL_1DX,extent)\n"
        "      f4_stencil_dofmap => f4_stencil_map%get_whole_dofmap()\n"
        "      f4_stencil_size = f4_stencil_map%get_size()\n"
        "      !\n")
    assert output4 in result
    output5 = (
        "        CALL testkern_stencil_multi_code(nlayers, f1_proxy%data, "
        "f2_proxy%data, f2_stencil_size, f2_stencil_dofmap(:,:,cell), "
        "f3_proxy%data, f3_stencil_size, f3_direction, "
        "f3_stencil_dofmap(:,:,cell), f4_proxy%data, f4_stencil_size, "
        "f4_stencil_dofmap(:,:,cell), ndf_w1, undf_w1, map_w1(:,cell), "
        "ndf_w2, undf_w2, map_w2(:,cell), ndf_w3, undf_w3, "
        "map_w3(:,cell))")
    assert output5 in result


def test_multi_stencil_same_name_direction(dist_mem):
    '''test the case where there is more than one stencil in a kernel with
    the same name for direction'''
    _, invoke_info = parse(
        os.path.join(BASE_PATH, "19.9_multiple_stencils_same_name.f90"),
        api=TEST_API)
    psy = PSyFactory(TEST_API,
                     distributed_memory=dist_mem).create(invoke_info)
    result = str(psy.gen)
    print(result)
    output1 = (
        "SUBROUTINE invoke_0_testkern_stencil_multi_2_type(f1, f2, f3, "
        "f4, extent, direction)")
    assert output1 in result
    output2 = (
        "      INTEGER, intent(in) :: extent\n"
        "      INTEGER, intent(in) :: direction\n")
    assert output2 in result
    output3 = (
        "      INTEGER f4_stencil_size\n"
        "      INTEGER, pointer :: f4_stencil_dofmap(:,:,:) => null()\n"
        "      TYPE(stencil_dofmap_type), pointer :: f4_stencil_map => "
        "null()\n"
        "      INTEGER f3_stencil_size\n"
        "      INTEGER, pointer :: f3_stencil_dofmap(:,:,:) => null()\n"
        "      TYPE(stencil_dofmap_type), pointer :: f3_stencil_map => "
        "null()\n"
        "      INTEGER f2_stencil_size\n"
        "      INTEGER, pointer :: f2_stencil_dofmap(:,:,:) => null()\n"
        "      TYPE(stencil_dofmap_type), pointer :: f2_stencil_map => "
        "null()\n")
    assert output3 in result
    output4 = (
        "      ! Initialise stencil dofmaps\n"
        "      !\n"
        "      IF (direction .eq. x_direction) THEN\n"
        "        f2_stencil_map => f2_proxy%vspace%get_stencil_dofmap("
        "STENCIL_1DX,extent)\n"
        "      END IF \n"
        "      IF (direction .eq. y_direction) THEN\n"
        "        f2_stencil_map => f2_proxy%vspace%get_stencil_dofmap("
        "STENCIL_1DY,extent)\n"
        "      END IF \n"
        "      f2_stencil_dofmap => f2_stencil_map%get_whole_dofmap()\n"
        "      f2_stencil_size = f2_stencil_map%get_size()\n"
        "      IF (direction .eq. x_direction) THEN\n"
        "        f3_stencil_map => f3_proxy%vspace%get_stencil_dofmap("
        "STENCIL_1DX,extent)\n"
        "      END IF \n"
        "      IF (direction .eq. y_direction) THEN\n"
        "        f3_stencil_map => f3_proxy%vspace%get_stencil_dofmap("
        "STENCIL_1DY,extent)\n"
        "      END IF \n"
        "      f3_stencil_dofmap => f3_stencil_map%get_whole_dofmap()\n"
        "      f3_stencil_size = f3_stencil_map%get_size()\n"
        "      IF (direction .eq. x_direction) THEN\n"
        "        f4_stencil_map => f4_proxy%vspace%get_stencil_dofmap("
        "STENCIL_1DX,extent)\n"
        "      END IF \n"
        "      IF (direction .eq. y_direction) THEN\n"
        "        f4_stencil_map => f4_proxy%vspace%get_stencil_dofmap("
        "STENCIL_1DY,extent)\n"
        "      END IF \n"
        "      f4_stencil_dofmap => f4_stencil_map%get_whole_dofmap()\n"
        "      f4_stencil_size = f4_stencil_map%get_size()\n"
        "      !\n")
    assert output4 in result
    output5 = (
        "     CALL testkern_stencil_multi_2_code(nlayers, f1_proxy%data, "
        "f2_proxy%data, f2_stencil_size, direction, "
        "f2_stencil_dofmap(:,:,cell), "
        "f3_proxy%data, f3_stencil_size, direction, "
        "f3_stencil_dofmap(:,:,cell), "
        "f4_proxy%data, f4_stencil_size, direction, "
        "f4_stencil_dofmap(:,:,cell), "
        "ndf_w1, undf_w1, map_w1(:,cell), ndf_w2, undf_w2, "
        "map_w2(:,cell), ndf_w3, undf_w3, map_w3(:,cell))")
    assert output5 in result


def test_multi_kerns_stencils_diff_fields(dist_mem):
    '''Test the case where we have multiple kernels with stencils and
    different fields for each. We also test extent names by having both
    shared and individual names.'''
    _, invoke_info = parse(
        os.path.join(BASE_PATH, "19.20_multiple_kernels_stencils.f90"),
        api=TEST_API)
    psy = PSyFactory(TEST_API,
                     distributed_memory=dist_mem).create(invoke_info)
    result = str(psy.gen)
    output1 = (
        "    SUBROUTINE invoke_0(f1, f2a, f3, f4, f2b, f2c, f2a_extent, "
        "extent)")
    assert output1 in result
    assert "USE testkern_stencil_mod, ONLY: testkern_stencil_code\n" in result
    output2 = (
        "      USE stencil_dofmap_mod, ONLY: STENCIL_CROSS\n"
        "      USE stencil_dofmap_mod, ONLY: stencil_dofmap_type\n")
    assert output2 in result
    output3 = (
        "      INTEGER, intent(in) :: f2a_extent, extent\n")
    assert output3 in result
    output4 = (
        "      INTEGER f2b_stencil_size\n"
        "      INTEGER, pointer :: f2b_stencil_dofmap(:,:,:) => null()\n"
        "      TYPE(stencil_dofmap_type), pointer :: f2b_stencil_map "
        "=> null()\n"
        "      INTEGER f2a_stencil_size\n"
        "      INTEGER, pointer :: f2a_stencil_dofmap(:,:,:) => null()\n"
        "      TYPE(stencil_dofmap_type), pointer :: f2a_stencil_map "
        "=> null()\n")
    assert output4 in result
    output5 = (
        "      !\n"
        "      f2a_stencil_map => f2a_proxy%vspace%get_stencil_dofmap("
        "STENCIL_CROSS,f2a_extent)\n"
        "      f2a_stencil_dofmap => f2a_stencil_map%get_whole_dofmap()\n"
        "      f2a_stencil_size = f2a_stencil_map%get_size()\n"
        "      f2b_stencil_map => f2b_proxy%vspace%get_stencil_dofmap("
        "STENCIL_CROSS,extent)\n"
        "      f2b_stencil_dofmap => f2b_stencil_map%get_whole_dofmap()\n"
        "      f2b_stencil_size = f2b_stencil_map%get_size()\n"
        "      !\n")
    assert output5 in result
    output6 = (
        "        CALL testkern_stencil_code(nlayers, f1_proxy%data, "
        "f2a_proxy%data, f2a_stencil_size, f2a_stencil_dofmap(:,:,cell), "
        "f3_proxy%data, f4_proxy%data, ndf_w1, undf_w1, map_w1(:,cell), "
        "ndf_w2, undf_w2, map_w2(:,cell), ndf_w3, undf_w3, "
        "map_w3(:,cell))")
    assert output6 in result
    output7 = (
        "        CALL testkern_stencil_code(nlayers, f1_proxy%data, "
        "f2b_proxy%data, f2b_stencil_size, f2b_stencil_dofmap(:,:,cell), "
        "f3_proxy%data, f4_proxy%data, ndf_w1, undf_w1, map_w1(:,cell), "
        "ndf_w2, undf_w2, map_w2(:,cell), ndf_w3, undf_w3, "
        "map_w3(:,cell))")
    assert output7 in result
    output8 = (
        "        CALL testkern_stencil_code(nlayers, f1_proxy%data, "
        "f2c_proxy%data, f2b_stencil_size, f2b_stencil_dofmap(:,:,cell), "
        "f3_proxy%data, f4_proxy%data, ndf_w1, undf_w1, map_w1(:,cell), "
        "ndf_w2, undf_w2, map_w2(:,cell), ndf_w3, undf_w3, "
        "map_w3(:,cell))")
    assert output8 in result


def test_extent_name_clash(dist_mem):
    '''Test we can deal with name clashes for stencils. We have a single
    kernel with argument names passed from the algorithm layer that
    would clash with stencil-name, stencil-dofmap and stencil-size
    variables.'''
    _, invoke_info = parse(
        os.path.join(BASE_PATH, "19.13_single_stencil.f90"),
        api=TEST_API)
    psy = PSyFactory(TEST_API,
                     distributed_memory=dist_mem).create(invoke_info)
    result = str(psy.gen)
    print(result)
    output1 = (
        "    SUBROUTINE invoke_0(f2_stencil_map, f2, f2_stencil_dofmap, "
        "stencil_cross_1, f3_stencil_map, f3, f3_stencil_dofmap, "
        "f2_extent, f3_stencil_size)")
    assert output1 in result
    output2 = (
        "      USE stencil_dofmap_mod, ONLY: STENCIL_CROSS\n"
        "      USE stencil_dofmap_mod, ONLY: stencil_dofmap_type")
    assert output2 in result
    assert "INTEGER, intent(in) :: f2_extent, f3_stencil_size\n" in result
    output3 = (
        "      TYPE(field_type), intent(inout) :: f2_stencil_map, "
        "f3_stencil_map\n"
        "      TYPE(field_type), intent(in) :: f2, f2_stencil_dofmap, "
        "stencil_cross_1, f3, f3_stencil_dofmap\n")
    assert output3 in result
    output4 = (
        "      INTEGER f3_stencil_size_1\n"
        "      INTEGER, pointer :: f3_stencil_dofmap_1(:,:,:) => null()\n"
        "      TYPE(stencil_dofmap_type), pointer :: f3_stencil_map_1 => "
        "null()\n"
        "      INTEGER f2_stencil_size\n"
        "      INTEGER, pointer :: f2_stencil_dofmap_1(:,:,:) => null()\n"
        "      TYPE(stencil_dofmap_type), pointer :: f2_stencil_map_1 => "
        "null()\n")
    assert output4 in result
    output5 = (
        "      TYPE(field_proxy_type) f2_stencil_map_proxy, f2_proxy, "
        "f2_stencil_dofmap_proxy, stencil_cross_1_proxy, "
        "f3_stencil_map_proxy, f3_proxy, f3_stencil_dofmap_proxy\n")
    assert output5 in result
    output6 = (
        "      stencil_cross_1_proxy = stencil_cross_1%get_proxy()")
    assert output6 in result
    output7 = (
        "      ! Initialise stencil dofmaps\n"
        "      !\n"
        "      f2_stencil_map_1 => f2_proxy%vspace%get_stencil_dofmap("
        "STENCIL_CROSS,f2_extent)\n"
        "      f2_stencil_dofmap_1 => "
        "f2_stencil_map_1%get_whole_dofmap()\n"
        "      f2_stencil_size = f2_stencil_map_1%get_size()\n"
        "      f3_stencil_map_1 => f3_proxy%vspace%get_stencil_dofmap("
        "STENCIL_CROSS,f3_stencil_size)\n"
        "      f3_stencil_dofmap_1 => "
        "f3_stencil_map_1%get_whole_dofmap()\n"
        "      f3_stencil_size_1 = f3_stencil_map_1%get_size()\n"
        "      !\n")
    assert output7 in result
    output8 = (
        "        CALL testkern_stencil_code(nlayers, "
        "f2_stencil_map_proxy%data, f2_proxy%data, f2_stencil_size, "
        "f2_stencil_dofmap_1(:,:,cell), f2_stencil_dofmap_proxy%data, "
        "stencil_cross_1_proxy%data, ndf_w1, undf_w1, map_w1(:,cell), "
        "ndf_w2, undf_w2, map_w2(:,cell), ndf_w3, undf_w3, "
        "map_w3(:,cell))")
    assert output8 in result
    output9 = (
        "        CALL testkern_stencil_code(nlayers, "
        "f3_stencil_map_proxy%data, f3_proxy%data, f3_stencil_size_1, "
        "f3_stencil_dofmap_1(:,:,cell), f3_stencil_dofmap_proxy%data, "
        "stencil_cross_1_proxy%data, ndf_w1, undf_w1, map_w1(:,cell), "
        "ndf_w2, undf_w2, map_w2(:,cell), ndf_w3, undf_w3, "
        "map_w3(:,cell))")
    assert output9 in result


def test_two_stencils_same_field(dist_mem):
    '''Test two Kernels within an invoke, with the same field having a
    stencil access in each kernel. f2_w2 is the field we care
    about. '''
    _, invoke_info = parse(
        os.path.join(BASE_PATH, "19.14_two_stencils_same_field.f90"),
        api=TEST_API)
    psy = PSyFactory(TEST_API,
                     distributed_memory=dist_mem).create(invoke_info)
    result = str(psy.gen)
    print(result)
    output1 = (
        "    SUBROUTINE invoke_0(f1_w1, f2_w2, f3_w2, f4_w3, f1_w3, "
        "f2_extent, extent)")
    assert output1 in result
    output2 = (
        "      INTEGER f2_w2_stencil_size_1\n"
        "      INTEGER, pointer :: f2_w2_stencil_dofmap_1(:,:,:) => "
        "null()\n"
        "      TYPE(stencil_dofmap_type), pointer :: f2_w2_stencil_map_1 "
        "=> null()")
    assert output2 in result
    output3 = (
        "      INTEGER f2_w2_stencil_size\n"
        "      INTEGER, pointer :: f2_w2_stencil_dofmap(:,:,:) => null()\n"
        "      TYPE(stencil_dofmap_type), pointer :: f2_w2_stencil_map "
        "=> null()")
    assert output3 in result
    output4 = (
        "      f2_w2_stencil_map => f2_w2_proxy%vspace%get_stencil_dofmap"
        "(STENCIL_CROSS,f2_extent)\n"
        "      f2_w2_stencil_dofmap => "
        "f2_w2_stencil_map%get_whole_dofmap()\n"
        "      f2_w2_stencil_size = f2_w2_stencil_map%get_size()\n")
    assert output4 in result
    output5 = (
        "      f2_w2_stencil_map_1 => "
        "f2_w2_proxy%vspace%get_stencil_dofmap(STENCIL_CROSS,extent)\n"
        "      f2_w2_stencil_dofmap_1 => "
        "f2_w2_stencil_map_1%get_whole_dofmap()\n"
        "      f2_w2_stencil_size_1 = f2_w2_stencil_map_1%get_size()\n")
    assert output5 in result
    output6 = (
        "        CALL testkern_stencil_code(nlayers, f1_w1_proxy%data, "
        "f2_w2_proxy%data, f2_w2_stencil_size, "
        "f2_w2_stencil_dofmap(:,:,cell), "
        "f3_w2_proxy%data, f4_w3_proxy%data, ndf_w1, undf_w1, "
        "map_w1(:,cell), ndf_w2, undf_w2, map_w2(:,cell), ndf_w3, "
        "undf_w3, map_w3(:,cell))")
    assert output6 in result
    output7 = (
        "        CALL testkern_stencil_depth_code(nlayers, "
        "f1_w3_proxy%data, f1_w1_proxy%data, f1_w1_stencil_size, "
        "f1_w1_stencil_dofmap(:,:,cell), f2_w2_proxy%data, "
        "f2_w2_stencil_size_1, "
        "f2_w2_stencil_dofmap_1(:,:,cell), f4_w3_proxy%data, "
        "f4_w3_stencil_size, "
        "f4_w3_stencil_dofmap(:,:,cell), ndf_w3, undf_w3, map_w3(:,cell), "
        "ndf_w1, undf_w1, map_w1(:,cell), ndf_w2, undf_w2, "
        "map_w2(:,cell))")
    assert output7 in result


def test_stencils_same_field_literal_extent(dist_mem):
    '''Test three Kernels within an invoke, with the same field having a
    stencil access in each kernel and the extent being passed as a
    literal value. Extent is the same in two kernels and different in
    the third. '''
    _, invoke_info = parse(
        os.path.join(BASE_PATH,
                     "19.15_stencils_same_field_literal_extent.f90"),
        api=TEST_API)
    psy = PSyFactory(TEST_API,
                     distributed_memory=dist_mem).create(invoke_info)
    result = str(psy.gen)
    print(result)
    output1 = (
        "      INTEGER f2_stencil_size_1\n"
        "      INTEGER, pointer :: f2_stencil_dofmap_1(:,:,:) => null()\n"
        "      TYPE(stencil_dofmap_type), pointer :: f2_stencil_map_1 "
        "=> null()\n"
        "      INTEGER f2_stencil_size\n"
        "      INTEGER, pointer :: f2_stencil_dofmap(:,:,:) => null()\n"
        "      TYPE(stencil_dofmap_type), pointer :: f2_stencil_map "
        "=> null()")
    assert output1 in result
    output2 = (
        "      !\n"
        "      f2_stencil_map => f2_proxy%vspace%get_stencil_dofmap("
        "STENCIL_CROSS,1)\n"
        "      f2_stencil_dofmap => f2_stencil_map%get_whole_dofmap()\n"
        "      f2_stencil_size = f2_stencil_map%get_size()\n"
        "      f2_stencil_map_1 => f2_proxy%vspace%get_stencil_dofmap("
        "STENCIL_CROSS,2)\n"
        "      f2_stencil_dofmap_1 => "
        "f2_stencil_map_1%get_whole_dofmap()\n"
        "      f2_stencil_size_1 = f2_stencil_map_1%get_size()\n"
        "      !")
    assert output2 in result
    output3 = (
        "        CALL testkern_stencil_code(nlayers, f1_proxy%data, "
        "f2_proxy%data, f2_stencil_size, f2_stencil_dofmap(:,:,cell), "
        "f3_proxy%data, f4_proxy%data, ndf_w1, undf_w1, map_w1(:,cell), "
        "ndf_w2, undf_w2, map_w2(:,cell), ndf_w3, undf_w3, "
        "map_w3(:,cell))")
    assert result.count(output3) == 2
    output4 = (
        "        CALL testkern_stencil_code(nlayers, f1_proxy%data, "
        "f2_proxy%data, f2_stencil_size_1, f2_stencil_dofmap_1(:,:,cell), "
        "f3_proxy%data, f4_proxy%data, ndf_w1, undf_w1, map_w1(:,cell), "
        "ndf_w2, undf_w2, map_w2(:,cell), ndf_w3, undf_w3, "
        "map_w3(:,cell))")
    assert result.count(output4) == 1

    if dist_mem:
        assert "IF (f2_proxy%is_dirty(depth=3)) THEN" in result
        assert "CALL f2_proxy%halo_exchange(depth=3)" in result
        assert "IF (f3_proxy%is_dirty(depth=1)) THEN" in result
        assert "CALL f3_proxy%halo_exchange(depth=1)" in result
        assert "IF (f4_proxy%is_dirty(depth=1)) THEN" in result
        assert "CALL f4_proxy%halo_exchange(depth=1)" in result


def test_stencils_same_field_literal_direct(dist_mem):
    '''Test three Kernels within an invoke, with the same field having a
    stencil access in each kernel and the direction being passed as a
    literal value. In two kernels the direction value is the same and
    in the third it is different. '''
    _, invoke_info = parse(
        os.path.join(BASE_PATH,
                     "19.16_stencils_same_field_literal_direction.f90"),
        api=TEST_API)
    psy = PSyFactory(TEST_API,
                     distributed_memory=dist_mem).create(invoke_info)
    result = str(psy.gen)
    output1 = (
        "      INTEGER f2_stencil_size_1\n"
        "      INTEGER, pointer :: f2_stencil_dofmap_1(:,:,:) => null()\n"
        "      TYPE(stencil_dofmap_type), pointer :: f2_stencil_map_1 "
        "=> null()\n"
        "      INTEGER f2_stencil_size\n"
        "      INTEGER, pointer :: f2_stencil_dofmap(:,:,:) => null()\n"
        "      TYPE(stencil_dofmap_type), pointer :: f2_stencil_map "
        "=> null()")
    assert output1 in result
    output2 = (
        "      !\n"
        "      IF (x_direction .eq. x_direction) THEN\n"
        "        f2_stencil_map => f2_proxy%vspace%get_stencil_dofmap("
        "STENCIL_1DX,2)\n"
        "      END IF \n"
        "      IF (x_direction .eq. y_direction) THEN\n"
        "        f2_stencil_map => f2_proxy%vspace%get_stencil_dofmap("
        "STENCIL_1DY,2)\n"
        "      END IF \n"
        "      f2_stencil_dofmap => f2_stencil_map%get_whole_dofmap()\n"
        "      f2_stencil_size = f2_stencil_map%get_size()\n"
        "      IF (y_direction .eq. x_direction) THEN\n"
        "        f2_stencil_map_1 => f2_proxy%vspace%get_stencil_dofmap("
        "STENCIL_1DX,2)\n"
        "      END IF \n"
        "      IF (y_direction .eq. y_direction) THEN\n"
        "        f2_stencil_map_1 => f2_proxy%vspace%get_stencil_dofmap("
        "STENCIL_1DY,2)\n"
        "      END IF \n"
        "      f2_stencil_dofmap_1 => "
        "f2_stencil_map_1%get_whole_dofmap()\n"
        "      f2_stencil_size_1 = f2_stencil_map_1%get_size()\n"
        "      !")
    assert output2 in result
    output3 = (
        "        CALL testkern_stencil_xory1d_code(nlayers, "
        "f1_proxy%data, f2_proxy%data, f2_stencil_size, x_direction, "
        "f2_stencil_dofmap(:,:,cell), f3_proxy%data, f4_proxy%data, "
        "ndf_w1, undf_w1, map_w1(:,cell), ndf_w2, undf_w2, "
        "map_w2(:,cell), ndf_w3, undf_w3, map_w3(:,cell))")
    assert result.count(output3) == 2
    output4 = (
        "        CALL testkern_stencil_xory1d_code(nlayers, "
        "f1_proxy%data, f2_proxy%data, f2_stencil_size_1, y_direction, "
        "f2_stencil_dofmap_1(:,:,cell), f3_proxy%data, f4_proxy%data, "
        "ndf_w1, undf_w1, map_w1(:,cell), ndf_w2, undf_w2, "
        "map_w2(:,cell), ndf_w3, undf_w3, map_w3(:,cell))")
    assert result.count(output4) == 1

    if dist_mem:
        assert "IF (f2_proxy%is_dirty(depth=3)) THEN" in result
        assert "CALL f2_proxy%halo_exchange(depth=3)" in result
        assert "IF (f3_proxy%is_dirty(depth=1)) THEN" in result
        assert "CALL f3_proxy%halo_exchange(depth=1)" in result
        assert "IF (f4_proxy%is_dirty(depth=1)) THEN" in result
        assert "CALL f4_proxy%halo_exchange(depth=1)" in result


def test_stencil_extent_specified():
    ''' The function stencil_unique_str() raises an error if a stencil
    with an extent provided in the metadata is passed in. This is because
    this is not currently supported. This test checks that the appropriate
    error is raised. '''
    # load an example with an argument that has stencil metadata
    _, invoke_info = parse(
        os.path.join(BASE_PATH, "19.1_single_stencil.f90"),
        api=TEST_API)
    psy = PSyFactory(TEST_API, distributed_memory=True).create(invoke_info)
    # access the argument with stencil metadata
    schedule = psy.invokes.invoke_list[0].schedule
    kernel = schedule.children[3].loop_body[0]
    stencil_arg = kernel.arguments.args[1]
    # artificially add an extent to the stencil metadata info
    stencil_arg.descriptor.stencil['extent'] = 1
    from psyclone.dynamo0p3 import DynStencils
    stencils = DynStencils(psy.invokes.invoke_list[0])
    with pytest.raises(GenerationError) as err:
        stencils.stencil_unique_str(stencil_arg, "")
    assert ("Found a stencil with an extent specified in the metadata. "
            "This is not coded for." in str(err))


def test_haloexchange_unknown_halo_depth():
    '''If a stencil extent is provided in the kernel metadata then the
    value is stored in an instance of the DynHaloExchange class. This test
    checks that the value is stored as expected (although stencil extents
    in metadata are not currently supported in PSyclone).'''
    # load an example with an argument that has stencil metadata
    _, invoke_info = parse(
        os.path.join(BASE_PATH, "19.1_single_stencil.f90"),
        api=TEST_API)
    psy = PSyFactory(TEST_API, distributed_memory=True).create(invoke_info)
    # access the argument with stencil metadata
    schedule = psy.invokes.invoke_list[0].schedule
    kernel = schedule.children[3].loop_body[0]
    stencil_arg = kernel.arguments.args[1]
    # artificially add an extent to the stencil metadata info
    stencil_arg.descriptor.stencil['extent'] = 10
    halo_exchange = schedule.children[0]
    assert halo_exchange._compute_halo_depth() == '11'


def test_haloexchange_correct_parent():
    '''Test that a dynamo haloexchange has the correct parent once it has
    been added to a schedule.'''
    _, invoke_info = parse(
        os.path.join(BASE_PATH, "1_single_invoke.f90"),
        api=TEST_API)
    psy = PSyFactory(TEST_API, distributed_memory=True).create(invoke_info)
    schedule = psy.invokes.invoke_list[0].schedule
    for child in schedule.children:
        assert child.parent == schedule


def test_one_kern_multi_field_same_stencil(dist_mem):
    '''This test checks for the case where we have the same stencil used
    by more than one field in a kernel'''
    _, invoke_info = parse(
        os.path.join(BASE_PATH,
                     "19.17_single_kernel_multi_field_same_stencil.f90"),
        api=TEST_API)
    psy = PSyFactory(TEST_API,
                     distributed_memory=dist_mem).create(invoke_info)
    result = str(psy.gen)
    print(result)
    output1 = (
        "    SUBROUTINE invoke_0_testkern_multi_field_same_stencil_type("
        "f0, f1, f2, f3, f4, extent, direction)")
    assert output1 in result
    output2 = (
        "      INTEGER, intent(in) :: extent\n"
        "      INTEGER, intent(in) :: direction\n")
    assert output2 in result
    output3 = (
        "      INTEGER f3_stencil_size\n"
        "      INTEGER, pointer :: f3_stencil_dofmap(:,:,:) => null()\n"
        "      TYPE(stencil_dofmap_type), pointer :: f3_stencil_map => "
        "null()\n"
        "      INTEGER f1_stencil_size\n"
        "      INTEGER, pointer :: f1_stencil_dofmap(:,:,:) => null()\n"
        "      TYPE(stencil_dofmap_type), pointer :: f1_stencil_map => "
        "null()\n")
    assert output3 in result
    output4 = (
        "      ! Initialise stencil dofmaps\n"
        "      !\n"
        "      f1_stencil_map => f1_proxy%vspace%get_stencil_dofmap("
        "STENCIL_CROSS,extent)\n"
        "      f1_stencil_dofmap => f1_stencil_map%get_whole_dofmap()\n"
        "      f1_stencil_size = f1_stencil_map%get_size()\n"
        "      IF (direction .eq. x_direction) THEN\n"
        "        f3_stencil_map => f3_proxy%vspace%get_stencil_dofmap("
        "STENCIL_1DX,extent)\n"
        "      END IF \n"
        "      IF (direction .eq. y_direction) THEN\n"
        "        f3_stencil_map => f3_proxy%vspace%get_stencil_dofmap("
        "STENCIL_1DY,extent)\n"
        "      END IF \n"
        "      f3_stencil_dofmap => f3_stencil_map%get_whole_dofmap()\n"
        "      f3_stencil_size = f3_stencil_map%get_size()\n"
        "      !\n")
    assert output4 in result
    output5 = (
        "        CALL testkern_multi_field_same_stencil_code(nlayers, "
        "f0_proxy%data, f1_proxy%data, f1_stencil_size, "
        "f1_stencil_dofmap(:,:,cell), f2_proxy%data, f1_stencil_size, "
        "f1_stencil_dofmap(:,:,cell), f3_proxy%data, f3_stencil_size, "
        "direction, f3_stencil_dofmap(:,:,cell), f4_proxy%data, "
        "f3_stencil_size, direction, f3_stencil_dofmap(:,:,cell), "
        "ndf_w1, undf_w1, map_w1(:,cell), ndf_w2, undf_w2, "
        "map_w2(:,cell))")
    assert output5 in result


def test_single_kernel_any_space_stencil(dist_mem):
    '''This is a test for stencils and any_space within a single kernel
    and between kernels. We test when any_space is the same and when
    it is different within kernels and between kernels for the case of
    different fields. When it is the same we should have the same
    stencil dofmap (as all other stencil information is the same) and
    when it is different we should have a different stencil dofmap (as
    we do not know whether they are on the same space). '''
    _, invoke_info = parse(
        os.path.join(BASE_PATH,
                     "19.18_anyspace_stencil_1.f90"),
        api=TEST_API)
    psy = PSyFactory(TEST_API,
                     distributed_memory=dist_mem).create(invoke_info)
    result = str(psy.gen)
    output1 = (
        "      f1_stencil_map => f1_proxy%vspace%get_stencil_dofmap("
        "STENCIL_CROSS,extent)\n"
        "      f1_stencil_dofmap => f1_stencil_map%get_whole_dofmap()\n"
        "      f1_stencil_size = f1_stencil_map%get_size()\n"
        "      f4_stencil_map => f4_proxy%vspace%get_stencil_dofmap("
        "STENCIL_CROSS,extent)\n"
        "      f4_stencil_dofmap => f4_stencil_map%get_whole_dofmap()\n"
        "      f4_stencil_size = f4_stencil_map%get_size()\n"
        "      f5_stencil_map => f5_proxy%vspace%get_stencil_dofmap("
        "STENCIL_CROSS,extent)\n"
        "      f5_stencil_dofmap => f5_stencil_map%get_whole_dofmap()\n"
        "      f5_stencil_size = f5_stencil_map%get_size()\n"
        "      !\n")
    assert output1 in result
    # use the same stencil dofmap
    output2 = (
        "        CALL testkern_same_anyspace_stencil_code(nlayers, "
        "f0_proxy%data, f1_proxy%data, f1_stencil_size, "
        "f1_stencil_dofmap(:,:,cell), f2_proxy%data, f1_stencil_size, "
        "f1_stencil_dofmap(:,:,cell), ndf_w1, undf_w1, map_w1(:,cell), "
        "ndf_any_space_1_f1, undf_any_space_1_f1, "
        "map_any_space_1_f1(:,cell))")
    assert output2 in result
    output3 = (
        "        CALL testkern_different_anyspace_stencil_code(nlayers, "
        "f3_proxy%data, f4_proxy%data, f4_stencil_size, "
        "f4_stencil_dofmap(:,:,cell), f5_proxy%data, f5_stencil_size, "
        "f5_stencil_dofmap(:,:,cell), ndf_w1, undf_w1, map_w1(:,cell), "
        "ndf_any_space_1_f4, undf_any_space_1_f4, "
        "map_any_space_1_f4(:,cell), ndf_any_space_2_f5, "
        "undf_any_space_2_f5, map_any_space_2_f5(:,cell))")
    # use a different stencil dofmap
    assert output3 in result


@pytest.mark.xfail(reason="stencils and any_space produces too many dofmaps")
def test_multi_kernel_any_space_stencil_1(dist_mem):
    '''This is a test for stencils and any_space with two kernels. We test
    when any_space is the same and when it is different for the same
    field. In our example we should have a single dofmap. However, at
    the moment we produce two. This is valid but not optimal. It is
    not a big deal at the moment as the Met Office do not plan to use
    any_space but it should be able to be fixed when we get dependence
    analysis within invokes working. Therefore making it xfail for the
    moment. '''
    _, invoke_info = parse(
        os.path.join(BASE_PATH,
                     "19.19_anyspace_stencil_2.f90"),
        api=TEST_API)
    psy = PSyFactory(TEST_API,
                     distributed_memory=dist_mem).create(invoke_info)
    result = str(psy.gen)
    print(result)
    output1 = (
        "      f1_stencil_map => f1_proxy%vspace%get_stencil_dofmap("
        "STENCIL_CROSS,extent)\n"
        "      f1_stencil_dofmap => f1_stencil_map%get_whole_dofmap()\n"
        "      f1_stencil_size = f1_stencil_map%get_size()\n"
        "      !\n")
    assert output1 in result
    output2 = (
        "        CALL testkern_same_anyspace_stencil_code(nlayers, "
        "f0_proxy%data, f1_proxy%data, f1_stencil_size, "
        "f1_stencil_dofmap(:,:,cell), f2_proxy%data, f1_stencil_size, "
        "f1_stencil_dofmap(:,:,cell), ndf_w1, undf_w1, map_w1(:,cell), "
        "ndf_any_space_1_f1, undf_any_space_1_f1, map_any_space_1_f1)")
    assert output2 in result
    output3 = (
        "        CALL testkern_different_anyspace_stencil_code(nlayers, "
        "f3_proxy%data, f1_proxy%data, f1_stencil_size, "
        "f1_stencil_dofmap(:,:,cell), f2_proxy%data, f1_stencil_size, "
        "f1_stencil_dofmap(:,:,cell), ndf_w1, undf_w1, map_w1(:,cell), "
        "ndf_any_space_1_f1, undf_any_space_1_f1, map_any_space_1_f1, "
        "ndf_any_space_2_f2, undf_any_space_2_f2, map_any_space_2_f2)")
    assert output3 in result


def test_stencil_args_unique_1(dist_mem):
    '''This test checks that stencil extent and direction arguments do not
    clash with internal names generated in the PSy-layer. f2_stencil_size
    and nlayers are chosen as the names that would clash.'''
    _, invoke_info = parse(
        os.path.join(BASE_PATH,
                     "19.21_stencil_names_clash.f90"),
        api=TEST_API)
    psy = PSyFactory(TEST_API,
                     distributed_memory=dist_mem).create(invoke_info)
    result = str(psy.gen)
    print(result)
    # we use f2_stencil_size for extent and nlayers for direction
    # as arguments
    output1 = ("    SUBROUTINE invoke_0_testkern_stencil_xory1d_type(f1, "
               "f2, f3, f4, f2_stencil_size, nlayers)")
    assert output1 in result
    output2 = ("      INTEGER, intent(in) :: f2_stencil_size\n"
               "      INTEGER, intent(in) :: nlayers")
    assert output2 in result
    output3 = "      INTEGER f2_stencil_size_1"
    assert output3 in result
    # therefore the local variable is now declared as nlayers_1"
    output4 = "      INTEGER nlayers_1"
    assert output4 in result
    output5 = "      nlayers_1 = f1_proxy%vspace%get_nlayers()"
    assert output5 in result
    output6 = (
        "      IF (nlayers .eq. x_direction) THEN\n"
        "        f2_stencil_map => f2_proxy%vspace%get_stencil_dofmap("
        "STENCIL_1DX,f2_stencil_size)\n"
        "      END IF \n"
        "      IF (nlayers .eq. y_direction) THEN\n"
        "        f2_stencil_map => f2_proxy%vspace%get_stencil_dofmap("
        "STENCIL_1DY,f2_stencil_size)\n"
        "      END IF \n"
        "      f2_stencil_dofmap => f2_stencil_map%get_whole_dofmap()\n"
        "      f2_stencil_size_1 = f2_stencil_map%get_size()")
    assert output6 in result
    output7 = (
        "        CALL testkern_stencil_xory1d_code(nlayers_1, "
        "f1_proxy%data, f2_proxy%data, f2_stencil_size_1, nlayers, "
        "f2_stencil_dofmap(:,:,cell), f3_proxy%data, f4_proxy%data, "
        "ndf_w1, undf_w1, map_w1(:,cell), ndf_w2, undf_w2, "
        "map_w2(:,cell), ndf_w3, undf_w3, map_w3(:,cell))")
    assert output7 in result


def test_stencil_args_unique_2(dist_mem):
    '''This test checks that stencil extent and direction arguments are
    unique within the generated PSy-layer when they are accessed as
    indexed arrays, with the same array name, from the algorithm
    layer.'''
    _, invoke_info = parse(
        os.path.join(BASE_PATH,
                     "19.22_stencil_names_indexed.f90"),
        api=TEST_API)
    psy = PSyFactory(TEST_API,
                     distributed_memory=dist_mem).create(invoke_info)
    result = str(psy.gen)
    print(result)
    output1 = ("    SUBROUTINE invoke_0(f1, f2, f3, f4, f2_info, "
               "f2_info_2, f2_info_1, f2_info_3)")
    assert output1 in result
    output2 = (
        "      INTEGER, intent(in) :: f2_info, f2_info_2\n"
        "      INTEGER, intent(in) :: f2_info_1, f2_info_3")
    assert output2 in result
    output3 = (
        "      IF (f2_info_1 .eq. x_direction) THEN\n"
        "        f2_stencil_map => f2_proxy%vspace%get_stencil_dofmap("
        "STENCIL_1DX,f2_info)\n"
        "      END IF \n"
        "      IF (f2_info_1 .eq. y_direction) THEN\n"
        "        f2_stencil_map => f2_proxy%vspace%get_stencil_dofmap("
        "STENCIL_1DY,f2_info)\n"
        "      END IF \n"
        "      f2_stencil_dofmap => f2_stencil_map%get_whole_dofmap()\n"
        "      f2_stencil_size = f2_stencil_map%get_size()\n"
        "      IF (f2_info_3 .eq. x_direction) THEN\n"
        "        f2_stencil_map_1 => f2_proxy%vspace%get_stencil_dofmap("
        "STENCIL_1DX,f2_info_2)\n"
        "      END IF \n"
        "      IF (f2_info_3 .eq. y_direction) THEN\n"
        "        f2_stencil_map_1 => f2_proxy%vspace%get_stencil_dofmap("
        "STENCIL_1DY,f2_info_2)\n"
        "      END IF ")
    assert output3 in result
    output4 = (
        "        CALL testkern_stencil_xory1d_code(nlayers, "
        "f1_proxy%data, f2_proxy%data, f2_stencil_size, f2_info_1, "
        "f2_stencil_dofmap(:,:,cell), f3_proxy%data, f4_proxy%data, "
        "ndf_w1, undf_w1, map_w1(:,cell), ndf_w2, undf_w2, "
        "map_w2(:,cell), ndf_w3, undf_w3, map_w3(:,cell))")
    assert output4 in result
    output5 = (
        "        CALL testkern_stencil_xory1d_code(nlayers, "
        "f1_proxy%data, f2_proxy%data, f2_stencil_size_1, f2_info_3, "
        "f2_stencil_dofmap_1(:,:,cell), f3_proxy%data, f4_proxy%data, "
        "ndf_w1, undf_w1, map_w1(:,cell), ndf_w2, undf_w2, "
        "map_w2(:,cell), ndf_w3, undf_w3, map_w3(:,cell))")
    assert output5 in result
    if dist_mem:
        assert (
            "IF (f2_proxy%is_dirty(depth=max(f2_info+1,"
            "f2_info_2+1))) THEN" in result)
        assert (
            "CALL f2_proxy%halo_exchange(depth=max(f2_info+1,"
            "f2_info_2+1))" in result)
        assert "IF (f3_proxy%is_dirty(depth=1)) THEN" in result
        assert "CALL f3_proxy%halo_exchange(depth=1)" in result
        assert "IF (f4_proxy%is_dirty(depth=1)) THEN" in result
        assert "CALL f4_proxy%halo_exchange(depth=1)" in result


def test_stencil_args_unique_3(dist_mem):
    '''This test checks that stencil extent and direction arguments are
    unique within the generated PSy-layer when they are dereferenced,
    with the same type/class name, from the algorithm layer. '''
    _, invoke_info = parse(
        os.path.join(BASE_PATH,
                     "19.23_stencil_names_deref.f90"),
        api=TEST_API)
    psy = PSyFactory(TEST_API,
                     distributed_memory=dist_mem).create(invoke_info)
    result = str(psy.gen)
    assert (
        "      INTEGER, intent(in) :: my_info_f2_info, my_info_f2_info_2\n"
        "      INTEGER, intent(in) :: my_info_f2_info_1, "
        "my_info_f2_info_3\n"
        in result)
    assert (
        "f2_stencil_map => f2_proxy%vspace%get_stencil_dofmap(STENCIL_1DX,"
        "my_info_f2_info)" in result)
    if dist_mem:
        assert (
            "IF (f2_proxy%is_dirty(depth=max(my_info_f2_info+1,"
            "my_info_f2_info_2+1))) THEN" in result)
        assert (
            "CALL f2_proxy%halo_exchange(depth=max(my_info_f2_info+1,"
            "my_info_f2_info_2+1))" in result)
        assert "IF (f3_proxy%is_dirty(depth=1)) THEN" in result
        assert "CALL f3_proxy%halo_exchange(depth=1)" in result
        assert "IF (f4_proxy%is_dirty(depth=1)) THEN" in result
        assert "CALL f4_proxy%halo_exchange(depth=1)" in result


def test_stencil_vector(dist_mem, tmpdir):
    '''Test that the expected declarations and lookups are produced when
    we have a stencil access with a vector field. Any stencil could be
    chosen here (other than xory1d) as they all produce the same code
    structure, but STENCIL_CROSS is chosen as it is already used in an
    existing suitable example (14.4).

    '''
    _, invoke_info = parse(
        os.path.join(BASE_PATH, "14.4_halo_vector.f90"),
        api=TEST_API)
    psy = PSyFactory(TEST_API,
                     distributed_memory=dist_mem).create(invoke_info)
    result = str(psy.gen)
    assert (
        "      USE stencil_dofmap_mod, ONLY: STENCIL_CROSS\n"
        "      USE stencil_dofmap_mod, ONLY: stencil_dofmap_type\n") \
        in str(result)
    assert(
        "      INTEGER f2_stencil_size\n"
        "      INTEGER, pointer :: f2_stencil_dofmap(:,:,:) => null()\n"
        "      TYPE(stencil_dofmap_type), pointer :: f2_stencil_map => "
        "null()\n") \
        in str(result)
    assert(
        "      f2_stencil_map => f2_proxy(1)%vspace%get_stencil_dofmap"
        "(STENCIL_CROSS,f2_extent)\n"
        "      f2_stencil_dofmap => f2_stencil_map%get_whole_dofmap()\n"
        "      f2_stencil_size = f2_stencil_map%get_size()\n") \
        in str(result)
    assert(
        "f2_proxy(1)%data, f2_proxy(2)%data, f2_proxy(3)%data, "
        "f2_proxy(4)%data, f2_stencil_size, f2_stencil_dofmap(:,:,cell)") \
        in str(result)

    assert Dynamo0p3Build(tmpdir).code_compiles(psy)


def test_stencil_xory_vector(dist_mem, tmpdir):
    '''Test that the expected declarations and lookups are produced when
    we have a stencil access of type x or y with a vector field.

    '''
    _, invoke_info = parse(
        os.path.join(BASE_PATH,
                     "14.4.2_halo_vector_xory.f90"),
        api=TEST_API)
    psy = PSyFactory(TEST_API,
                     distributed_memory=dist_mem).create(invoke_info)
    result = str(psy.gen)
    assert(
        "      USE stencil_dofmap_mod, ONLY: STENCIL_1DX, STENCIL_1DY\n"
        "      USE flux_direction_mod, ONLY: x_direction, y_direction\n"
        "      USE stencil_dofmap_mod, ONLY: stencil_dofmap_type\n") \
        in result
    assert(
        "      INTEGER, intent(in) :: f2_extent\n"
        "      INTEGER, intent(in) :: f2_direction\n") \
        in result
    assert(
        "      INTEGER f2_stencil_size\n"
        "      INTEGER, pointer :: f2_stencil_dofmap(:,:,:) => null()\n"
        "      TYPE(stencil_dofmap_type), pointer :: f2_stencil_map => "
        "null()\n") \
        in result
    assert(
        "      IF (f2_direction .eq. x_direction) THEN\n"
        "        f2_stencil_map => f2_proxy(1)%vspace%get_stencil_dofmap"
        "(STENCIL_1DX,f2_extent)\n"
        "      END IF \n"
        "      IF (f2_direction .eq. y_direction) THEN\n"
        "        f2_stencil_map => f2_proxy(1)%vspace%get_stencil_dofmap"
        "(STENCIL_1DY,f2_extent)\n"
        "      END IF \n"
        "      f2_stencil_dofmap => f2_stencil_map%get_whole_dofmap()\n"
        "      f2_stencil_size = f2_stencil_map%get_size()\n") \
        in result
    assert(
        "f2_proxy(1)%data, f2_proxy(2)%data, f2_proxy(3)%data, "
        "f2_proxy(4)%data, f2_stencil_size, f2_direction, "
        "f2_stencil_dofmap(:,:,cell)") \
        in result

    assert Dynamo0p3Build(tmpdir).code_compiles(psy)


def test_dynloop_load_unexpected_func_space():
    ''' The load function of an instance of the dynloop class raises an
    error if an unexpexted function space is found. This test makes
    sure this error works correctly. It's a little tricky to raise
    this error as it is unreachable. However, we can sabotage an
    earlier function to make it return an invalid value. '''
    # first create a working instance of the DynLoop class
    _, invoke_info = parse(
        os.path.join(BASE_PATH, "19.1_single_stencil.f90"),
        api=TEST_API)
    psy = PSyFactory(TEST_API, distributed_memory=True).create(invoke_info)
    # now get access to the DynLoop class, the associated kernel class
    # and the associated field.
    schedule = psy.invokes.invoke_list[0].schedule
    loop = schedule.children[3]
    kernel = loop.loop_body[0]
    field = kernel.arguments.iteration_space_arg()
    # break the fields function space
    field._function_spaces[0]._orig_name = "broken"
    # create a function which always returns the broken field

    def broken_func():
        ''' Returns the above field no matter what '''
        return field
    # replace the iteration_space_arg method with our broke
    # function. This is required as iteration_space_arg currently
    # never returns a field with an invalid function space.
    kernel.arguments.iteration_space_arg = broken_func
    # We can now raise the exception.
    with pytest.raises(GenerationError) as err:
        loop.load(kernel)
    assert ("Generation Error: Unexpected function space found. Expecting "
            "one of ['w3', 'wtheta', 'w2v', 'w0', 'w1', 'w2', 'w2h', "
            "'any_w2'] but found 'broken'" in str(err))


def test_dynkernargs_unexpect_stencil_extent():
    '''This test checks that we raise an error in DynKernelArguments if
    metadata is provided with an extent value. This is a litle tricky to
    raise as the parser does not not allow this to happen. We therefore
    modify the results from the parser to raise the error.'''
    # parse some valid code with a stencil
    _, invoke_info = parse(
        os.path.join(BASE_PATH, "19.1_single_stencil.f90"),
        api=TEST_API)
    # find the parsed code's call class
    call = invoke_info.calls[0].kcalls[0]
    # add an extent to the stencil metadata
    kernel_metadata = call.ktype
    kernel_metadata._arg_descriptors[1].stencil['extent'] = 2
    # remove the extra argument (as the extent value no longer needs
    # to be passed so an associated error will be raised)
    del call.args[2]
    # finally call our object to raise the error
    from psyclone.dynamo0p3 import DynKernelArguments
    with pytest.raises(GenerationError) as err:
        _ = DynKernelArguments(call, None)
    assert "extent metadata not yet supported" in str(err)


def test_unsupported_halo_read_access():
    '''This test checks that we raise an error if the halo_read_access
    method finds an upper bound other than halo or ncells. The
    particular issue at the moment is that if inner is specified we do
    not know whether the stencil accesses the halo or not. However,
    this limitation is not going to affect anyone until we add in loop
    iteration space splitting transformations.
    '''
    # create a valid loop with a stencil access
    _, invoke_info = parse(
        os.path.join(BASE_PATH, "19.1_single_stencil.f90"),
        api=TEST_API)
    psy = PSyFactory(TEST_API, distributed_memory=True).create(invoke_info)
    # get access to the DynLoop object
    schedule = psy.invokes.invoke_list[0].schedule
    loop = schedule.children[3]
    # access to the argument that has a stencil access in the kernel
    kernel = loop.loop_body[0]
    stencil_arg = kernel.arguments.args[1]
    loop.set_upper_bound("inner", 1)
    # call our method
    with pytest.raises(GenerationError) as err:
        _ = loop._halo_read_access(stencil_arg)
    assert ("Loop bounds other than cell_halo and ncells are currently "
            "unsupported for kernels with stencil accesses. Found "
            "'inner'." in str(err))


def test_dynglobalsum_unsupported_scalar():
    '''Check that an instance of the DynGlobalSum class raises an
    exception if an unsupported scalar type is provided when
    dm=True '''
    # get an instance of an integer scalar
    _, invoke_info = parse(
        os.path.join(BASE_PATH,
                     "1.6.1_single_invoke_1_int_scalar.f90"),
        api=TEST_API)
    psy = PSyFactory(TEST_API, distributed_memory=True).create(invoke_info)
    schedule = psy.invokes.invoke_list[0].schedule
    loop = schedule.children[3]
    kernel = loop.loop_body[0]
    argument = kernel.arguments.args[1]
    with pytest.raises(GenerationError) as err:
        _ = DynGlobalSum(argument)
    assert "DynGlobalSum currently only supports '['gh_real']'" in str(err)


def test_dynglobalsum_nodm_error():
    '''Check that an instance of the DynGlobalSum class raises an
    exception if it is instantiated when dm=False'''
    # get an instance of a real scalar
    _, invoke_info = parse(
        os.path.join(BASE_PATH,
                     "1.9_single_invoke_2_real_scalars.f90"),
        api=TEST_API)
    psy = PSyFactory(TEST_API, distributed_memory=False).create(invoke_info)
    schedule = psy.invokes.invoke_list[0].schedule
    loop = schedule.children[0]
    kernel = loop.loop_body[0]
    argument = kernel.arguments.args[0]
    with pytest.raises(GenerationError) as err:
        _ = DynGlobalSum(argument)
    assert ("It makes no sense to create a DynGlobalSum object when "
            "dm=False") in str(err)


def test_no_updated_args():
    ''' Check that we raise the expected exception when we encounter a
    kernel that does not write to any of its arguments '''
    fparser.logging.disable(fparser.logging.CRITICAL)
    code = CODE.replace("arg_type(gh_field,gh_write,w1)",
                        "arg_type(gh_field,gh_read,w1)", 1)
    ast = fpapi.parse(code, ignore_comments=False)
    name = "testkern_qr_type"
    with pytest.raises(ParseError) as excinfo:
        _ = DynKernMetadata(ast, name=name)
    assert ("A Dynamo 0.3 kernel must have at least one argument that is "
            "updated (written to) but found none for kernel "
            "testkern_qr_type" in str(excinfo))


def test_scalars_only_invalid():
    ''' Check that we raise the expected exception if we encounter a
    kernel that only has (read-only) scalar arguments '''
    fparser.logging.disable(fparser.logging.CRITICAL)
    code = '''
module testkern
  type, extends(kernel_type) :: testkern_type
     type(arg_type), meta_args(2) =                 &
          (/ arg_type(gh_real, gh_read),            &
             arg_type(gh_integer, gh_read)          &
           /)
     integer, parameter :: iterates_over = cells
   contains
     procedure() :: code => testkern_code
  end type testkern_type
contains
  subroutine testkern_code(a,b)
  end subroutine testkern_code
end module testkern
'''
    ast = fpapi.parse(code, ignore_comments=False)
    name = "testkern_type"
    with pytest.raises(ParseError) as excinfo:
        _ = DynKernMetadata(ast, name=name)
    assert ("A Dynamo 0.3 kernel must have at least one argument that is "
            "updated (written to) but found none for kernel "
            "testkern_type" in str(excinfo))


def test_multiple_updated_field_args():
    ''' Check that we successfully parse a kernel that writes to more
    than one of its field arguments '''
    fparser.logging.disable(fparser.logging.CRITICAL)
    code = CODE.replace("arg_type(gh_field,gh_read, w2)",
                        "arg_type(gh_field,gh_write, w1)", 1)
    ast = fpapi.parse(code, ignore_comments=False)
    name = "testkern_qr_type"
    metadata = DynKernMetadata(ast, name=name)
    count = 0
    for descriptor in metadata.arg_descriptors:
        if descriptor.type == "gh_field" and \
                descriptor.access != AccessType.READ:
            count += 1
    assert count == 2


def test_multiple_updated_op_args():
    ''' Check that we successfully parse the metadata for a kernel that
    writes to more than one of its field and operator arguments '''
    fparser.logging.disable(fparser.logging.CRITICAL)
    code = CODE.replace("arg_type(gh_operator,gh_read, w2, w2)",
                        "arg_type(gh_operator,gh_write, w1, w1)", 1)
    ast = fpapi.parse(code, ignore_comments=False)
    name = "testkern_qr_type"
    metadata = DynKernMetadata(ast, name=name)
    count = 0
    for descriptor in metadata.arg_descriptors:
        if ((descriptor.type == "gh_field" or
             descriptor.type == "gh_operator") and
                descriptor.access != AccessType.READ):
            count += 1
    assert count == 2


def test_multiple_updated_scalar_args():
    ''' Check that we raise the expected exception when we encounter a
    kernel that writes to more than one of its field and scalar arguments '''
    fparser.logging.disable(fparser.logging.CRITICAL)
    code = CODE.replace("arg_type(gh_real, gh_read)",
                        "arg_type(gh_real, gh_sum)", 1)
    ast = fpapi.parse(code, ignore_comments=False)
    name = "testkern_qr_type"
    with pytest.raises(ParseError) as excinfo:
        _ = DynKernMetadata(ast, name=name)
    assert ("A user-supplied Dynamo 0.3 kernel must not write/update a scalar "
            "argument but kernel testkern_qr_type has" in
            str(excinfo))


def test_itn_space_write_w2v_w1(tmpdir):
    ''' Check that generated loop over cells in the psy layer has the
    correct upper bound when a kernel writes to two fields, the first on
    a discontinuous space (w2v) and the second on a continuous space (w1).
    The resulting loop (when dm=True) must include the L1 halo because of
    the second field argument which is continuous '''
    _, invoke_info = parse(
        os.path.join(BASE_PATH, "1.5.1_single_invoke_write_multi_fs.f90"),
        api=TEST_API)
    for dist_mem in [False, True]:
        psy = PSyFactory(TEST_API,
                         distributed_memory=dist_mem).create(invoke_info)
        generated_code = str(psy.gen)
        if dist_mem:
            output = (
                "      !\n"
                "      DO cell=1,mesh%get_last_halo_cell(1)\n")
            assert output in generated_code
        else:
            output = (
                "      ! Call our kernels\n"
                "      !\n"
                "      DO cell=1,m2_proxy%vspace%get_ncell()\n")
            assert output in generated_code

        assert Dynamo0p3Build(tmpdir).code_compiles(psy)


def test_itn_space_fld_and_op_writers(tmpdir):
    ''' Check that generated loop over cells in the psy layer has the
    correct upper bound when a kernel writes to both an operator and a
    field, the latter on a discontinuous space and first in the list
    of args. (Loop must include L1 halo because we're writing to an
    operator.) '''
    _, invoke_info = parse(
        os.path.join(BASE_PATH, "1.5.2_single_invoke_write_fld_op.f90"),
        api=TEST_API)
    for dist_mem in [False, True]:
        psy = PSyFactory(TEST_API,
                         distributed_memory=dist_mem).create(invoke_info)
        generated_code = str(psy.gen)
        if dist_mem:
            output = (
                "      !\n"
                "      DO cell=1,mesh%get_last_halo_cell(1)\n")
            assert output in generated_code
        else:
            output = (
                "      ! Call our kernels\n"
                "      !\n"
                "      DO cell=1,op1_proxy%fs_from%get_ncell()\n")
            assert output in generated_code

        assert Dynamo0p3Build(tmpdir).code_compiles(psy)


def test_itn_space_any_w3(tmpdir):
    ''' Check generated loop over cells has correct upper bound when
    a kernel writes to fields on any-space and W3 (discontinuous) '''
    _, invoke_info = parse(
        os.path.join(BASE_PATH, "1.5.3_single_invoke_write_anyspace_w3.f90"),
        api=TEST_API)
    for dist_mem in [False, True]:
        psy = PSyFactory(TEST_API,
                         distributed_memory=dist_mem).create(invoke_info)
        generated_code = str(psy.gen)
        if dist_mem:
            output = (
                "      !\n"
                "      DO cell=1,mesh%get_last_halo_cell(1)\n")
            assert output in generated_code
        else:
            output = (
                "      ! Call our kernels\n"
                "      !\n"
                "      DO cell=1,f1_proxy%vspace%get_ncell()\n")
            assert output in generated_code

        assert Dynamo0p3Build(tmpdir).code_compiles(psy)


def test_itn_space_any_w1():
    ''' Check generated loop over cells has correct upper bound when
    a kernel writes to fields on any-space and W1 (continuous) '''
    _, invoke_info = parse(
        os.path.join(BASE_PATH, "1.5.4_single_invoke_write_anyspace_w1.f90"),
        api=TEST_API)
    for dist_mem in [False, True]:
        psy = PSyFactory(TEST_API,
                         distributed_memory=dist_mem).create(invoke_info)
        generated_code = str(psy.gen)
        if dist_mem:
            output = (
                "      !\n"
                "      DO cell=1,mesh%get_last_halo_cell(1)\n")
            assert output in generated_code
        else:
            # Loop upper bound should use f2 as that field is *definitely*
            # on a continuous space (as opposed to the one on any_space
            # that might be).
            output = (
                "      ! Call our kernels\n"
                "      !\n"
                "      DO cell=1,f2_proxy%vspace%get_ncell()\n")
            assert output in generated_code


def test_unexpected_type_error():
    '''Check that we raise an exception if an unexpected datatype is found
    when running the ArgOrdering generate method. As it is abstract we use
    the KernCallArgList sub class'''
    for distmem in [False, True]:
        _, invoke_info = parse(
            os.path.join(BASE_PATH,
                         "1.0.1_single_named_invoke.f90"),
            api=TEST_API)
        psy = PSyFactory(TEST_API,
                         distributed_memory=distmem).create(invoke_info)
        schedule = psy.invokes.invoke_list[0].schedule
        if distmem:
            index = 3
        else:
            index = 0
        loop = schedule.children[index]
        kernel = loop.loop_body[0]
        # sabotage one of the arguments to make it have an invalid type.
        kernel.arguments.args[0]._type = "invalid"
        # Now call KernCallArgList to raise an exception
        create_arg_list = KernCallArgList(kernel)
        with pytest.raises(GenerationError) as excinfo:
            create_arg_list.generate()
        assert (
            "Unexpected arg type found in dynamo0p3.py:ArgOrdering:"
            "generate()") in str(excinfo.value)


def test_argordering_exceptions():
    '''Check that we raise an exception if the abstract methods are called
    in an instance of the ArgOrdering class '''
    for distmem in [False, True]:
        _, invoke_info = parse(
            os.path.join(BASE_PATH,
                         "1.0.1_single_named_invoke.f90"),
            api=TEST_API)
        psy = PSyFactory(TEST_API,
                         distributed_memory=distmem).create(invoke_info)
        schedule = psy.invokes.invoke_list[0].schedule
        if distmem:
            index = 3
        else:
            index = 0
        loop = schedule.children[index]
        kernel = loop.loop_body[0]
        from psyclone.dynamo0p3 import ArgOrdering
        create_arg_list = ArgOrdering(kernel)
        for method in [create_arg_list.cell_map,
                       create_arg_list.cell_position,
                       create_arg_list.mesh_height,
                       create_arg_list.mesh_ncell2d,
                       create_arg_list.quad_rule]:
            with pytest.raises(NotImplementedError):
                method()
        for method in [create_arg_list.field_vector,
                       create_arg_list.field,
                       create_arg_list.stencil_unknown_extent,
                       create_arg_list.stencil_unknown_direction,
                       create_arg_list.stencil,
                       create_arg_list.operator,
                       create_arg_list.scalar,
                       create_arg_list.fs_common,
                       create_arg_list.fs_compulsory_field,
                       create_arg_list.basis,
                       create_arg_list.diff_basis,
                       create_arg_list.orientation,
                       create_arg_list.field_bcs_kernel,
                       create_arg_list.operator_bcs_kernel,
                       create_arg_list.banded_dofmap,
                       create_arg_list.indirection_dofmap,
                       create_arg_list.cma_operator]:
            with pytest.raises(NotImplementedError):
                method(None)


def test_kernel_args_has_op():
    ''' Check that we raise an exception if the arg. type supplied to
    DynKernelArguments.has_operator() is not a valid operator '''
    _, invoke_info = parse(
        os.path.join(BASE_PATH, "19.1_single_stencil.f90"),
        api=TEST_API)
    # find the parsed code's call class
    call = invoke_info.calls[0].kcalls[0]
    from psyclone.dynamo0p3 import DynKernelArguments
    dka = DynKernelArguments(call, None)
    with pytest.raises(GenerationError) as excinfo:
        _ = dka.has_operator(op_type="gh_field")
    assert "op_type must be a valid operator type" in str(excinfo)


def test_kerncallarglist_args_error(dist_mem):
    '''Check that we raise an exception if we call the methods that return
    information in kerncallarglist without first calling the generate
    method

    '''
    _, invoke_info = parse(
        os.path.join(BASE_PATH,
                     "1.0.1_single_named_invoke.f90"),
        api=TEST_API)
    psy = PSyFactory(TEST_API,
                     distributed_memory=dist_mem).create(invoke_info)
    schedule = psy.invokes.invoke_list[0].schedule
    if dist_mem:
        loop = schedule.children[3]
    else:
        loop = schedule.children[0]
    create_arg_list = KernCallArgList(loop.loop_body[0])

    # nlayers_positions method
    with pytest.raises(InternalError) as excinfo:
        _ = create_arg_list.nlayers_positions
    assert (
        "KernCallArgList: the generate() method should be called before "
        "the nlayers_positions() method") in str(excinfo.value)

    # nqp_positions method
    with pytest.raises(InternalError) as excinfo:
        _ = create_arg_list.nqp_positions
    assert (
        "KernCallArgList: the generate() method should be called before "
        "the nqp_positions() method") in str(excinfo.value)

    # ndf_positions method
    with pytest.raises(InternalError) as excinfo:
        _ = create_arg_list.ndf_positions
    assert (
        "KernCallArgList: the generate() method should be called before "
        "the ndf_positions() method") in str(excinfo.value)

    # arglist method
    with pytest.raises(InternalError) as excinfo:
        _ = create_arg_list.arglist
    assert (
        "KernCallArgList: the generate() method should be called before "
        "the arglist() method") in str(excinfo.value)


def test_multi_anyw2():
    '''Check generated code works correctly when we have multiple any_w2
    fields. Particularly check that we only generate a single lookup.'''
    _, invoke_info = parse(
        os.path.join(BASE_PATH, "21.1_single_invoke_multi_anyw2.f90"),
        api=TEST_API)
    for dist_mem in [False, True]:
        psy = PSyFactory(TEST_API,
                         distributed_memory=dist_mem).create(invoke_info)
        generated_code = str(psy.gen)
        if dist_mem:
            output = (
                "      ! Look-up dofmaps for each function space\n"
                "      !\n"
                "      map_any_w2 => f1_proxy%vspace%get_whole_dofmap()\n"
                "      !\n"
                "      ! Initialise number of DoFs "
                "for any_w2\n"
                "      !\n"
                "      ndf_any_w2 = f1_proxy%vspace%get_ndf()\n"
                "      undf_any_w2 = f1_proxy%vspace%get_undf()\n"
                "      !\n"
                "      ! Call kernels and communication routines\n"
                "      !\n"
                "      IF (f2_proxy%is_dirty(depth=1)) THEN\n"
                "        CALL f2_proxy%halo_exchange(depth=1)\n"
                "      END IF \n"
                "      !\n"
                "      IF (f3_proxy%is_dirty(depth=1)) THEN\n"
                "        CALL f3_proxy%halo_exchange(depth=1)\n"
                "      END IF \n"
                "      !\n"
                "      DO cell=1,mesh%get_last_halo_cell(1)\n"
                "        !\n"
                "        CALL testkern_multi_anyw2_code(nlayers, "
                "f1_proxy%data, f2_proxy%data, f3_proxy%data, ndf_any_w2, "
                "undf_any_w2, map_any_w2(:,cell))\n"
                "      END DO \n"
                "      !\n"
                "      ! Set halos dirty/clean for fields modified in the "
                "above loop\n"
                "      !\n"
                "      CALL f1_proxy%set_dirty()")
            assert output in generated_code
        else:
            output = (
                "      ! Look-up dofmaps for each function space\n"
                "      !\n"
                "      map_any_w2 => f1_proxy%vspace%get_whole_dofmap()\n"
                "      !\n"
                "      ! Initialise number of DoFs for "
                "any_w2\n"
                "      !\n"
                "      ndf_any_w2 = f1_proxy%vspace%get_ndf()\n"
                "      undf_any_w2 = f1_proxy%vspace%get_undf()\n"
                "      !\n"
                "      ! Call our kernels\n"
                "      !\n"
                "      DO cell=1,f1_proxy%vspace%get_ncell()\n"
                "        !\n"
                "        CALL testkern_multi_anyw2_code(nlayers, "
                "f1_proxy%data, f2_proxy%data, f3_proxy%data, ndf_any_w2, "
                "undf_any_w2, map_any_w2(:,cell))\n"
                "      END DO ")
            assert output in generated_code


def test_anyw2_vectors():
    '''Check generated code works correctly when we have any_w2 field
    vectors'''
    _, invoke_info = parse(
        os.path.join(BASE_PATH, "21.3_single_invoke_anyw2_vector.f90"),
        api=TEST_API)
    for dist_mem in [False, True]:
        psy = PSyFactory(TEST_API,
                         distributed_memory=dist_mem).create(invoke_info)
        generated_code = str(psy.gen)
        assert "f3_proxy(1) = f3(1)%get_proxy()" in generated_code
        assert "f3_proxy(2) = f3(2)%get_proxy()" in generated_code
        assert "f3_proxy(1)%data, f3_proxy(2)%data" in generated_code


def test_anyw2_operators():
    '''Check generated code works correctly when we have any_w2 fields
    with operators'''
    _, invoke_info = parse(
        os.path.join(BASE_PATH, "21.4_single_invoke_anyw2_operator.f90"),
        api=TEST_API)
    for dist_mem in [False, True]:
        psy = PSyFactory(TEST_API,
                         distributed_memory=dist_mem).create(invoke_info)
        generated_code = str(psy.gen)
        output = (
            "      ! Initialise number of DoFs for any_w2\n"
            "      !\n"
            "      ndf_any_w2 = mm_w2_proxy%fs_from%get_ndf()\n"
            "      undf_any_w2 = mm_w2_proxy%fs_from%get_undf()\n")
        assert output in generated_code
        output = (
            "      dim_any_w2 = mm_w2_proxy%fs_from%get_dim_space()\n"
            "      ALLOCATE (basis_any_w2_qr(dim_any_w2, ndf_any_w2, "
            "np_xy_qr, np_z_qr))\n"
            "      !\n"
            "      ! Compute basis/diff-basis arrays\n"
            "      !\n"
            "      CALL qr%compute_function(BASIS, mm_w2_proxy%fs_from, "
            "dim_any_w2, ndf_any_w2, basis_any_w2_qr)")
        assert output in generated_code


def test_anyw2_stencils():
    '''Check generated code works correctly when we have any_w2 fields
    with stencils'''
    _, invoke_info = parse(
        os.path.join(BASE_PATH, "21.5_single_invoke_anyw2_stencil.f90"),
        api=TEST_API)
    for dist_mem in [False, True]:
        psy = PSyFactory(TEST_API,
                         distributed_memory=dist_mem).create(invoke_info)
        generated_code = str(psy.gen)
        output = (
            "      ! Initialise stencil dofmaps\n"
            "      !\n"
            "      f2_stencil_map => f2_proxy%vspace%get_stencil_dofmap"
            "(STENCIL_CROSS,extent)\n"
            "      f2_stencil_dofmap => f2_stencil_map%get_whole_dofmap()\n"
            "      f2_stencil_size = f2_stencil_map%get_size()\n"
            "      !\n")
        assert output in generated_code


def test_no_halo_for_discontinous(tmpdir):
    ''' Test that we do not create halo exchange calls when our loop
    only iterates over owned cells (e.g. it writes to a discontinuous
    field), we only read from a discontinous field and there are no
    stencil accesses '''
    _, info = parse(os.path.join(BASE_PATH,
                                 "1_single_invoke_w2v.f90"),
                    api=TEST_API)
    psy = PSyFactory(TEST_API, distributed_memory=True).create(info)
    result = str(psy.gen)
    assert "halo_exchange" not in result

    assert Dynamo0p3Build(tmpdir).code_compiles(psy)


def test_halo_for_discontinuous(tmpdir, monkeypatch, annexed):
    '''This test checks the case when our loop iterates over owned cells
    (e.g. it writes to a discontinuous field), we read from a
    continuous field, there are no stencil accesses, but we do not
    know anything about the previous writer.

    As we don't know anything about the previous writer we have to
    assume that it may have been over dofs. If so, we could have dirty
    annexed dofs so need to add a halo exchange (for the three
    continuous fields being read (f1, f2 and m1). This is the case
    when api_config.compute_annexed_dofs is False.

    If we always iterate over annexed dofs by default, our annexed
    dofs will always be clean. Therefore we do not need to add a halo
    exchange. This is the case when
    api_config.compute_annexed_dofs is True.

    '''
    api_config = Config.get().api_conf(TEST_API)
    monkeypatch.setattr(api_config, "_compute_annexed_dofs", annexed)
    _, info = parse(os.path.join(BASE_PATH,
                                 "1_single_invoke_w3.f90"),
                    api=TEST_API)
    psy = PSyFactory(TEST_API, distributed_memory=True).create(info)
    result = str(psy.gen)
    if annexed:
        assert "halo_exchange" not in result
    else:
        assert "IF (f1_proxy%is_dirty(depth=1)) THEN" in result
        assert "CALL f1_proxy%halo_exchange(depth=1)" in result
        assert "IF (f2_proxy%is_dirty(depth=1)) THEN" in result
        assert "CALL f2_proxy%halo_exchange(depth=1)" in result
        assert "IF (m1_proxy%is_dirty(depth=1)) THEN" in result
        assert "CALL m1_proxy%halo_exchange(depth=1)" in result

    assert Dynamo0p3Build(tmpdir).code_compiles(psy)


def test_halo_for_discontinuous_2(tmpdir, monkeypatch, annexed):
    '''This test checks the case when our loop iterates over owned cells
    (e.g. it writes to a discontinuous field), we read from a
    continuous field, there are no stencil accesses, and the previous
    writer iterates over ndofs or nannexed.

    When the previous writer iterates over ndofs we have dirty annexed
    dofs so need to add a halo exchange. This is the case when
    api_config.compute_annexed_dofs is False.

    When the previous writer iterates over nannexed we have clean
    annexed dofs so do not need to add a halo exchange. This is the
    case when api_config.compute_annexed_dofs is True

    '''
    api_config = Config.get().api_conf(TEST_API)
    monkeypatch.setattr(api_config, "_compute_annexed_dofs", annexed)
    _, info = parse(os.path.join(BASE_PATH,
                                 "14.7_halo_annexed.f90"),
                    api=TEST_API)
    psy = PSyFactory(TEST_API, distributed_memory=True).create(info)
    result = str(psy.gen)
    if annexed:
        assert "halo_exchange" not in result
    else:
        assert "IF (f1_proxy%is_dirty(depth=1)) THEN" not in result
        assert "CALL f1_proxy%halo_exchange(depth=1)" in result
        assert "IF (f2_proxy%is_dirty(depth=1)) THEN" not in result
        assert "CALL f2_proxy%halo_exchange(depth=1)" in result
        assert "IF (m1_proxy%is_dirty(depth=1)) THEN" in result
        assert "CALL m1_proxy%halo_exchange(depth=1)" in result

    assert Dynamo0p3Build(tmpdir).code_compiles(psy)


def test_arg_discontinuous(monkeypatch, annexed):
    '''Test that the discontinuous method in the dynamo argument class
    returns the correct values. Check that the code is generated
    correctly when annexed dofs are and are not computed by default as
    the number of halo exchanges produced is different in the two
    cases.

    '''

    # 1 discontinuous field returns true
    # Check w3, wtheta and w2v in turn
    api_config = Config.get().api_conf(TEST_API)
    monkeypatch.setattr(api_config, "_compute_annexed_dofs", annexed)
    if annexed:
        # no halo exchanges produced for the w3 example
        idchld_list = [0, 0, 0]
    else:
        # 3 halo exchanges produced for the w3 example
        idchld_list = [3, 0, 0]
    idarg_list = [4, 0, 0]
    fs_dict = dict(zip(DISCONTINUOUS_FUNCTION_SPACES,
                       zip(idchld_list, idarg_list)))
    for fspace in fs_dict.keys():
        filename = "1_single_invoke_" + fspace + ".f90"
        idchld = fs_dict[fspace][0]
        idarg = fs_dict[fspace][1]
        _, info = parse(os.path.join(BASE_PATH, filename),
                        api=TEST_API)
        psy = PSyFactory(TEST_API, distributed_memory=True).create(info)
        schedule = psy.invokes.invoke_list[0].schedule
        kernel = schedule.children[idchld].loop_body[0]
        field = kernel.arguments.args[idarg]
        assert field.space == fspace
        assert field.discontinuous

    # 2 any_space field returns false
    _, info = parse(os.path.join(BASE_PATH,
                                 "11_any_space.f90"),
                    api=TEST_API)
    psy = PSyFactory(TEST_API, distributed_memory=True).create(info)
    schedule = psy.invokes.invoke_list[0].schedule
    if annexed:
        index = 4
    else:
        index = 5
    kernel = schedule.children[index].loop_body[0]
    field = kernel.arguments.args[0]
    assert field.space == 'any_space_1'
    assert not field.discontinuous

    # 3 continuous field returns false
    _, info = parse(os.path.join(BASE_PATH,
                                 "1_single_invoke.f90"),
                    api=TEST_API)
    psy = PSyFactory(TEST_API, distributed_memory=True).create(info)
    schedule = psy.invokes.invoke_list[0].schedule
    kernel = schedule.children[3].loop_body[0]
    field = kernel.arguments.args[1]
    assert field.space == 'w1'
    assert not field.discontinuous


def test_halo_stencil_redundant_computation():
    '''If a loop contains a kernel with a stencil access and the loop
    computes redundantly into the halo then the value of the stencil
    in the associated halo exchange is returned as type region
    irrespective of the type of kernel stencil. This is because the
    redundant computation will be performed all points (equivalent
    to a full halo) and there is no support for mixing accesses at
    different levels. In this example the kernel stencil is cross.'''

    _, info = parse(os.path.join(BASE_PATH,
                                 "19.1_single_stencil.f90"),
                    api=TEST_API)
    psy = PSyFactory(TEST_API, distributed_memory=True).create(info)
    schedule = psy.invokes.invoke_list[0].schedule
    stencil_halo_exchange = schedule.children[0]
    assert stencil_halo_exchange._compute_stencil_type() == "region"


def test_halo_same_stencils_no_red_comp():
    '''If a halo has two or more different halo reads associated with it
    and the type of stencils are the same and the loops do not
    redundantly compute into the halo then the chosen stencil type for
    the halo exchange is the same as the kernel stencil type. In this
    case both are cross'''
    _, info = parse(os.path.join(BASE_PATH,
                                 "14.8_halo_same_stencils.f90"),
                    api=TEST_API)
    psy = PSyFactory(TEST_API, distributed_memory=True).create(info)
    schedule = psy.invokes.invoke_list[0].schedule
    stencil_halo_exchange = schedule.children[1]
    assert stencil_halo_exchange._compute_stencil_type() == "cross"


def test_halo_different_stencils_no_red_comp():
    '''If a halo has two or more different halo reads associated with it
    and the type of stencils are different and the loops do not
    redundantly compute into the halo then the chosen stencil type is
    region. In this case, one is xory and the other is cross, We could
    try to be more clever here in the future as the actual minimum is
    cross!'''
    _, info = parse(os.path.join(BASE_PATH,
                                 "14.9_halo_different_stencils.f90"),
                    api=TEST_API)
    psy = PSyFactory(TEST_API, distributed_memory=True).create(info)
    schedule = psy.invokes.invoke_list[0].schedule
    stencil_halo_exchange = schedule.children[1]
    assert stencil_halo_exchange._compute_stencil_type() == "region"


def test_comp_halo_intern_err(monkeypatch):
    '''Check that we raise an exception if the compute_halo_read_info method in
    dynhaloexchange does not find any read dependencies. This should
    never be the case. We use monkeypatch to force the exception to be
    raised'''
    _, invoke_info = parse(os.path.join(BASE_PATH, "1_single_invoke.f90"),
                           api=TEST_API)
    psy = PSyFactory(TEST_API, distributed_memory=True).create(invoke_info)
    schedule = psy.invokes.invoke_list[0].schedule
    halo_exchange = schedule.children[0]
    field = halo_exchange.field
    monkeypatch.setattr(field, "forward_read_dependencies", lambda: [])
    with pytest.raises(GenerationError) as excinfo:
        halo_exchange._compute_halo_read_info()
    assert ("Internal logic error. There should be at least one read "
            "dependence for a halo exchange") in str(excinfo.value)


def test_halo_exch_1_back_dep(monkeypatch):
    '''Check that an internal error is raised if a halo exchange returns
    with more than one write dependency. It should only ever be 0 or 1.'''
    _, invoke_info = parse(os.path.join(BASE_PATH, "1_single_invoke.f90"),
                           api=TEST_API)
    psy = PSyFactory(TEST_API, distributed_memory=True).create(invoke_info)
    schedule = psy.invokes.invoke_list[0].schedule
    halo_exchange = schedule.children[0]
    field = halo_exchange.field
    #
    monkeypatch.setattr(field, "backward_write_dependencies",
                        lambda ignore_halos=False: [1, 1])
    with pytest.raises(GenerationError) as excinfo:
        halo_exchange._compute_halo_write_info()
    assert ("Internal logic error. There should be at most one "
            "write dependence for a halo exchange. Found "
            "'2'") in str(excinfo.value)
    #
    monkeypatch.setattr(field, "backward_write_dependencies",
                        lambda ignore_halos=False: [])
    assert not halo_exchange._compute_halo_write_info()


def test_halo_ex_back_dep_no_call(monkeypatch):
    '''Check that an internal error is raised if a halo exchange
    write dependency is not a call.'''
    _, invoke_info = parse(os.path.join(BASE_PATH,
                                        "14.9_halo_different_stencils.f90"),
                           api=TEST_API)
    psy = PSyFactory(TEST_API, distributed_memory=True).create(invoke_info)
    schedule = psy.invokes.invoke_list[0].schedule
    halo_exchange = schedule.children[1]
    field = halo_exchange.field
    write_dependencies = field.backward_write_dependencies()
    write_dependency = write_dependencies[0]
    monkeypatch.setattr(write_dependency, "_call",
                        lambda: halo_exchange)
    with pytest.raises(GenerationError) as excinfo:
        halo_exchange._compute_halo_write_info()
    # Note, we would expect the call type returned from HaloInfo to be
    # DynHaloExchange as that is the type of the halo_exchange
    # variable but lambda seems to result in the returning object
    # being of type 'function'. I'm not sure why. However, this does
    # not matter in practice as we are just trying to get PSyclone to
    # raise the appropriate exception.
    assert ("Generation Error: In HaloInfo class, field 'f2' should be from a "
            "call but found %s" % type(lambda: halo_exchange)
            in str(excinfo.value))


def test_HaloReadAccess_input_field():
    '''The HaloReadAccess class expects a DynKernelArgument or equivalent
    object as input. If this is not the case an exception is raised. This
    test checks that this exception is raised correctly.'''
    with pytest.raises(GenerationError) as excinfo:
        _ = HaloReadAccess(None)
    assert (
        "Generation Error: HaloInfo class expects an argument of type "
        "DynArgument, or equivalent, on initialisation, but found, "
        "'%s'" % type(None) in str(excinfo.value))


def test_HaloReadAccess_field_in_call():
    '''The field passed to HaloReadAccess should be within a kernel or
    builtin. If it is not then an exception is raised. This test
    checks that this exception is raised correctly'''
    _, invoke_info = parse(os.path.join(BASE_PATH, "1_single_invoke.f90"),
                           api=TEST_API)
    psy = PSyFactory(TEST_API, distributed_memory=True).create(invoke_info)
    schedule = psy.invokes.invoke_list[0].schedule
    halo_exchange = schedule.children[0]
    field = halo_exchange.field
    with pytest.raises(GenerationError) as excinfo:
        _ = HaloReadAccess(field)
    assert ("field 'f2' should be from a call but found "
            "<class 'psyclone.dynamo0p3.DynHaloExchange'>"
            in str(excinfo.value))


def test_HaloReadAccess_field_not_reader():
    ''' The field passed to HaloReadAccess should be read within its
    associated kernel or builtin. If it is not then an exception is raised.
    This test checks that this exception is raised correctly

    '''
    _, invoke_info = parse(os.path.join(BASE_PATH,
                                        "1_single_invoke_wtheta.f90"),
                           api=TEST_API)
    psy = PSyFactory(TEST_API, distributed_memory=True).create(invoke_info)
    schedule = psy.invokes.invoke_list[0].schedule
    loop = schedule.children[0]
    kernel = loop.loop_body[0]
    argument = kernel.arguments.args[0]
    with pytest.raises(GenerationError) as excinfo:
        _ = HaloReadAccess(argument)
    assert (
        "In HaloInfo class, field 'f1' should be one of ['gh_read', "
        "'gh_readwrite', 'gh_inc'], but found 'gh_write'"
        in str(excinfo.value))


def test_HaloRead_inv_loop_upper(monkeypatch):
    '''The upper bound of a loop in the compute_halo_read_info method within
    the HaloReadAccesss class should be recognised by the logic. If not an
    exception is raised and this test checks that this exception is
    raised correctly
    '''
    _, invoke_info = parse(os.path.join(BASE_PATH, "1_single_invoke.f90"),
                           api=TEST_API)
    psy = PSyFactory(TEST_API, distributed_memory=True).create(invoke_info)
    schedule = psy.invokes.invoke_list[0].schedule
    halo_exchange = schedule.children[0]
    field = halo_exchange.field
    read_dependencies = field.forward_read_dependencies()
    read_dependency = read_dependencies[0]
    loop = read_dependency.call.parent.parent
    monkeypatch.setattr(loop, "_upper_bound_name", "invalid")
    with pytest.raises(GenerationError) as excinfo:
        halo_exchange._compute_halo_read_info()
    assert ("Internal error in HaloReadAccess._compute_from_field. Found "
            "unexpected loop upper bound name 'invalid'") in str(excinfo.value)


def test_HaloReadAccess_discontinuous_field(tmpdir):
    ''' When a discontinuous argument is read in a loop with an iteration
    space over 'ncells' then it only accesses local dofs. This test
    checks that HaloReadAccess works correctly in this situation '''
    _, info = parse(os.path.join(BASE_PATH,
                                 "1_single_invoke_wtheta.f90"),
                    api=TEST_API)
    psy = PSyFactory(TEST_API, distributed_memory=True).create(info)
    schedule = psy.invokes.invoke_list[0].schedule
    loop = schedule.children[0]
    kernel = loop.loop_body[0]
    arg = kernel.arguments.args[1]
    halo_access = HaloReadAccess(arg)
    assert not halo_access.max_depth
    assert halo_access.var_depth is None
    assert halo_access.literal_depth == 0
    assert halo_access.stencil_type is None

    assert Dynamo0p3Build(tmpdir).code_compiles(psy)


def test_loop_cont_read_inv_bound(monkeypatch, annexed):
    '''When a continuous argument is read it may access the halo. The
    logic for this is in _halo_read_access. If the loop type in this
    routine is not known then an exception is raised. This test checks
    that this exception is raised correctly. We test separately for
    annexed dofs being computed or not as this affects the number of
    halo exchanges produced.

    '''
    api_config = Config.get().api_conf(TEST_API)
    monkeypatch.setattr(api_config, "_compute_annexed_dofs", annexed)
    _, invoke_info = parse(os.path.join(BASE_PATH, "1_single_invoke_w3.f90"),
                           api=TEST_API)
    psy = PSyFactory(TEST_API, distributed_memory=True).create(invoke_info)
    schedule = psy.invokes.invoke_list[0].schedule
    if annexed:
        # no halo exchanges generated
        loop = schedule.children[0]
    else:
        # 3 halo exchanges generated
        loop = schedule.children[3]
    kernel = loop.loop_body[0]
    f1_arg = kernel.arguments.args[1]
    #
    monkeypatch.setattr(loop, "_upper_bound_name", "invalid")
    with pytest.raises(GenerationError) as excinfo:
        _ = loop._halo_read_access(f1_arg)
    assert ("Internal error in _halo_read_access. It should not be "
            "possible to get to here. loop upper bound name is 'invalid' "
            "and arg 'f1' access is 'gh_read'.") in str(excinfo.value)


def test_new_halo_exch_vect_field(monkeypatch):
    '''If a field requires (or may require) a halo exchange before it is
    accessed and it has more than one backward write dependency then it
    must be a vector (as a vector field requiring a halo exchange
    should have a halo exchange for each vector). The method
    create_halo_exchanges raises an exception if this is not the
    case. This test checks that the exception is raised
    correctly. This test relies on annexed = False as the required
    halo exchanges are not generated when annexed = True.

    '''
    config = Config.get()
    dyn_config = config.api_conf("dynamo0.3")
    monkeypatch.setattr(dyn_config, "_compute_annexed_dofs", False)
    _, invoke_info = parse(os.path.join(BASE_PATH,
                                        "14.4_halo_vector.f90"),
                           api=TEST_API)
    psy = PSyFactory(TEST_API, distributed_memory=True).create(invoke_info)
    invoke = psy.invokes.invoke_list[0]
    schedule = invoke.schedule
    loop = schedule.children[7]
    kernel = loop.loop_body[0]
    f1_field = kernel.arguments.args[0]
    # by changing vector size we change
    # backward_write_dependencies. Therefore also patch this function
    # to return 3 arguments
    monkeypatch.setattr(f1_field, "backward_write_dependencies",
                        lambda ignore_halos=False: [1, 1, 1])
    monkeypatch.setattr(f1_field, "_vector_size", 1)
    with pytest.raises(GenerationError) as excinfo:
        loop.create_halo_exchanges()
    assert ("Error in create_halo_exchanges. Expecting field 'f1' to "
            "be a vector as it has multiple previous dependencies"
            in str(excinfo.value))


def test_new_halo_exch_vect_deps(monkeypatch):
    '''if a field requires (or may require) a halo exchange before it is
    called and it has more than one backward write dependencies then
    it must be a vector (as a vector field requiring a halo exchange
    should have a halo exchange for each vector) and its vector size
    must equal the number of dependencies. The method
    create_halo_exchanges raises an exception if this is not the
    case. This test checks that the exception is raised
    correctly. This test relies on annexed = False as the required
    halo exchanges are not generated when annexed = True.

    '''
    config = Config.get()
    dyn_config = config.api_conf("dynamo0.3")
    monkeypatch.setattr(dyn_config, "_compute_annexed_dofs", False)
    _, invoke_info = parse(os.path.join(BASE_PATH,
                                        "14.4_halo_vector.f90"),
                           api=TEST_API)
    psy = PSyFactory(TEST_API, distributed_memory=True).create(invoke_info)
    invoke = psy.invokes.invoke_list[0]
    schedule = invoke.schedule
    loop = schedule.children[7]
    kernel = loop.loop_body[0]
    f1_field = kernel.arguments.args[0]
    # by changing vector size we change
    # backward_write_dependencies. Therefore also patch this function
    # to return 3 arguments
    monkeypatch.setattr(f1_field, "backward_write_dependencies",
                        lambda ignore_halos=False: [1, 1, 1])
    monkeypatch.setattr(f1_field, "_vector_size", 2)
    with pytest.raises(GenerationError) as excinfo:
        loop.create_halo_exchanges()
    assert (
        "Error in create_halo_exchanges. Expecting a dependence for each "
        "vector index for field 'f1' but the number of dependencies is '2' "
        "and the vector size is '3'." in str(excinfo.value))


def test_new_halo_exch_vect_deps2(monkeypatch):
    '''if a field requires (or may require) a halo exchange before it is
    called and it has more than one backward write dependencies then
    it must be a vector (as a vector field requiring a halo exchange
    should have a halo exchange for each component) and each
    dependency should be a halo exchange. The method
    create_halo_exchanges raises an exception if this is not the
    case. This test checks that the exception is raised
    correctly. This test relies on annexed = False as the required
    halo exchanges are not generated when annexed = True.

    '''
    config = Config.get()
    dyn_config = config.api_conf("dynamo0.3")
    monkeypatch.setattr(dyn_config, "_compute_annexed_dofs", False)
    _, invoke_info = parse(os.path.join(BASE_PATH,
                                        "14.4_halo_vector.f90"),
                           api=TEST_API)
    psy = PSyFactory(TEST_API, distributed_memory=True).create(invoke_info)
    invoke = psy.invokes.invoke_list[0]
    schedule = invoke.schedule
    loop = schedule.children[7]
    kernel = loop.loop_body[0]
    f1_field = kernel.arguments.args[0]
    dependencies = f1_field.backward_write_dependencies()
    new_dependencies = []
    new_dependencies.extend(dependencies)
    # make one of the dependencies be me (an argument from a kernel)
    new_dependencies[2] = f1_field
    monkeypatch.setattr(f1_field, "backward_write_dependencies",
                        lambda ignore_halos=False: new_dependencies)
    with pytest.raises(GenerationError) as excinfo:
        loop.create_halo_exchanges()
    assert (
        "Error in create_halo_exchanges. Expecting all dependent nodes to be "
        "halo exchanges" in str(excinfo.value))


def test_halo_req_no_read_deps(monkeypatch):
    '''If the required method in a halo exchange object does not find any
    read dependencies then there has been an internal error and an
    exception will be raised. This test checks that this exception is
    raised correctly.'''

    _, invoke_info = parse(os.path.join(BASE_PATH, "1_single_invoke.f90"),
                           api=TEST_API)
    psy = PSyFactory(TEST_API, distributed_memory=True).create(invoke_info)
    schedule = psy.invokes.invoke_list[0].schedule
    halo_exchange = schedule.children[0]
    field = halo_exchange.field

    monkeypatch.setattr(field, "_name", "unique")

    with pytest.raises(GenerationError) as excinfo:
        _, _ = halo_exchange.required()
    assert ("Internal logic error. There should be at least one read "
            "dependence for a halo exchange" in str(excinfo.value))


def test_no_halo_exchange_annex_dofs(tmpdir, monkeypatch,
                                     annexed):
    '''If a kernel writes to a discontinuous field and also reads from a
    continuous field then that fields annexed dofs are read (but not
    the rest of its level1 halo). If the previous modification of this
    continuous field makes the annexed dofs valid then no halo
    exchange is required. This is the case when the previous loop
    iterates over cells as it computes into the l1 halo by default
    precisely in order to ensure that the annexed dofs are correct for
    subsequent reading (whilst the rest of the l1 halo ends up being
    dirty).

    We test that this is True both when annexed dofs are computed by
    default and when they are not. In the former case we also get one
    fewer halo exchange call generated.

    '''
    api_config = Config.get().api_conf(TEST_API)
    monkeypatch.setattr(api_config, "_compute_annexed_dofs", annexed)
    _, invoke_info = parse(os.path.join(BASE_PATH,
                                        "14.7.1_halo_annexed.f90"),
                           api=TEST_API)
    psy = PSyFactory(TEST_API, distributed_memory=True).create(invoke_info)
    result = str(psy.gen)
    assert Dynamo0p3Build(tmpdir).code_compiles(psy)
    if annexed:
        assert "CALL f1_proxy%halo_exchange" not in result
    else:
        assert "CALL f1_proxy%halo_exchange" in result
    assert "CALL f2_proxy%halo_exchange" not in result


def test_annexed_default():
    ''' Test that we do not compute annexed dofs by default (i.e. when
    using the default configuration file). '''
    Config._instance = None
    config = Config()
    config.load(config_file=DEFAULT_CFG_FILE)
    assert not config.api_conf(TEST_API).compute_annexed_dofs


def test_haloex_not_required(monkeypatch):
    '''The dynamic halo exchange required() logic should always return
    False if read dependencies are to annexed dofs and
    Config.compute_annexed_dofs is True, as they are computed by
    default when iterating over dofs and kept up-to-date by redundant
    computation when iterating over cells. However, it should return
    True if there are no previous write dependencies and
    Config.compute_annexed_dofs is False, as a previous writer may
    have iterated over dofs and only written to its own dofs, leaving
    the annexed dofs dirty. This test checks these two cases. Note the
    former case should currently never happen in real code as a halo
    exchange would not be added in the first place.
    '''
    api_config = Config.get().api_conf(TEST_API)
    monkeypatch.setattr(api_config, "_compute_annexed_dofs", False)
    _, info = parse(os.path.join(
        BASE_PATH, "1_single_invoke_w3.f90"),
                    api=TEST_API)
    psy = PSyFactory(TEST_API, distributed_memory=True).create(info)
    invoke = psy.invokes.invoke_list[0]
    schedule = invoke.schedule
    for index in range(3):
        haloex = schedule.children[index]
        assert haloex.required() == (True, False)
    monkeypatch.setattr(api_config, "_compute_annexed_dofs", True)
    for index in range(3):
        haloex = schedule.children[index]
        assert haloex.required() == (False, True)


def test_dyncollection_err1():
    ''' Check that the DynCollection constructor raises the expected
    error if it is not provided with a DynKern or DynInvoke. '''
    from psyclone.dynamo0p3 import DynProxies
    _, info = parse(os.path.join(BASE_PATH, "1_single_invoke.f90"),
                    api=TEST_API)
    psy = PSyFactory(TEST_API, distributed_memory=True).create(info)
    with pytest.raises(InternalError) as err:
        _ = DynProxies(psy)
    assert "DynCollection takes only a DynInvoke or a DynKern but" in str(err)


def test_dyncollection_err2(monkeypatch):
    ''' Check that the DynCollection constructor raises the expected
    error if it is not provided with a DynKern or DynInvoke. '''
    from psyclone.dynamo0p3 import DynProxies
    from psyclone.f2pygen import ModuleGen
    _, info = parse(os.path.join(BASE_PATH, "1_single_invoke.f90"),
                    api=TEST_API)
    psy = PSyFactory(TEST_API, distributed_memory=True).create(info)
    invoke = psy.invokes.invoke_list[0]
    # Create a valid sub-class of a DynCollection
    proxies = DynProxies(invoke)
    # Monkeypatch it to break internal state
    monkeypatch.setattr(proxies, "_invoke", None)
    with pytest.raises(InternalError) as err:
        proxies.declarations(ModuleGen(name="testmodule"))
    assert "DynCollection has neither a Kernel or an Invoke" in str(err)


def test_dynstencils_extent_vars_err(monkeypatch):
    ''' Check that the _unique_extent_vars method of DynStencils raises
    the expected internal error. '''
    from psyclone.dynamo0p3 import DynStencils
    _, info = parse(os.path.join(BASE_PATH, "1_single_invoke.f90"),
                    api=TEST_API)
    psy = PSyFactory(TEST_API, distributed_memory=True).create(info)
    invoke = psy.invokes.invoke_list[0]
    stencils = DynStencils(invoke)
    # Monkeypatch it to break internal state
    monkeypatch.setattr(stencils, "_invoke", None)
    with pytest.raises(InternalError) as err:
        _ = stencils._unique_extent_vars
    assert "_unique_extent_vars: have neither Invoke or Kernel" in str(err)


def test_dynstencils_initialise_err():
    ''' Check that DynStencils.initialise raises the expected InternalError
    if an unsupported stencil type is encountered. '''
    from psyclone.f2pygen import ModuleGen
    from psyclone.dynamo0p3 import DynStencils
    _, info = parse(os.path.join(BASE_PATH, "19.1_single_stencil.f90"),
                    api=TEST_API)
    psy = PSyFactory(TEST_API, distributed_memory=True).create(info)
    invoke = psy.invokes.invoke_list[0]
    stencils = DynStencils(invoke)
    # Break internal state
    stencils._kern_args[0].descriptor.stencil['type'] = "not-a-type"
    with pytest.raises(GenerationError) as err:
        stencils.initialise(ModuleGen(name="testmodule"))
    assert "Unsupported stencil type 'not-a-type' supplied." in str(err)


def test_dyncelliterators_err(monkeypatch):
    ''' Check that the DynCellIterators constructor raises the expected
    error if it fails to find any field or operator arguments. '''
    from psyclone.dynamo0p3 import DynCellIterators
    _, info = parse(os.path.join(BASE_PATH, "1_single_invoke.f90"),
                    api=TEST_API)
    psy = PSyFactory(TEST_API, distributed_memory=True).create(info)
    invoke = psy.invokes.invoke_list[0]
    monkeypatch.setattr(invoke, "_psy_unique_vars", [])
    with pytest.raises(GenerationError) as err:
        _ = DynCellIterators(invoke)
    assert ("Cannot create an Invoke with no field/operator arguments"
            in str(err))

# tests for class kerncallarglist position methods


def test_kerncallarglist_positions_noquad(dist_mem):
    '''Check that the positions methods (nlayers_positions, nqp_positions,
    ndf_positions) return the expected values when a kernel has no
    quadrature.

    '''
    _, invoke_info = parse(os.path.join(BASE_PATH, "1_single_invoke.f90"),
                           api=TEST_API)
    psy = PSyFactory(TEST_API,
                     distributed_memory=dist_mem).create(invoke_info)
    schedule = psy.invokes.invoke_list[0].schedule
    index = 0
    if dist_mem:
        index = 3
    loop = schedule.children[index]
    kernel = loop.loop_body[0]
    create_arg_list = KernCallArgList(kernel)
    create_arg_list.generate()
    assert create_arg_list.nlayers_positions == [1]
    assert not create_arg_list.nqp_positions
    assert len(create_arg_list.ndf_positions) == 3
    assert create_arg_list.ndf_positions[0] == (7, "w1")
    assert create_arg_list.ndf_positions[1] == (10, "w2")
    assert create_arg_list.ndf_positions[2] == (13, "w3")


def test_kerncallarglist_positions_quad(dist_mem):
    '''Check that the positions methods (nlayers_positions,
    nqp_positions, nqp_positions, ndf_positions) return the
    expected values when a kernel has xyoz quadrature.

    '''
    _, invoke_info = parse(
        os.path.join(BASE_PATH, "1.1.0_single_invoke_xyoz_qr.f90"),
        api=TEST_API)
    psy = PSyFactory(TEST_API,
                     distributed_memory=dist_mem).create(invoke_info)
    schedule = psy.invokes.invoke_list[0].schedule
    index = 0
    if dist_mem:
        index = 3
    loop = schedule.children[index]
    kernel = loop.loop_body[0]
    create_arg_list = KernCallArgList(kernel)
    create_arg_list.generate()
    assert create_arg_list.nlayers_positions == [1]
    assert len(create_arg_list.nqp_positions) == 1
    assert create_arg_list.nqp_positions[0]["horizontal"] == 21
    assert create_arg_list.nqp_positions[0]["vertical"] == 22
    assert len(create_arg_list.ndf_positions) == 3
    assert create_arg_list.ndf_positions[0] == (8, "w1")
    assert create_arg_list.ndf_positions[1] == (12, "w2")
    assert create_arg_list.ndf_positions[2] == (16, "w3")

# Class DynKernelArguments start


# (1/4) Method acc_args
def test_dynkernelarguments_acc_args_1():
    '''Test that the acc_args method in the DynKernelArguments class
    returns the expected arguments.

    '''
    _, info = parse(os.path.join(BASE_PATH, "1_single_invoke.f90"))
    psy = PSyFactory(distributed_memory=False).create(info)
    sched = psy.invokes.get('invoke_0_testkern_type').schedule
    kern = sched.kernels()[0]
    kern_args = kern.arguments
    acc_args = kern_args.acc_args
    assert acc_args == [
        'nlayers', 'a', 'f1_proxy', 'f1_proxy%data', 'f2_proxy',
        'f2_proxy%data', 'm1_proxy', 'm1_proxy%data', 'm2_proxy',
        'm2_proxy%data', 'ndf_w1', 'undf_w1', 'map_w1', 'ndf_w2', 'undf_w2',
        'map_w2', 'ndf_w3', 'undf_w3', 'map_w3']


# (2/4) Method acc_args
def test_dynkernelarguments_acc_args_2():
    '''Test that the acc_args method in the DynKernelArguments class
    returns the expected arguments when there is a field vector.

    '''
    _, info = parse(os.path.join(BASE_PATH,
                                 "1_single_invoke_w3_only_vector.f90"))
    psy = PSyFactory(distributed_memory=False).create(info)
    sched = psy.invokes.get('invoke_0_testkern_w3_only_vector_type').schedule
    kern = sched.kernels()[0]
    kern_args = kern.arguments
    acc_args = kern_args.acc_args
    assert acc_args == [
        'nlayers', 'f1_proxy(1)', 'f1_proxy(1)%data', 'f1_proxy(2)',
        'f1_proxy(2)%data', 'f1_proxy(3)', 'f1_proxy(3)%data', 'f2_proxy(1)',
        'f2_proxy(1)%data', 'f2_proxy(2)', 'f2_proxy(2)%data', 'f2_proxy(3)',
        'f2_proxy(3)%data', 'ndf_w3', 'undf_w3', 'map_w3']


# (3/4) Method acc_args
def test_dynkernelarguments_acc_args_3():
    '''Test that the acc_args method in the DynKernelArguments class
    returns the expected arguments when there is a stencil.

    '''
    _, info = parse(os.path.join(BASE_PATH,
                                 "19.1_single_stencil.f90"))
    psy = PSyFactory(distributed_memory=False).create(info)
    sched = psy.invokes.get('invoke_0_testkern_stencil_type').schedule
    kern = sched.kernels()[0]
    kern_args = kern.arguments
    acc_args = kern_args.acc_args
    assert acc_args == [
        'nlayers', 'f1_proxy', 'f1_proxy%data', 'f2_proxy', 'f2_proxy%data',
        'f2_stencil_size', 'f2_stencil_dofmap', 'f3_proxy', 'f3_proxy%data',
        'f4_proxy', 'f4_proxy%data', 'ndf_w1', 'undf_w1', 'map_w1', 'ndf_w2',
        'undf_w2', 'map_w2', 'ndf_w3', 'undf_w3', 'map_w3']


# (4/4) Method acc_args
def test_dynkernelarguments_acc_args_4():
    '''Test that the acc_args method in the DynKernelArguments class
    returns the expected arguments when there is an operator.

    '''
    _, info = parse(os.path.join(BASE_PATH,
                                 "10_operator.f90"))
    psy = PSyFactory(distributed_memory=False).create(info)
    sched = psy.invokes.get('invoke_0_testkern_operator_type').schedule
    kern = sched.kernels()[0]
    kern_args = kern.arguments
    acc_args = kern_args.acc_args
    assert acc_args == [
        'cell', 'nlayers', 'mm_w0_proxy', 'mm_w0_proxy%ncell_3d',
        'mm_w0_proxy%local_stencil', 'chi_proxy(1)', 'chi_proxy(1)%data',
        'chi_proxy(2)', 'chi_proxy(2)%data', 'chi_proxy(3)',
        'chi_proxy(3)%data', 'a', 'ndf_w0', 'undf_w0', 'map_w0',
        'basis_w0_qr', 'diff_basis_w0_qr', 'np_xy_qr', 'np_z_qr',
        'weights_xy_qr', 'weights_z_qr']


# (1/1) Method scalars
def test_dynkernelarguments_scalars():
    '''Test that the scalars method in the DynKernelArguments class
    returns an empty string. This is because dynamo0p3 currently does
    nothing with scalars when adding in OpenACC directives (which is
    where this method is used).

    '''
    _, info = parse(os.path.join(BASE_PATH, "1_single_invoke.f90"))
    psy = PSyFactory(distributed_memory=False).create(info)
    sched = psy.invokes.get('invoke_0_testkern_type').schedule
    kern = sched.kernels()[0]
    kern_args = kern.arguments
    assert kern_args.scalars == []


# (1/1) Method data_on_device
def test_dynaccenterdatadirective_dataondevice():
    '''Test that the data_on_device method in the DynACCEnterDataDirective
    class returns None. This is because dynamo0p3 currently does not
    make use of this option.

    '''
    directive = DynACCEnterDataDirective()
    assert directive.data_on_device(None) is None

# Class DynKernelArguments end<|MERGE_RESOLUTION|>--- conflicted
+++ resolved
@@ -55,11 +55,7 @@
 from psyclone.transformations import LoopFuseTrans
 from psyclone.gen_kernel_stub import generate
 from psyclone.configuration import Config
-<<<<<<< HEAD
-from .dynamo0p3_build import Dynamo0p3Build
-=======
 from psyclone.tests.dynamo0p3_build import Dynamo0p3Build
->>>>>>> 609ece47
 
 import fparser
 from fparser import api as fpapi
