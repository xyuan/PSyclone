# -----------------------------------------------------------------------------
# BSD 3-Clause License
#
# Copyright (c) 2017-2020, Science and Technology Facilities Council
# All rights reserved.
#
# Redistribution and use in source and binary forms, with or without
# modification, are permitted provided that the following conditions are met:
#
# * Redistributions of source code must retain the above copyright notice, this
#   list of conditions and the following disclaimer.
#
# * Redistributions in binary form must reproduce the above copyright notice,
#   this list of conditions and the following disclaimer in the documentation
#   and/or other materials provided with the distribution.
#
# * Neither the name of the copyright holder nor the names of its
#   contributors may be used to endorse or promote products derived from
#   this software without specific prior written permission.
#
# THIS SOFTWARE IS PROVIDED BY THE COPYRIGHT HOLDERS AND CONTRIBUTORS
# "AS IS" AND ANY EXPRESS OR IMPLIED WARRANTIES, INCLUDING, BUT NOT
# LIMITED TO, THE IMPLIED WARRANTIES OF MERCHANTABILITY AND FITNESS
# FOR A PARTICULAR PURPOSE ARE DISCLAIMED. IN NO EVENT SHALL THE
# COPYRIGHT HOLDER OR CONTRIBUTORS BE LIABLE FOR ANY DIRECT, INDIRECT,
# INCIDENTAL, SPECIAL, EXEMPLARY, OR CONSEQUENTIAL DAMAGES (INCLUDING,
# BUT NOT LIMITED TO, PROCUREMENT OF SUBSTITUTE GOODS OR SERVICES;
# LOSS OF USE, DATA, OR PROFITS; OR BUSINESS INTERRUPTION) HOWEVER
# CAUSED AND ON ANY THEORY OF LIABILITY, WHETHER IN CONTRACT, STRICT
# LIABILITY, OR TORT (INCLUDING NEGLIGENCE OR OTHERWISE) ARISING IN
# ANY WAY OUT OF THE USE OF THIS SOFTWARE, EVEN IF ADVISED OF THE
# POSSIBILITY OF SUCH DAMAGE.
# -----------------------------------------------------------------------------
# Authors R. W. Ford, A. R. Porter and S. Siso, STFC Daresbury Lab
# Modified I. Kavcic Met Office,
#          C. M. Maynard, Met Office/University of Reading.

''' This module tests the Dynamo 0.3 API using pytest. '''

# imports
from __future__ import absolute_import, print_function
import os
import sys
import pytest

import fparser
from fparser import api as fpapi

from psyclone.core.access_type import AccessType
from psyclone.domain.lfric import FunctionSpace
from psyclone.domain.lfric import LFRicArgDescriptor
from psyclone.parse.algorithm import parse
from psyclone.parse.utils import ParseError
from psyclone.psyGen import PSyFactory
from psyclone.errors import GenerationError, InternalError
from psyclone.dynamo0p3 import DynKernMetadata, DynKern, \
    DynLoop, DynGlobalSum, HaloReadAccess, \
    KernCallArgList, DynACCEnterDataDirective

from psyclone.transformations import LoopFuseTrans
from psyclone.gen_kernel_stub import generate
from psyclone.configuration import Config
from psyclone.tests.lfric_build import LFRicBuild
from psyclone.psyir.nodes import Schedule

# constants
BASE_PATH = os.path.join(os.path.dirname(os.path.abspath(__file__)),
                         "test_files", "dynamo0p3")
# Get the root directory of this PSyclone distribution
ROOT_PATH = os.path.dirname(os.path.dirname(os.path.dirname(
    os.path.dirname(os.path.abspath(__file__)))))
# Construct the path to the default configuration file
DEFAULT_CFG_FILE = os.path.join(ROOT_PATH, "config", "psyclone.cfg")

TEST_API = "dynamo0.3"


@pytest.fixture(scope="module", autouse=True)
def setup():
    '''Make sure that all tests here use dynamo0.3 as API.'''
    Config.get().api = "dynamo0.3"


# tests
def test_get_op_orientation_name():
    ''' Test that get_operator_name() works for the orientation operator '''
    name = FunctionSpace("w3", None).get_operator_name("gh_orientation")
    assert name == "orientation_w3"


CODE = '''
module testkern_qr
  type, extends(kernel_type) :: testkern_qr_type
     type(arg_type), meta_args(6) =                  &
          (/ arg_type(gh_real, gh_read),             &
             arg_type(gh_field, gh_inc, w1),         &
             arg_type(gh_field, gh_read, w2),        &
             arg_type(gh_operator, gh_read, w2, w2), &
             arg_type(gh_field, gh_read, w3),        &
             arg_type(gh_integer, gh_read)           &
           /)
     type(func_type), dimension(3) :: meta_funcs =  &
          (/ func_type(w1, gh_basis),               &
             func_type(w2, gh_diff_basis),          &
             func_type(w3, gh_basis, gh_diff_basis) &
           /)
     integer :: iterates_over = cells
     integer :: gh_shape = gh_quadrature_XYoZ
   contains
     procedure, nopass :: code => testkern_qr_code
  end type testkern_qr_type
contains
  subroutine testkern_qr_code(a, b, c, d)
  end subroutine testkern_qr_code
end module testkern_qr
'''

# functions


def test_arg_descriptor_wrong_type():
    ''' Tests that an error is raised when the argument descriptor
    metadata is not of type arg_type. '''
    fparser.logging.disable(fparser.logging.CRITICAL)
    code = CODE.replace("arg_type(gh_field, gh_read, w2)",
                        "arg_typ(gh_field, gh_read, w2)", 1)
    ast = fpapi.parse(code, ignore_comments=False)
    name = "testkern_qr_type"
    with pytest.raises(ParseError) as excinfo:
        _ = DynKernMetadata(ast, name=name)
    assert ("each 'meta_arg' entry must be of type 'arg_type'" in
            str(excinfo.value))


def test_arg_descriptor_vector():
    ''' Test that the LFRicArgDescriptor argument representation works
    as expected when we have a field vector. '''
    fparser.logging.disable(fparser.logging.CRITICAL)
    # Change the meta-data so that the second argument is a vector
    code = CODE.replace("gh_field, gh_inc, w1", "gh_field*3, gh_inc, w1", 1)
    ast = fpapi.parse(code, ignore_comments=False)
    name = "testkern_qr_type"
    dkm = DynKernMetadata(ast, name=name)
    field_descriptor = dkm.arg_descriptors[1]

    # Assert correct string representation from LFRicArgDescriptor
    field_descriptor_str = str(field_descriptor)
    expected = (
        "LFRicArgDescriptor object\n"
        "  argument_type[0]='gh_field'*3\n"
        "  access_descriptor[1]='gh_inc'\n"
        "  function_space[2]='w1'")
    assert expected in field_descriptor_str

    # Check LFRicArgDescriptor argument properties
    assert field_descriptor.type == "gh_field"
    assert field_descriptor.function_space == "w1"
    assert field_descriptor.function_spaces == ['w1']
    assert str(field_descriptor.access) == "INC"
    assert field_descriptor.mesh is None
    assert field_descriptor.stencil is None
    assert field_descriptor.vector_size == 3


def test_ad_scalar_validate_wrong_type():
    ''' Test that an error is raised if something other than a scalar
    is passed to the LFRicArgDescriptor._validate_scalar() method. '''
    ast = fpapi.parse(CODE, ignore_comments=False)
    name = "testkern_qr_type"
    metadata = DynKernMetadata(ast, name=name)
    # Get an argument which is not a scalar
    wrong_arg = metadata._inits[3]
    with pytest.raises(InternalError) as excinfo:
        LFRicArgDescriptor(wrong_arg)._validate_scalar(wrong_arg)
    assert ("LFRicArgDescriptor._validate_scalar(): expecting a scalar "
            "argument but got an argument of type 'gh_operator'." in
            str(excinfo.value))


def test_ad_scalar_type_too_few_args():
    ''' Tests that an error is raised when the argument descriptor
    metadata for a real or an integer scalar has fewer than 2 args. '''
    fparser.logging.disable(fparser.logging.CRITICAL)
    name = "testkern_qr_type"
    for argname in LFRicArgDescriptor.VALID_SCALAR_NAMES:
        code = CODE.replace("arg_type(" + argname + ", gh_read)",
                            "arg_type(" + argname + ")", 1)
        ast = fpapi.parse(code, ignore_comments=False)
        with pytest.raises(ParseError) as excinfo:
            _ = DynKernMetadata(ast, name=name)
        assert ("each 'meta_arg' entry must have at least 2 args" in
                str(excinfo.value))


def test_ad_scalar_type_too_many_args():
    ''' Tests that an error is raised when the argument descriptor
    metadata for a real or an integer scalar has more than 2 args. '''
    fparser.logging.disable(fparser.logging.CRITICAL)
    name = "testkern_qr_type"
    for argname in LFRicArgDescriptor.VALID_SCALAR_NAMES:
        code = CODE.replace("arg_type(" + argname + ", gh_read)",
                            "arg_type(" + argname + ", gh_read, w1)", 1)
        ast = fpapi.parse(code, ignore_comments=False)
        with pytest.raises(ParseError) as excinfo:
            _ = DynKernMetadata(ast, name=name)
        assert ("each 'meta_arg' entry must have 2 arguments if" in
                str(excinfo.value))


def test_ad_scalar_type_no_write():
    ''' Tests that an error is raised when the argument descriptor metadata
    for a real or an integer scalar specifies 'GH_WRITE' access. '''
    fparser.logging.disable(fparser.logging.CRITICAL)
    name = "testkern_qr_type"
    for argname in LFRicArgDescriptor.VALID_SCALAR_NAMES:
        code = CODE.replace("arg_type(" + argname + ", gh_read)",
                            "arg_type(" + argname + ", gh_write)", 1)
        ast = fpapi.parse(code, ignore_comments=False)
        with pytest.raises(ParseError) as excinfo:
            _ = DynKernMetadata(ast, name=name)
        assert ("scalar arguments must have read-only ('gh_read') or a "
                "reduction ['gh_sum'] access but found 'gh_write'" in
                str(excinfo.value))


def test_ad_scalar_type_no_inc():
    ''' Tests that an error is raised when the argument descriptor metadata
    for a real or an integer scalar specifies 'GH_INC' access. '''
    fparser.logging.disable(fparser.logging.CRITICAL)
    name = "testkern_qr_type"
    for argname in LFRicArgDescriptor.VALID_SCALAR_NAMES:
        code = CODE.replace("arg_type(" + argname + ", gh_read)",
                            "arg_type(" + argname + ", gh_inc)", 1)
        ast = fpapi.parse(code, ignore_comments=False)
        with pytest.raises(ParseError) as excinfo:
            _ = DynKernMetadata(ast, name=name)
        assert ("scalar arguments must have read-only ('gh_read') or a "
                "reduction ['gh_sum'] access but found 'gh_inc'" in
                str(excinfo.value))


def test_ad_int_scalar_type_no_sum():
    ''' Tests that an error is raised when the argument descriptor metadata
    for an integer scalar specifies 'GH_SUM' access (reduction). '''
    fparser.logging.disable(fparser.logging.CRITICAL)
    code = CODE.replace("arg_type(gh_integer, gh_read)",
                        "arg_type(gh_integer, gh_sum)", 1)
    ast = fpapi.parse(code, ignore_comments=False)
    name = "testkern_qr_type"
    with pytest.raises(ParseError) as excinfo:
        _ = DynKernMetadata(ast, name=name)
    assert ("reduction access 'gh_sum' is only valid with a real scalar "
            "argument, but 'gh_integer' was found" in str(excinfo.value))


def test_ad_field_validate_wrong_type():
    ''' Test that an error is raised if something other than a field
    is passed to the LFRicArgDescriptor._validate_field() method. '''
    ast = fpapi.parse(CODE, ignore_comments=False)
    name = "testkern_qr_type"
    metadata = DynKernMetadata(ast, name=name)
    # Get an argument which is not a field
    wrong_arg = metadata._inits[0]
    with pytest.raises(InternalError) as excinfo:
        LFRicArgDescriptor(wrong_arg)._validate_field(wrong_arg)
    assert ("LFRicArgDescriptor._validate_field(): expecting a field "
            "argument but got an argument of type 'gh_real'" in
            str(excinfo.value))


def test_ad_field_type_too_few_args():
    ''' Tests that an error is raised when the field argument descriptor
    metadata for a field has fewer than 3 args. '''
    fparser.logging.disable(fparser.logging.CRITICAL)
    code = CODE.replace("arg_type(gh_field, gh_inc, w1)",
                        "arg_type(gh_field, gh_inc)", 1)
    ast = fpapi.parse(code, ignore_comments=False)
    name = "testkern_qr_type"
    with pytest.raises(ParseError) as excinfo:
        _ = DynKernMetadata(ast, name=name)
    assert ("each 'meta_arg' entry must have at least 3 arguments if its "
            "first argument is of ['gh_field'] type" in str(excinfo.value))


def test_ad_fld_type_too_many_args():
    ''' Tests that an error is raised when the field argument descriptor
    metadata has more than 4 args. '''
    fparser.logging.disable(fparser.logging.CRITICAL)
    code = CODE.replace("arg_type(gh_field, gh_inc, w1)",
                        "arg_type(gh_field, gh_inc, w1, w1, w2)", 1)
    ast = fpapi.parse(code, ignore_comments=False)
    name = "testkern_qr_type"
    with pytest.raises(ParseError) as excinfo:
        _ = DynKernMetadata(ast, name=name)
    assert ("each 'meta_arg' entry must have at most 4 arguments if its "
            "first argument is of ['gh_field'] type" in str(excinfo.value))


def test_ad_fld_type_1st_arg():
    ''' Tests that an error is raised when the 1st argument is invalid. '''
    fparser.logging.disable(fparser.logging.CRITICAL)
    code = CODE.replace("arg_type(gh_field, gh_inc, w1)",
                        "arg_type(gh_hedge, gh_inc, w1)", 1)
    ast = fpapi.parse(code, ignore_comments=False)
    name = "testkern_qr_type"
    with pytest.raises(ParseError) as excinfo:
        _ = DynKernMetadata(ast, name=name)
    assert ("the 1st argument of a 'meta_arg' entry should be a valid "
            "argument type (one of {0}), but found 'gh_hedge'".
            format(LFRicArgDescriptor.VALID_ARG_TYPE_NAMES)
            in str(excinfo.value))


def test_ad_invalid_type():
    ''' Tests that an error is raised when an invalid descriptor type
    name is provided as the first argument (parsing arguments other than
    field vectors). '''
    fparser.logging.disable(fparser.logging.CRITICAL)

    # Check a FunctionVar expression but with a wrong argument type name
    code = CODE.replace("gh_operator", "gh_operato", 1)
    ast = fpapi.parse(code, ignore_comments=False)
    name = "testkern_qr_type"
    with pytest.raises(ParseError) as excinfo:
        _ = DynKernMetadata(ast, name=name)
    assert ("the 1st argument of a 'meta_arg' entry should be a valid "
            "argument type (one of {0}), but found 'gh_operato'".
            format(LFRicArgDescriptor.VALID_ARG_TYPE_NAMES)
            in str(excinfo.value))

    # Check other type of expression (here array Slicing)
    code = CODE.replace("gh_operator", ":", 1)
    ast = fpapi.parse(code, ignore_comments=False)
    name = "testkern_qr_type"
    with pytest.raises(ParseError) as excinfo:
        _ = DynKernMetadata(ast, name=name)
    assert ("the 1st argument of a 'meta_arg' entry should be a valid "
            "argument type (one of {0}), but found ':'".
            format(LFRicArgDescriptor.VALID_ARG_TYPE_NAMES)
            in str(excinfo.value))


def test_ad_invalid_access_type():
    ''' Tests that an error is raised when an invalid access
    name is provided as the second argument. '''
    fparser.logging.disable(fparser.logging.CRITICAL)
    code = CODE.replace("gh_read", "gh_ead", 1)
    ast = fpapi.parse(code, ignore_comments=False)
    name = "testkern_qr_type"
    api_config = Config.get().api_conf("dynamo0.3")
    valid_access_names = api_config.get_valid_accesses_api()
    with pytest.raises(ParseError) as excinfo:
        _ = DynKernMetadata(ast, name=name)
    assert ("2nd argument of a 'meta_arg' entry must be a valid "
            "access descriptor (one of {0}), but found 'gh_ead'".
            format(valid_access_names) in str(excinfo.value))


def test_arg_descriptor_invalid_fs1():
    ''' Tests that an error is raised when an invalid function space
    name is provided as the third argument for a field. '''
    fparser.logging.disable(fparser.logging.CRITICAL)
    code = CODE.replace("gh_field, gh_read, w3", "gh_field, gh_read, w4", 1)
    ast = fpapi.parse(code, ignore_comments=False)
    name = "testkern_qr_type"
    with pytest.raises(ParseError) as excinfo:
        _ = DynKernMetadata(ast, name=name)
    assert ("3rd argument of a 'meta_arg' entry must be a valid "
            "function space name (one of {0}) if its first argument "
            "is of ['gh_field'] type, but found 'w4'".
            format(FunctionSpace.VALID_FUNCTION_SPACE_NAMES)
            in str(excinfo.value))


def test_arg_descriptor_invalid_fs2():
    ''' Tests that an error is raised when an invalid function space
    name is provided as the third argument for an operator. '''
    fparser.logging.disable(fparser.logging.CRITICAL)
    code = CODE.replace("w2, w2", "w2, w4", 1)
    ast = fpapi.parse(code, ignore_comments=False)
    name = "testkern_qr_type"
    with pytest.raises(ParseError) as excinfo:
        _ = DynKernMetadata(ast, name=name)
    assert ("4th argument of a 'meta_arg' operator entry must be a "
            "valid function space name (one of {0}), but found 'w4'".
            format(FunctionSpace.VALID_FUNCTION_SPACE_NAMES)
            in str(excinfo.value))


def test_invalid_vector_operator():
    ''' Tests that an error is raised when a vector does not use "*"
    as its operator. '''
    fparser.logging.disable(fparser.logging.CRITICAL)
    code = CODE.replace("gh_field, gh_inc, w1", "gh_field+3, gh_inc, w1", 1)
    ast = fpapi.parse(code, ignore_comments=False)
    name = "testkern_qr_type"
    with pytest.raises(ParseError) as excinfo:
        _ = DynKernMetadata(ast, name=name)
    assert "must use '*' as the separator" in str(excinfo.value)


def test_invalid_vector_value_type():
    ''' Tests that an error is raised when a vector value is not a valid
    integer. '''
    fparser.logging.disable(fparser.logging.CRITICAL)
    code = CODE.replace("gh_field, gh_inc, w1", "gh_field*n, gh_inc, w1", 1)
    ast = fpapi.parse(code, ignore_comments=False)
    name = "testkern_qr_type"
    with pytest.raises(ParseError) as excinfo:
        _ = DynKernMetadata(ast, name=name)
    assert ("the field vector notation must be in the format 'field*n' "
            "where 'n' is an integer, but the following 'n' was found "
            in str(excinfo.value))


def test_invalid_vector_value_range():
    ''' Tests that an error is raised when a vector value is not a valid
    value (<2). '''
    fparser.logging.disable(fparser.logging.CRITICAL)
    code = CODE.replace("gh_field, gh_inc, w1", "gh_field*1, gh_inc, w1", 1)
    ast = fpapi.parse(code, ignore_comments=False)
    name = "testkern_qr_type"
    with pytest.raises(ParseError) as excinfo:
        _ = DynKernMetadata(ast, name=name)
    assert ("the 1st argument of a 'meta_arg' entry may be a field vector "
            "with format 'field*n' where n is an integer > 1. However, "
            "found n = 1" in str(excinfo.value))

# Testing that an error is raised when a vector value is not provided is
# not required here as it causes a parse error in the generic code.


def test_missing_shape_both():
    ''' Check that we raise the correct error if a kernel requiring
    quadrature/evaluator fails to specify the shape of the evaluator '''
    fparser.logging.disable(fparser.logging.CRITICAL)
    # Remove the line specifying the shape of the evaluator
    code = CODE.replace(
        "     integer :: gh_shape = gh_quadrature_XYoZ\n",
        "", 1)
    ast = fpapi.parse(code, ignore_comments=False)
    name = "testkern_qr_type"
    with pytest.raises(ParseError) as excinfo:
        _ = DynKernMetadata(ast, name=name)
    assert ("must also supply the shape of that evaluator by setting "
            "'gh_shape' in the kernel meta-data but this is missing "
            "for kernel 'testkern_qr_type'" in str(excinfo.value))


def test_missing_shape_basis_only():
    ''' Check that we raise the correct error if a kernel specifying
    that it needs gh_basis fails to specify the shape of the evaluator '''
    fparser.logging.disable(fparser.logging.CRITICAL)
    # Alter meta-data so only requires gh_basis
    code1 = CODE.replace(
        "     type(func_type), dimension(3) :: meta_funcs =  &\n"
        "          (/ func_type(w1, gh_basis),               &\n"
        "             func_type(w2, gh_diff_basis),          &\n"
        "             func_type(w3, gh_basis, gh_diff_basis) &\n",
        "     type(func_type), dimension(1) :: meta_funcs =  &\n"
        "          (/ func_type(w1, gh_basis)                &\n", 1)
    # Remove the line specifying the shape of the evaluator
    code = code1.replace(
        "     integer :: gh_shape = gh_quadrature_XYoZ\n",
        "", 1)
    ast = fpapi.parse(code, ignore_comments=False)
    name = "testkern_qr_type"
    with pytest.raises(ParseError) as excinfo:
        _ = DynKernMetadata(ast, name=name)
    assert ("must also supply the shape of that evaluator by setting "
            "'gh_shape' in the kernel meta-data but this is missing "
            "for kernel 'testkern_qr_type'" in str(excinfo.value))


def test_missing_eval_shape_diff_basis_only():
    ''' Check that we raise the correct error if a kernel specifying
    that it needs gh_diff_basis fails to specify the shape of the evaluator '''
    fparser.logging.disable(fparser.logging.CRITICAL)
    # Alter meta-data so only requires gh_diff_basis
    code1 = CODE.replace(
        "     type(func_type), dimension(3) :: meta_funcs =  &\n"
        "          (/ func_type(w1, gh_basis),               &\n"
        "             func_type(w2, gh_diff_basis),          &\n"
        "             func_type(w3, gh_basis, gh_diff_basis) &\n",
        "     type(func_type), dimension(1) :: meta_funcs =  &\n"
        "          (/ func_type(w1, gh_diff_basis)           &\n", 1)
    # Remove the line specifying the shape of the evaluator
    code = code1.replace(
        "     integer :: gh_shape = gh_quadrature_XYoZ\n",
        "", 1)
    ast = fpapi.parse(code, ignore_comments=False)
    name = "testkern_qr_type"
    with pytest.raises(ParseError) as excinfo:
        _ = DynKernMetadata(ast, name=name)
    assert ("must also supply the shape of that evaluator by setting "
            "'gh_shape' in the kernel meta-data but this is missing "
            "for kernel 'testkern_qr_type'" in str(excinfo.value))


def test_invalid_shape():
    ''' Check that we raise the correct error if a kernel requiring
    quadrature/evaluator specifies an unrecognised shape for the evaluator '''
    fparser.logging.disable(fparser.logging.CRITICAL)
    # Specify an invalid shape for the evaluator
    code = CODE.replace(
        "gh_shape = gh_quadrature_XYoZ",
        "gh_shape = quadrature_wrong", 1)
    ast = fpapi.parse(code, ignore_comments=False)
    name = "testkern_qr_type"
    with pytest.raises(ParseError) as excinfo:
        _ = DynKernMetadata(ast, name=name)
    assert ("request one or more valid gh_shapes (one of ['gh_quadrature_xyoz'"
            ", 'gh_quadrature_face', 'gh_quadrature_edge', 'gh_evaluator']) "
            "but got '['quadrature_wrong']' for kernel 'testkern_qr_type'"
            in str(excinfo.value))


def test_unecessary_shape():
    ''' Check that we raise the correct error if a kernel meta-data specifies
    an evaluator shape but does not require quadrature or an evaluator '''
    fparser.logging.disable(fparser.logging.CRITICAL)
    # Remove the need for basis or diff-basis functions
    code = CODE.replace(
        "     type(func_type), dimension(3) :: meta_funcs =  &\n"
        "          (/ func_type(w1, gh_basis),               &\n"
        "             func_type(w2, gh_diff_basis),          &\n"
        "             func_type(w3, gh_basis, gh_diff_basis) &\n"
        "           /)\n",
        "", 1)
    ast = fpapi.parse(code, ignore_comments=False)
    name = "testkern_qr_type"
    with pytest.raises(ParseError) as excinfo:
        _ = DynKernMetadata(ast, name=name)
    assert ("Kernel 'testkern_qr_type' specifies one or more gh_shapes "
            "(['gh_quadrature_xyoz']) but does not need an evaluator because "
            "no basis or differential basis functions are required"
            in str(excinfo.value))


def test_field(tmpdir):
    ''' Tests that a call with a set of fields, no basis functions and
    no distributed memory, produces correct code.

    '''
    _, invoke_info = parse(os.path.join(BASE_PATH, "1_single_invoke.f90"),
                           api=TEST_API)
    psy = PSyFactory(TEST_API, distributed_memory=False).create(invoke_info)

    assert LFRicBuild(tmpdir).code_compiles(psy)

    generated_code = psy.gen
    output = (
        "  MODULE single_invoke_psy\n"
        "    USE constants_mod, ONLY: r_def, i_def\n"
        "    USE operator_mod, ONLY: operator_type, operator_proxy_type, "
        "columnwise_operator_type, columnwise_operator_proxy_type\n"
        "    USE field_mod, ONLY: field_type, field_proxy_type\n"
        "    IMPLICIT NONE\n"
        "    CONTAINS\n"
        "    SUBROUTINE invoke_0_testkern_type(a, f1, f2, m1, m2)\n"
        "      USE testkern_mod, ONLY: testkern_code\n"
        "      REAL(KIND=r_def), intent(in) :: a\n"
        "      TYPE(field_type), intent(in) :: f1, f2, m1, m2\n"
        "      INTEGER(KIND=i_def) cell\n"
        "      INTEGER(KIND=i_def) nlayers\n"
        "      TYPE(field_proxy_type) f1_proxy, f2_proxy, m1_proxy, m2_proxy\n"
        "      INTEGER(KIND=i_def), pointer :: map_w1(:,:) => null(), "
        "map_w2(:,:) => null(), map_w3(:,:) => null()\n"
        "      INTEGER(KIND=i_def) ndf_w1, undf_w1, ndf_w2, undf_w2, ndf_w3, "
        "undf_w3\n"
        "      !\n"
        "      ! Initialise field and/or operator proxies\n"
        "      !\n"
        "      f1_proxy = f1%get_proxy()\n"
        "      f2_proxy = f2%get_proxy()\n"
        "      m1_proxy = m1%get_proxy()\n"
        "      m2_proxy = m2%get_proxy()\n"
        "      !\n"
        "      ! Initialise number of layers\n"
        "      !\n"
        "      nlayers = f1_proxy%vspace%get_nlayers()\n"
        "      !\n"
        "      ! Look-up dofmaps for each function space\n"
        "      !\n"
        "      map_w1 => f1_proxy%vspace%get_whole_dofmap()\n"
        "      map_w2 => f2_proxy%vspace%get_whole_dofmap()\n"
        "      map_w3 => m2_proxy%vspace%get_whole_dofmap()\n"
        "      !\n"
        "      ! Initialise number of DoFs for w1\n"
        "      !\n"
        "      ndf_w1 = f1_proxy%vspace%get_ndf()\n"
        "      undf_w1 = f1_proxy%vspace%get_undf()\n"
        "      !\n"
        "      ! Initialise number of DoFs for w2\n"
        "      !\n"
        "      ndf_w2 = f2_proxy%vspace%get_ndf()\n"
        "      undf_w2 = f2_proxy%vspace%get_undf()\n"
        "      !\n"
        "      ! Initialise number of DoFs for w3\n"
        "      !\n"
        "      ndf_w3 = m2_proxy%vspace%get_ndf()\n"
        "      undf_w3 = m2_proxy%vspace%get_undf()\n"
        "      !\n"
        "      ! Call our kernels\n"
        "      !\n"
        "      DO cell=1,f1_proxy%vspace%get_ncell()\n"
        "        !\n"
        "        CALL testkern_code(nlayers, a, f1_proxy%data, f2_proxy%data, "
        "m1_proxy%data, m2_proxy%data, ndf_w1, undf_w1, map_w1(:,cell), "
        "ndf_w2, undf_w2, map_w2(:,cell), ndf_w3, undf_w3, map_w3(:,cell))\n"
        "      END DO\n"
        "      !\n"
        "    END SUBROUTINE invoke_0_testkern_type\n"
        "  END MODULE single_invoke_psy")
    assert output in str(generated_code)


def test_field_deref(tmpdir, dist_mem):
    ''' Tests that a call with a set of fields (some obtained by
    de-referencing derived types) and no basis functions produces
    correct code.

    '''
    _, invoke_info = parse(os.path.join(BASE_PATH,
                                        "1.13_single_invoke_field_deref.f90"),
                           api=TEST_API)
    psy = PSyFactory(TEST_API,
                     distributed_memory=dist_mem).create(invoke_info)
    generated_code = str(psy.gen)
    output = (
        "    SUBROUTINE invoke_0_testkern_type(a, f1, est_f2, m1, "
        "est_m2)\n"
        "      USE testkern_mod, ONLY: testkern_code\n")
    assert output in generated_code
    if dist_mem:
        output = "      USE mesh_mod, ONLY: mesh_type\n"
        assert output in generated_code

    assert LFRicBuild(tmpdir).code_compiles(psy)

    output = (
        "      REAL(KIND=r_def), intent(in) :: a\n"
        "      TYPE(field_type), intent(in) :: f1, est_f2, m1, est_m2\n"
        "      INTEGER(KIND=i_def) cell\n"
        "      INTEGER(KIND=i_def) nlayers\n"
        "      TYPE(field_proxy_type) f1_proxy, est_f2_proxy, m1_proxy, "
        "est_m2_proxy\n"
        "      INTEGER(KIND=i_def), pointer :: map_w1(:,:) => null(), "
        "map_w2(:,:) => null(), map_w3(:,:) => null()\n"
        "      INTEGER(KIND=i_def) ndf_w1, undf_w1, ndf_w2, undf_w2, ndf_w3, "
        "undf_w3\n")
    assert output in generated_code
    if dist_mem:
        output = "      TYPE(mesh_type), pointer :: mesh => null()\n"
        assert output in generated_code
    output = (
        "      !\n"
        "      ! Initialise field and/or operator proxies\n"
        "      !\n"
        "      f1_proxy = f1%get_proxy()\n"
        "      est_f2_proxy = est_f2%get_proxy()\n"
        "      m1_proxy = m1%get_proxy()\n"
        "      est_m2_proxy = est_m2%get_proxy()\n"
        "      !\n"
        "      ! Initialise number of layers\n"
        "      !\n"
        "      nlayers = f1_proxy%vspace%get_nlayers()\n")
    assert output in generated_code
    if dist_mem:
        output = (
            "      !\n"
            "      ! Create a mesh object\n"
            "      !\n"
            "      mesh => f1_proxy%vspace%get_mesh()\n"
        )
        assert output in generated_code
    output = (
        "      !\n"
        "      ! Look-up dofmaps for each function space\n"
        "      !\n"
        "      map_w1 => f1_proxy%vspace%get_whole_dofmap()\n"
        "      map_w2 => est_f2_proxy%vspace%get_whole_dofmap()\n"
        "      map_w3 => est_m2_proxy%vspace%get_whole_dofmap()\n"
        "      !\n")
    assert output in generated_code
    output = (
        "      ! Initialise number of DoFs for w1\n"
        "      !\n"
        "      ndf_w1 = f1_proxy%vspace%get_ndf()\n"
        "      undf_w1 = f1_proxy%vspace%get_undf()\n"
        "      !\n"
        "      ! Initialise number of DoFs for w2\n"
        "      !\n"
        "      ndf_w2 = est_f2_proxy%vspace%get_ndf()\n"
        "      undf_w2 = est_f2_proxy%vspace%get_undf()\n"
        "      !\n"
        "      ! Initialise number of DoFs for w3\n"
        "      !\n"
        "      ndf_w3 = est_m2_proxy%vspace%get_ndf()\n"
        "      undf_w3 = est_m2_proxy%vspace%get_undf()\n"
        "      !\n")
    assert output in generated_code
    if dist_mem:
        output = (
            "      ! Call kernels and communication routines\n"
            "      !\n"
            "      IF (f1_proxy%is_dirty(depth=1)) THEN\n"
            "        CALL f1_proxy%halo_exchange(depth=1)\n"
            "      END IF\n"
            "      !\n"
            "      IF (est_f2_proxy%is_dirty(depth=1)) THEN\n"
            "        CALL est_f2_proxy%halo_exchange(depth=1)\n"
            "      END IF\n"
            "      !\n"
            "      IF (m1_proxy%is_dirty(depth=1)) THEN\n"
            "        CALL m1_proxy%halo_exchange(depth=1)\n"
            "      END IF\n"
            "      !\n"
            "      IF (est_m2_proxy%is_dirty(depth=1)) THEN\n"
            "        CALL est_m2_proxy%halo_exchange(depth=1)\n"
            "      END IF\n"
            "      !\n"
            "      DO cell=1,mesh%get_last_halo_cell(1)\n")
        assert output in generated_code
    else:
        output = (
            "      ! Call our kernels\n"
            "      !\n"
            "      DO cell=1,f1_proxy%vspace%get_ncell()\n")
        assert output in generated_code
    output = (
        "        !\n"
        "        CALL testkern_code(nlayers, a, f1_proxy%data, "
        "est_f2_proxy%data, m1_proxy%data, est_m2_proxy%data, ndf_w1, "
        "undf_w1, map_w1(:,cell), ndf_w2, undf_w2, map_w2(:,cell), "
        "ndf_w3, undf_w3, map_w3(:,cell))\n"
        "      END DO\n")
    assert output in generated_code
    if dist_mem:
        output = (
            "      !\n"
            "      ! Set halos dirty/clean for fields modified in the "
            "above loop\n"
            "      !\n"
            "      CALL f1_proxy%set_dirty()\n"
            "      !")
        assert output in generated_code


def test_field_fs(tmpdir):
    ''' Tests that a call with a set of fields making use of all
    function spaces and no basis functions produces correct code.

    '''
    _, invoke_info = parse(os.path.join(BASE_PATH, "1.5_single_invoke_fs.f90"),
                           api=TEST_API)
    psy = PSyFactory(TEST_API, distributed_memory=True).create(invoke_info)

    assert LFRicBuild(tmpdir).code_compiles(psy)

    generated_code = str(psy.gen)
    output = (
        "  MODULE single_invoke_fs_psy\n"
        "    USE constants_mod, ONLY: r_def, i_def\n"
        "    USE operator_mod, ONLY: operator_type, operator_proxy_type, "
        "columnwise_operator_type, columnwise_operator_proxy_type\n"
        "    USE field_mod, ONLY: field_type, field_proxy_type\n"
        "    IMPLICIT NONE\n"
        "    CONTAINS\n"
        "    SUBROUTINE invoke_0_testkern_fs_type(f1, f2, m1, m2, f3, f4, "
        "m3, m4, f5, f6, m5, m6, m7)\n"
        "      USE testkern_fs_mod, ONLY: testkern_fs_code\n"
        "      USE mesh_mod, ONLY: mesh_type\n"
        "      TYPE(field_type), intent(in) :: f1, f2, m1, m2, f3, f4, m3, "
        "m4, f5, f6, m5, m6, m7\n"
        "      INTEGER(KIND=i_def) cell\n"
        "      INTEGER(KIND=i_def) nlayers\n"
        "      TYPE(field_proxy_type) f1_proxy, f2_proxy, m1_proxy, "
        "m2_proxy, f3_proxy, f4_proxy, m3_proxy, m4_proxy, f5_proxy, "
        "f6_proxy, m5_proxy, m6_proxy, m7_proxy\n"
        "      INTEGER(KIND=i_def), pointer :: map_any_w2(:,:) => null(), "
        "map_w0(:,:) => null(), map_w1(:,:) => null(), map_w2(:,:) => "
        "null(), map_w2broken(:,:) => null(), map_w2h(:,:) => null(), "
        "map_w2htrace(:,:) => null(), map_w2trace(:,:) => null(), "
        "map_w2v(:,:) => null(), map_w2vtrace(:,:) => null(), map_w3(:,:) "
        "=> null(), map_wchi(:,:) => null(), map_wtheta(:,:) => null()\n"
        "      INTEGER(KIND=i_def) ndf_w1, undf_w1, ndf_w2, undf_w2, ndf_w0, "
        "undf_w0, ndf_w3, undf_w3, ndf_wtheta, undf_wtheta, ndf_w2h, "
        "undf_w2h, ndf_w2v, undf_w2v, ndf_w2broken, undf_w2broken, "
        "ndf_w2trace, undf_w2trace, ndf_w2htrace, undf_w2htrace, "
        "ndf_w2vtrace, undf_w2vtrace, ndf_wchi, undf_wchi, ndf_any_w2, "
        "undf_any_w2\n"
        "      TYPE(mesh_type), pointer :: mesh => null()\n")
    assert output in generated_code
    output = (
        "      ! Initialise field and/or operator proxies\n"
        "      !\n"
        "      f1_proxy = f1%get_proxy()\n"
        "      f2_proxy = f2%get_proxy()\n"
        "      m1_proxy = m1%get_proxy()\n"
        "      m2_proxy = m2%get_proxy()\n"
        "      f3_proxy = f3%get_proxy()\n"
        "      f4_proxy = f4%get_proxy()\n"
        "      m3_proxy = m3%get_proxy()\n"
        "      m4_proxy = m4%get_proxy()\n"
        "      f5_proxy = f5%get_proxy()\n"
        "      f6_proxy = f6%get_proxy()\n"
        "      m5_proxy = m5%get_proxy()\n"
        "      m6_proxy = m6%get_proxy()\n"
        "      m7_proxy = m7%get_proxy()\n"
        "      !\n"
        "      ! Initialise number of layers\n"
        "      !\n"
        "      nlayers = f1_proxy%vspace%get_nlayers()\n"
        "      !\n"
        "      ! Create a mesh object\n"
        "      !\n"
        "      mesh => f1_proxy%vspace%get_mesh()\n"
        "      !\n"
        "      ! Look-up dofmaps for each function space\n"
        "      !\n"
        "      map_w1 => f1_proxy%vspace%get_whole_dofmap()\n"
        "      map_w2 => f2_proxy%vspace%get_whole_dofmap()\n"
        "      map_w0 => m1_proxy%vspace%get_whole_dofmap()\n"
        "      map_w3 => m2_proxy%vspace%get_whole_dofmap()\n"
        "      map_wtheta => f3_proxy%vspace%get_whole_dofmap()\n"
        "      map_w2h => f4_proxy%vspace%get_whole_dofmap()\n"
        "      map_w2v => m3_proxy%vspace%get_whole_dofmap()\n"
        "      map_w2broken => m4_proxy%vspace%get_whole_dofmap()\n"
        "      map_w2trace => f5_proxy%vspace%get_whole_dofmap()\n"
        "      map_w2htrace => f6_proxy%vspace%get_whole_dofmap()\n"
        "      map_w2vtrace => m5_proxy%vspace%get_whole_dofmap()\n"
        "      map_wchi => m6_proxy%vspace%get_whole_dofmap()\n"
        "      map_any_w2 => m7_proxy%vspace%get_whole_dofmap()\n"
        "      !\n"
        "      ! Initialise number of DoFs for w1\n"
        "      !\n"
        "      ndf_w1 = f1_proxy%vspace%get_ndf()\n"
        "      undf_w1 = f1_proxy%vspace%get_undf()\n"
        "      !\n"
        "      ! Initialise number of DoFs for w2\n"
        "      !\n"
        "      ndf_w2 = f2_proxy%vspace%get_ndf()\n"
        "      undf_w2 = f2_proxy%vspace%get_undf()\n"
        "      !\n"
        "      ! Initialise number of DoFs for w0\n"
        "      !\n"
        "      ndf_w0 = m1_proxy%vspace%get_ndf()\n"
        "      undf_w0 = m1_proxy%vspace%get_undf()\n"
        "      !\n"
        "      ! Initialise number of DoFs for w3\n"
        "      !\n"
        "      ndf_w3 = m2_proxy%vspace%get_ndf()\n"
        "      undf_w3 = m2_proxy%vspace%get_undf()\n"
        "      !\n"
        "      ! Initialise number of DoFs for wtheta\n"
        "      !\n"
        "      ndf_wtheta = f3_proxy%vspace%get_ndf()\n"
        "      undf_wtheta = f3_proxy%vspace%get_undf()\n"
        "      !\n"
        "      ! Initialise number of DoFs for w2h\n"
        "      !\n"
        "      ndf_w2h = f4_proxy%vspace%get_ndf()\n"
        "      undf_w2h = f4_proxy%vspace%get_undf()\n"
        "      !\n"
        "      ! Initialise number of DoFs for w2v\n"
        "      !\n"
        "      ndf_w2v = m3_proxy%vspace%get_ndf()\n"
        "      undf_w2v = m3_proxy%vspace%get_undf()\n"
        "      !\n"
        "      ! Initialise number of DoFs for w2broken\n"
        "      !\n"
        "      ndf_w2broken = m4_proxy%vspace%get_ndf()\n"
        "      undf_w2broken = m4_proxy%vspace%get_undf()\n"
        "      !\n"
        "      ! Initialise number of DoFs for w2trace\n"
        "      !\n"
        "      ndf_w2trace = f5_proxy%vspace%get_ndf()\n"
        "      undf_w2trace = f5_proxy%vspace%get_undf()\n"
        "      !\n"
        "      ! Initialise number of DoFs for w2htrace\n"
        "      !\n"
        "      ndf_w2htrace = f6_proxy%vspace%get_ndf()\n"
        "      undf_w2htrace = f6_proxy%vspace%get_undf()\n"
        "      !\n"
        "      ! Initialise number of DoFs for w2vtrace\n"
        "      !\n"
        "      ndf_w2vtrace = m5_proxy%vspace%get_ndf()\n"
        "      undf_w2vtrace = m5_proxy%vspace%get_undf()\n"
        "      !\n"
        "      ! Initialise number of DoFs for wchi\n"
        "      !\n"
        "      ndf_wchi = m6_proxy%vspace%get_ndf()\n"
        "      undf_wchi = m6_proxy%vspace%get_undf()\n"
        "      !\n"
        "      ! Initialise number of DoFs for any_w2\n"
        "      !\n"
        "      ndf_any_w2 = m7_proxy%vspace%get_ndf()\n"
        "      undf_any_w2 = m7_proxy%vspace%get_undf()\n"
        "      !\n"
        "      ! Call kernels and communication routines\n"
        "      !\n"
        "      IF (f1_proxy%is_dirty(depth=1)) THEN\n"
        "        CALL f1_proxy%halo_exchange(depth=1)\n"
        "      END IF\n"
        "      !\n"
        "      IF (f2_proxy%is_dirty(depth=1)) THEN\n"
        "        CALL f2_proxy%halo_exchange(depth=1)\n"
        "      END IF\n"
        "      !\n"
        "      IF (m1_proxy%is_dirty(depth=1)) THEN\n"
        "        CALL m1_proxy%halo_exchange(depth=1)\n"
        "      END IF\n"
        "      !\n"
        "      IF (m2_proxy%is_dirty(depth=1)) THEN\n"
        "        CALL m2_proxy%halo_exchange(depth=1)\n"
        "      END IF\n"
        "      !\n"
        "      IF (f4_proxy%is_dirty(depth=1)) THEN\n"
        "        CALL f4_proxy%halo_exchange(depth=1)\n"
        "      END IF\n"
        "      !\n"
        "      IF (m3_proxy%is_dirty(depth=1)) THEN\n"
        "        CALL m3_proxy%halo_exchange(depth=1)\n"
        "      END IF\n"
        "      !\n"
        "      IF (m4_proxy%is_dirty(depth=1)) THEN\n"
        "        CALL m4_proxy%halo_exchange(depth=1)\n"
        "      END IF\n"
        "      !\n"
        "      IF (f5_proxy%is_dirty(depth=1)) THEN\n"
        "        CALL f5_proxy%halo_exchange(depth=1)\n"
        "      END IF\n"
        "      !\n"
        "      IF (f6_proxy%is_dirty(depth=1)) THEN\n"
        "        CALL f6_proxy%halo_exchange(depth=1)\n"
        "      END IF\n"
        "      !\n"
        "      IF (m5_proxy%is_dirty(depth=1)) THEN\n"
        "        CALL m5_proxy%halo_exchange(depth=1)\n"
        "      END IF\n"
        "      !\n"
        "      IF (m6_proxy%is_dirty(depth=1)) THEN\n"
        "        CALL m6_proxy%halo_exchange(depth=1)\n"
        "      END IF\n"
        "      !\n"
        "      IF (m7_proxy%is_dirty(depth=1)) THEN\n"
        "        CALL m7_proxy%halo_exchange(depth=1)\n"
        "      END IF\n"
        "      !\n"
        "      DO cell=1,mesh%get_last_halo_cell(1)\n"
        "        !\n"
        "        CALL testkern_fs_code(nlayers, f1_proxy%data, f2_proxy%data, "
        "m1_proxy%data, m2_proxy%data, f3_proxy%data, f4_proxy%data, "
        "m3_proxy%data, m4_proxy%data, f5_proxy%data, f6_proxy%data, "
        "m5_proxy%data, m6_proxy%data, m7_proxy%data, ndf_w1, undf_w1, "
        "map_w1(:,cell), ndf_w2, undf_w2, map_w2(:,cell), ndf_w0, undf_w0, "
        "map_w0(:,cell), ndf_w3, undf_w3, map_w3(:,cell), ndf_wtheta, "
        "undf_wtheta, map_wtheta(:,cell), ndf_w2h, undf_w2h, "
        "map_w2h(:,cell), ndf_w2v, undf_w2v, map_w2v(:,cell), ndf_w2broken, "
        "undf_w2broken, map_w2broken(:,cell), ndf_w2trace, undf_w2trace, "
        "map_w2trace(:,cell), ndf_w2htrace, undf_w2htrace, "
        "map_w2htrace(:,cell), ndf_w2vtrace, undf_w2vtrace, "
        "map_w2vtrace(:,cell), ndf_wchi, undf_wchi, map_wchi(:,cell), "
        "ndf_any_w2, undf_any_w2, map_any_w2(:,cell))\n"
        "      END DO\n"
        "      !\n"
        "      ! Set halos dirty/clean for fields modified in the above loop\n"
        "      !\n"
        "      CALL f1_proxy%set_dirty()\n"
        "      CALL f3_proxy%set_dirty()\n"
        "      CALL f3_proxy%set_clean(1)\n"
        "      !\n"
        "      !\n"
        "    END SUBROUTINE invoke_0_testkern_fs_type\n"
        "  END MODULE single_invoke_fs_psy")
    assert output in generated_code


def test_real_scalar(tmpdir):
    ''' Tests that we generate correct code when a kernel takes a single,
    real scalar argument (plus fields).

    '''
    _, invoke_info = parse(os.path.join(BASE_PATH,
                                        "1_single_invoke.f90"),
                           api=TEST_API)
    psy = PSyFactory(TEST_API, distributed_memory=True).create(invoke_info)
    generated_code = str(psy.gen)

    assert LFRicBuild(tmpdir).code_compiles(psy)

    expected = (
        "    SUBROUTINE invoke_0_testkern_type(a, f1, f2, m1, m2)\n"
        "      USE testkern_mod, ONLY: testkern_code\n"
        "      USE mesh_mod, ONLY: mesh_type\n"
        "      REAL(KIND=r_def), intent(in) :: a\n"
        "      TYPE(field_type), intent(in) :: f1, f2, m1, m2\n"
        "      INTEGER(KIND=i_def) cell\n"
        "      INTEGER(KIND=i_def) nlayers\n"
        "      TYPE(field_proxy_type) f1_proxy, f2_proxy, m1_proxy, m2_proxy\n"
        "      INTEGER(KIND=i_def), pointer :: map_w1(:,:) => null(), "
        "map_w2(:,:) => null(), map_w3(:,:) => null()\n"
        "      INTEGER(KIND=i_def) ndf_w1, undf_w1, ndf_w2, undf_w2, ndf_w3, "
        "undf_w3\n"
        "      TYPE(mesh_type), pointer :: mesh => null()\n"
        "      !\n"
        "      ! Initialise field and/or operator proxies\n"
        "      !\n"
        "      f1_proxy = f1%get_proxy()\n"
        "      f2_proxy = f2%get_proxy()\n"
        "      m1_proxy = m1%get_proxy()\n"
        "      m2_proxy = m2%get_proxy()\n"
        "      !\n"
        "      ! Initialise number of layers\n"
        "      !\n"
        "      nlayers = f1_proxy%vspace%get_nlayers()\n"
        "      !\n"
        "      ! Create a mesh object\n"
        "      !\n"
        "      mesh => f1_proxy%vspace%get_mesh()\n"
        "      !\n"
        "      ! Look-up dofmaps for each function space\n"
        "      !\n"
        "      map_w1 => f1_proxy%vspace%get_whole_dofmap()\n"
        "      map_w2 => f2_proxy%vspace%get_whole_dofmap()\n"
        "      map_w3 => m2_proxy%vspace%get_whole_dofmap()\n"
        "      !\n"
        "      ! Initialise number of DoFs for w1\n"
        "      !\n"
        "      ndf_w1 = f1_proxy%vspace%get_ndf()\n"
        "      undf_w1 = f1_proxy%vspace%get_undf()\n"
        "      !\n"
        "      ! Initialise number of DoFs for w2\n"
        "      !\n"
        "      ndf_w2 = f2_proxy%vspace%get_ndf()\n"
        "      undf_w2 = f2_proxy%vspace%get_undf()\n"
        "      !\n"
        "      ! Initialise number of DoFs for w3\n"
        "      !\n"
        "      ndf_w3 = m2_proxy%vspace%get_ndf()\n"
        "      undf_w3 = m2_proxy%vspace%get_undf()\n"
        "      !\n"
        "      ! Call kernels and communication routines\n"
        "      !\n"
        "      IF (f1_proxy%is_dirty(depth=1)) THEN\n"
        "        CALL f1_proxy%halo_exchange(depth=1)\n"
        "      END IF\n"
        "      !\n"
        "      IF (f2_proxy%is_dirty(depth=1)) THEN\n"
        "        CALL f2_proxy%halo_exchange(depth=1)\n"
        "      END IF\n"
        "      !\n"
        "      IF (m1_proxy%is_dirty(depth=1)) THEN\n"
        "        CALL m1_proxy%halo_exchange(depth=1)\n"
        "      END IF\n"
        "      !\n"
        "      IF (m2_proxy%is_dirty(depth=1)) THEN\n"
        "        CALL m2_proxy%halo_exchange(depth=1)\n"
        "      END IF\n"
        "      !\n"
        "      DO cell=1,mesh%get_last_halo_cell(1)\n"
        "        !\n"
        "        CALL testkern_code(nlayers, a, f1_proxy%data, f2_proxy%data,"
        " m1_proxy%data, m2_proxy%data, ndf_w1, undf_w1, map_w1(:,cell), "
        "ndf_w2, undf_w2, map_w2(:,cell), ndf_w3, undf_w3, map_w3(:,cell))\n")
    assert expected in generated_code


def test_int_scalar(tmpdir):
    ''' Tests that we generate correct code when a kernel takes a single,
    integer scalar argument (plus fields).

    '''
    _, invoke_info = parse(
        os.path.join(BASE_PATH,
                     "1.6.1_single_invoke_1_int_scalar.f90"),
        api=TEST_API)
    psy = PSyFactory(TEST_API, distributed_memory=True).create(invoke_info)
    generated_code = str(psy.gen)

    assert LFRicBuild(tmpdir).code_compiles(psy)

    expected = (
        "    SUBROUTINE invoke_0_testkern_one_int_scalar_type"
        "(f1, iflag, f2, m1, m2)\n"
        "      USE testkern_one_int_scalar_mod, ONLY: "
        "testkern_one_int_scalar_code\n"
        "      USE mesh_mod, ONLY: mesh_type\n"
        "      INTEGER(KIND=i_def), intent(in) :: iflag\n"
        "      TYPE(field_type), intent(in) :: f1, f2, m1, m2\n"
        "      INTEGER(KIND=i_def) cell\n"
        "      INTEGER(KIND=i_def) nlayers\n"
        "      TYPE(field_proxy_type) f1_proxy, f2_proxy, m1_proxy, m2_proxy\n"
        "      INTEGER(KIND=i_def), pointer :: map_w1(:,:) => null(), "
        "map_w2(:,:) => null(), map_w3(:,:) => null()\n"
        "      INTEGER(KIND=i_def) ndf_w1, undf_w1, ndf_w2, undf_w2, ndf_w3, "
        "undf_w3\n"
        "      TYPE(mesh_type), pointer :: mesh => null()\n"
        "      !\n"
        "      ! Initialise field and/or operator proxies\n"
        "      !\n"
        "      f1_proxy = f1%get_proxy()\n"
        "      f2_proxy = f2%get_proxy()\n"
        "      m1_proxy = m1%get_proxy()\n"
        "      m2_proxy = m2%get_proxy()\n"
        "      !\n"
        "      ! Initialise number of layers\n"
        "      !\n"
        "      nlayers = f1_proxy%vspace%get_nlayers()\n"
        "      !\n"
        "      ! Create a mesh object\n"
        "      !\n"
        "      mesh => f1_proxy%vspace%get_mesh()\n"
        "      !\n"
        "      ! Look-up dofmaps for each function space\n"
        "      !\n"
        "      map_w1 => f1_proxy%vspace%get_whole_dofmap()\n"
        "      map_w2 => f2_proxy%vspace%get_whole_dofmap()\n"
        "      map_w3 => m2_proxy%vspace%get_whole_dofmap()\n"
        "      !\n"
        "      ! Initialise number of DoFs for w1\n"
        "      !\n"
        "      ndf_w1 = f1_proxy%vspace%get_ndf()\n"
        "      undf_w1 = f1_proxy%vspace%get_undf()\n"
        "      !\n"
        "      ! Initialise number of DoFs for w2\n"
        "      !\n"
        "      ndf_w2 = f2_proxy%vspace%get_ndf()\n"
        "      undf_w2 = f2_proxy%vspace%get_undf()\n"
        "      !\n"
        "      ! Initialise number of DoFs for w3\n"
        "      !\n"
        "      ndf_w3 = m2_proxy%vspace%get_ndf()\n"
        "      undf_w3 = m2_proxy%vspace%get_undf()\n"
        "      !\n"
        "      ! Call kernels and communication routines\n"
        "      !\n"
        "      IF (f1_proxy%is_dirty(depth=1)) THEN\n"
        "        CALL f1_proxy%halo_exchange(depth=1)\n"
        "      END IF\n"
        "      !\n"
        "      IF (f2_proxy%is_dirty(depth=1)) THEN\n"
        "        CALL f2_proxy%halo_exchange(depth=1)\n"
        "      END IF\n"
        "      !\n"
        "      IF (m1_proxy%is_dirty(depth=1)) THEN\n"
        "        CALL m1_proxy%halo_exchange(depth=1)\n"
        "      END IF\n"
        "      !\n"
        "      IF (m2_proxy%is_dirty(depth=1)) THEN\n"
        "        CALL m2_proxy%halo_exchange(depth=1)\n"
        "      END IF\n"
        "      !\n"
        "      DO cell=1,mesh%get_last_halo_cell(1)\n"
        "        !\n"
        "        CALL testkern_one_int_scalar_code(nlayers, f1_proxy%data, "
        "iflag, f2_proxy%data, m1_proxy%data, m2_proxy%data, ndf_w1, undf_w1, "
        "map_w1(:,cell), ndf_w2, undf_w2, map_w2(:,cell), ndf_w3, undf_w3, "
        "map_w3(:,cell))\n")
    assert expected in generated_code


def test_two_real_scalars(tmpdir):
    ''' Tests that we generate correct code when a kernel has two real,
    scalar arguments.

    '''
    _, invoke_info = parse(
        os.path.join(BASE_PATH,
                     "1.9_single_invoke_2_real_scalars.f90"),
        api=TEST_API)
    psy = PSyFactory(TEST_API, distributed_memory=True).create(invoke_info)
    generated_code = str(psy.gen)

    assert LFRicBuild(tmpdir).code_compiles(psy)

    expected = (
        "    SUBROUTINE invoke_0_testkern_two_real_scalars_type(a, f1, f2, "
        "m1, m2, b)\n"
        "      USE testkern_two_real_scalars_mod, ONLY: "
        "testkern_two_real_scalars_code\n"
        "      USE mesh_mod, ONLY: mesh_type\n"
        "      REAL(KIND=r_def), intent(in) :: a, b\n"
        "      TYPE(field_type), intent(in) :: f1, f2, m1, m2\n"
        "      INTEGER(KIND=i_def) cell\n"
        "      INTEGER(KIND=i_def) nlayers\n"
        "      TYPE(field_proxy_type) f1_proxy, f2_proxy, m1_proxy, m2_proxy\n"
        "      INTEGER(KIND=i_def), pointer :: map_w1(:,:) => null(), "
        "map_w2(:,:) => null(), map_w3(:,:) => null()\n"
        "      INTEGER(KIND=i_def) ndf_w1, undf_w1, ndf_w2, undf_w2, ndf_w3, "
        "undf_w3\n"
        "      TYPE(mesh_type), pointer :: mesh => null()\n"
        "      !\n"
        "      ! Initialise field and/or operator proxies\n"
        "      !\n"
        "      f1_proxy = f1%get_proxy()\n"
        "      f2_proxy = f2%get_proxy()\n"
        "      m1_proxy = m1%get_proxy()\n"
        "      m2_proxy = m2%get_proxy()\n"
        "      !\n"
        "      ! Initialise number of layers\n"
        "      !\n"
        "      nlayers = f1_proxy%vspace%get_nlayers()\n"
        "      !\n"
        "      ! Create a mesh object\n"
        "      !\n"
        "      mesh => f1_proxy%vspace%get_mesh()\n"
        "      !\n"
        "      ! Look-up dofmaps for each function space\n"
        "      !\n"
        "      map_w1 => f1_proxy%vspace%get_whole_dofmap()\n"
        "      map_w2 => f2_proxy%vspace%get_whole_dofmap()\n"
        "      map_w3 => m2_proxy%vspace%get_whole_dofmap()\n"
        "      !\n"
        "      ! Initialise number of DoFs for w1\n"
        "      !\n"
        "      ndf_w1 = f1_proxy%vspace%get_ndf()\n"
        "      undf_w1 = f1_proxy%vspace%get_undf()\n"
        "      !\n"
        "      ! Initialise number of DoFs for w2\n"
        "      !\n"
        "      ndf_w2 = f2_proxy%vspace%get_ndf()\n"
        "      undf_w2 = f2_proxy%vspace%get_undf()\n"
        "      !\n"
        "      ! Initialise number of DoFs for w3\n"
        "      !\n"
        "      ndf_w3 = m2_proxy%vspace%get_ndf()\n"
        "      undf_w3 = m2_proxy%vspace%get_undf()\n"
        "      !\n"
        "      ! Call kernels and communication routines\n"
        "      !\n"
        "      IF (f1_proxy%is_dirty(depth=1)) THEN\n"
        "        CALL f1_proxy%halo_exchange(depth=1)\n"
        "      END IF\n"
        "      !\n"
        "      IF (f2_proxy%is_dirty(depth=1)) THEN\n"
        "        CALL f2_proxy%halo_exchange(depth=1)\n"
        "      END IF\n"
        "      !\n"
        "      IF (m1_proxy%is_dirty(depth=1)) THEN\n"
        "        CALL m1_proxy%halo_exchange(depth=1)\n"
        "      END IF\n"
        "      !\n"
        "      IF (m2_proxy%is_dirty(depth=1)) THEN\n"
        "        CALL m2_proxy%halo_exchange(depth=1)\n"
        "      END IF\n"
        "      !\n"
        "      DO cell=1,mesh%get_last_halo_cell(1)\n"
        "        !\n"
        "        CALL testkern_two_real_scalars_code(nlayers, a, "
        "f1_proxy%data, f2_proxy%data, m1_proxy%data, m2_proxy%data, "
        "b, ndf_w1, undf_w1, map_w1(:,cell), ndf_w2, undf_w2, "
        "map_w2(:,cell), ndf_w3, undf_w3, map_w3(:,cell))\n")
    assert expected in generated_code


def test_two_int_scalars(tmpdir):
    ''' Tests that we generate correct code when a kernel has two integer,
    scalar arguments.

    '''
    _, invoke_info = parse(os.path.join(BASE_PATH,
                                        "1.6_single_invoke_2_int_scalars.f90"),
                           api=TEST_API)
    psy = PSyFactory(TEST_API, distributed_memory=True).create(invoke_info)
    generated_code = str(psy.gen)

    assert LFRicBuild(tmpdir).code_compiles(psy)

    expected = (
        "    SUBROUTINE invoke_0(iflag, f1, f2, m1, m2, istep)\n"
        "      USE testkern_two_int_scalars_mod, ONLY: "
        "testkern_two_int_scalars_code\n"
        "      USE mesh_mod, ONLY: mesh_type\n"
        "      INTEGER(KIND=i_def), intent(in) :: iflag, istep\n"
        "      TYPE(field_type), intent(in) :: f1, f2, m1, m2\n"
        "      INTEGER(KIND=i_def) cell\n"
        "      INTEGER(KIND=i_def) nlayers\n"
        "      TYPE(field_proxy_type) f1_proxy, f2_proxy, m1_proxy, m2_proxy\n"
        "      INTEGER(KIND=i_def), pointer :: map_w1(:,:) => null(), "
        "map_w2(:,:) => null(), map_w3(:,:) => null()\n"
        "      INTEGER(KIND=i_def) ndf_w1, undf_w1, ndf_w2, undf_w2, ndf_w3, "
        "undf_w3\n"
        "      TYPE(mesh_type), pointer :: mesh => null()\n"
        "      !\n"
        "      ! Initialise field and/or operator proxies\n"
        "      !\n"
        "      f1_proxy = f1%get_proxy()\n"
        "      f2_proxy = f2%get_proxy()\n"
        "      m1_proxy = m1%get_proxy()\n"
        "      m2_proxy = m2%get_proxy()\n"
        "      !\n"
        "      ! Initialise number of layers\n"
        "      !\n"
        "      nlayers = f1_proxy%vspace%get_nlayers()\n"
        "      !\n"
        "      ! Create a mesh object\n"
        "      !\n"
        "      mesh => f1_proxy%vspace%get_mesh()\n"
        "      !\n"
        "      ! Look-up dofmaps for each function space\n"
        "      !\n"
        "      map_w1 => f1_proxy%vspace%get_whole_dofmap()\n"
        "      map_w2 => f2_proxy%vspace%get_whole_dofmap()\n"
        "      map_w3 => m2_proxy%vspace%get_whole_dofmap()\n"
        "      !\n"
        "      ! Initialise number of DoFs for w1\n"
        "      !\n"
        "      ndf_w1 = f1_proxy%vspace%get_ndf()\n"
        "      undf_w1 = f1_proxy%vspace%get_undf()\n"
        "      !\n"
        "      ! Initialise number of DoFs for w2\n"
        "      !\n"
        "      ndf_w2 = f2_proxy%vspace%get_ndf()\n"
        "      undf_w2 = f2_proxy%vspace%get_undf()\n"
        "      !\n"
        "      ! Initialise number of DoFs for w3\n"
        "      !\n"
        "      ndf_w3 = m2_proxy%vspace%get_ndf()\n"
        "      undf_w3 = m2_proxy%vspace%get_undf()\n"
        "      !\n"
        "      ! Call kernels and communication routines\n"
        "      !\n"
        "      IF (f1_proxy%is_dirty(depth=1)) THEN\n"
        "        CALL f1_proxy%halo_exchange(depth=1)\n"
        "      END IF\n"
        "      !\n"
        "      IF (f2_proxy%is_dirty(depth=1)) THEN\n"
        "        CALL f2_proxy%halo_exchange(depth=1)\n"
        "      END IF\n"
        "      !\n"
        "      IF (m1_proxy%is_dirty(depth=1)) THEN\n"
        "        CALL m1_proxy%halo_exchange(depth=1)\n"
        "      END IF\n"
        "      !\n"
        "      IF (m2_proxy%is_dirty(depth=1)) THEN\n"
        "        CALL m2_proxy%halo_exchange(depth=1)\n"
        "      END IF\n"
        "      !\n"
        "      DO cell=1,mesh%get_last_halo_cell(1)\n"
        "        !\n"
        "        CALL testkern_two_int_scalars_code(nlayers, iflag, "
        "f1_proxy%data, f2_proxy%data, m1_proxy%data, m2_proxy%data, istep, "
        "ndf_w1, undf_w1, map_w1(:,cell), ndf_w2, undf_w2, map_w2(:,cell), "
        "ndf_w3, undf_w3, map_w3(:,cell))\n")
    assert expected in generated_code
    # Check that we pass iflag by value in the second kernel call
    expected = (
        "        CALL testkern_two_int_scalars_code(nlayers, 1, "
        "f1_proxy%data, f2_proxy%data, m1_proxy%data, m2_proxy%data, iflag, "
        "ndf_w1, undf_w1, map_w1(:,cell), ndf_w2, undf_w2, map_w2(:,cell), "
        "ndf_w3, undf_w3, map_w3(:,cell))\n")
    assert expected in generated_code


def test_two_scalars(tmpdir):
    ''' Tests that we generate correct code when a kernel has two scalar
    arguments, one real and one integer.

    '''
    _, invoke_info = parse(os.path.join(BASE_PATH,
                                        "1.7_single_invoke_2scalar.f90"),
                           api=TEST_API)
    psy = PSyFactory(TEST_API, distributed_memory=True).create(invoke_info)

    assert LFRicBuild(tmpdir).code_compiles(psy)

    generated_code = str(psy.gen)
    expected = (
        "    SUBROUTINE invoke_0_testkern_two_scalars_type(a, f1, f2, m1, "
        "m2, istep)\n"
        "      USE testkern_two_scalars_mod, ONLY: testkern_two_scalars_code\n"
        "      USE mesh_mod, ONLY: mesh_type\n"
        "      REAL(KIND=r_def), intent(in) :: a\n"
        "      INTEGER(KIND=i_def), intent(in) :: istep\n"
        "      TYPE(field_type), intent(in) :: f1, f2, m1, m2\n"
        "      INTEGER(KIND=i_def) cell\n"
        "      INTEGER(KIND=i_def) nlayers\n"
        "      TYPE(field_proxy_type) f1_proxy, f2_proxy, m1_proxy, m2_proxy\n"
        "      INTEGER(KIND=i_def), pointer :: map_w1(:,:) => null(), "
        "map_w2(:,:) => null(), map_w3(:,:) => null()\n"
        "      INTEGER(KIND=i_def) ndf_w1, undf_w1, ndf_w2, undf_w2, ndf_w3, "
        "undf_w3\n"
        "      TYPE(mesh_type), pointer :: mesh => null()\n"
        "      !\n"
        "      ! Initialise field and/or operator proxies\n"
        "      !\n"
        "      f1_proxy = f1%get_proxy()\n"
        "      f2_proxy = f2%get_proxy()\n"
        "      m1_proxy = m1%get_proxy()\n"
        "      m2_proxy = m2%get_proxy()\n"
        "      !\n"
        "      ! Initialise number of layers\n"
        "      !\n"
        "      nlayers = f1_proxy%vspace%get_nlayers()\n"
        "      !\n"
        "      ! Create a mesh object\n"
        "      !\n"
        "      mesh => f1_proxy%vspace%get_mesh()\n"
        "      !\n"
        "      ! Look-up dofmaps for each function space\n"
        "      !\n"
        "      map_w1 => f1_proxy%vspace%get_whole_dofmap()\n"
        "      map_w2 => f2_proxy%vspace%get_whole_dofmap()\n"
        "      map_w3 => m2_proxy%vspace%get_whole_dofmap()\n"
        "      !\n"
        "      ! Initialise number of DoFs for w1\n"
        "      !\n"
        "      ndf_w1 = f1_proxy%vspace%get_ndf()\n"
        "      undf_w1 = f1_proxy%vspace%get_undf()\n"
        "      !\n"
        "      ! Initialise number of DoFs for w2\n"
        "      !\n"
        "      ndf_w2 = f2_proxy%vspace%get_ndf()\n"
        "      undf_w2 = f2_proxy%vspace%get_undf()\n"
        "      !\n"
        "      ! Initialise number of DoFs for w3\n"
        "      !\n"
        "      ndf_w3 = m2_proxy%vspace%get_ndf()\n"
        "      undf_w3 = m2_proxy%vspace%get_undf()\n"
        "      !\n"
        "      ! Call kernels and communication routines\n"
        "      !\n"
        "      IF (f1_proxy%is_dirty(depth=1)) THEN\n"
        "        CALL f1_proxy%halo_exchange(depth=1)\n"
        "      END IF\n"
        "      !\n"
        "      IF (f2_proxy%is_dirty(depth=1)) THEN\n"
        "        CALL f2_proxy%halo_exchange(depth=1)\n"
        "      END IF\n"
        "      !\n"
        "      IF (m1_proxy%is_dirty(depth=1)) THEN\n"
        "        CALL m1_proxy%halo_exchange(depth=1)\n"
        "      END IF\n"
        "      !\n"
        "      IF (m2_proxy%is_dirty(depth=1)) THEN\n"
        "        CALL m2_proxy%halo_exchange(depth=1)\n"
        "      END IF\n"
        "      !\n"
        "      DO cell=1,mesh%get_last_halo_cell(1)\n"
        "        !\n"
        "        CALL testkern_two_scalars_code(nlayers, a, f1_proxy%data, "
        "f2_proxy%data, m1_proxy%data, m2_proxy%data, istep, ndf_w1, undf_w1, "
        "map_w1(:,cell), ndf_w2, undf_w2, map_w2(:,cell), ndf_w3, undf_w3, "
        "map_w3(:,cell))\n")
    assert expected in generated_code


def test_no_vector_scalar():
    ''' Tests that we raise an error when kernel metadata erroneously
    specifies a vector real or integer scalar argument. '''
    fparser.logging.disable(fparser.logging.CRITICAL)
    name = "testkern_qr_type"
    for argname in LFRicArgDescriptor.VALID_SCALAR_NAMES:
        vectname = argname + " * 3"
        code = CODE.replace("arg_type(" + argname + ", gh_read)",
                            "arg_type(" + argname + "*3, gh_read)", 1)
        ast = fpapi.parse(code, ignore_comments=False)
        with pytest.raises(ParseError) as excinfo:
            _ = DynKernMetadata(ast, name=name)
        assert ("vector notation is only supported for ['gh_field'] "
                "argument types but found '{0}'".format(vectname) in
                str(excinfo.value))


def test_vector_field(tmpdir):
    ''' Tests that a vector field is declared correctly in the PSy
    layer. '''
    _, invoke_info = parse(os.path.join(BASE_PATH, "8_vector_field.f90"),
                           api=TEST_API)
    psy = PSyFactory(TEST_API, distributed_memory=True).create(invoke_info)
    generated_code = str(psy.gen)

    assert LFRicBuild(tmpdir).code_compiles(psy)

    assert ("SUBROUTINE invoke_0_testkern_coord_w0_type(f1, chi, f2)" in
            generated_code)
    assert "TYPE(field_type), intent(in) :: f1, chi(3), f2" in generated_code


def test_vector_field_2(tmpdir):
    ''' Tests that a vector field is indexed correctly in the PSy layer. '''
    _, invoke_info = parse(os.path.join(BASE_PATH, "8_vector_field_2.f90"),
                           api=TEST_API)
    psy = PSyFactory(TEST_API, distributed_memory=True).create(invoke_info)
    generated_code = str(psy.gen)

    assert LFRicBuild(tmpdir).code_compiles(psy)

    # all references to chi_proxy should be chi_proxy(1)
    assert "chi_proxy%" not in generated_code
    assert generated_code.count("chi_proxy(1)%vspace") == 5
    # use each chi field individually in the kernel
    assert ("chi_proxy(1)%data, chi_proxy(2)%data, chi_proxy(3)%data" in
            generated_code)


def test_vector_field_deref(tmpdir, dist_mem):
    ''' Tests that a vector field is declared correctly in the PSy
    layer when it is obtained by de-referencing a derived type in the
    Algorithm layer.

    '''
    _, invoke_info = parse(os.path.join(BASE_PATH,
                                        "8.1_vector_field_deref.f90"),
                           api=TEST_API)
    psy = PSyFactory(TEST_API,
                     distributed_memory=dist_mem).create(invoke_info)
    generated_code = str(psy.gen)
    assert ("SUBROUTINE invoke_0_testkern_coord_w0_type(f1, box_chi, f2)" in
            generated_code)
    assert ("TYPE(field_type), intent(in) :: f1, box_chi(3), f2" in
            generated_code)

    assert LFRicBuild(tmpdir).code_compiles(psy)


def test_orientation(tmpdir):
    ''' Tests that orientation information is created correctly in
    the PSy layer. '''
    _, invoke_info = parse(os.path.join(BASE_PATH, "9_orientation.f90"),
                           api=TEST_API)
    psy = PSyFactory(TEST_API, distributed_memory=True).create(invoke_info)
    generated_code = str(psy.gen)
    assert ("INTEGER(KIND=i_def), pointer :: orientation_w2(:) "
            "=> null()") in generated_code
    assert ("orientation_w2 => f2_proxy%vspace%"
            "get_cell_orientation(cell)" in generated_code)

    assert LFRicBuild(tmpdir).code_compiles(psy)


def test_any_space_1(tmpdir):
    ''' Tests that any_space is implemented correctly in the PSy
    layer. Includes more than one type of any_space declaration
    and func_type basis functions on any_space.

    '''
    _, invoke_info = parse(os.path.join(BASE_PATH, "11_any_space.f90"),
                           api=TEST_API)
    psy = PSyFactory(TEST_API, distributed_memory=True).create(invoke_info)
    generated_code = str(psy.gen)

    assert LFRicBuild(tmpdir).code_compiles(psy)

    assert ("INTEGER(KIND=i_def), pointer :: map_aspc1_a(:,:) => null(), "
            "map_aspc2_b(:,:) => null(), map_w0(:,:) => null()\n"
            in generated_code)
    assert ("REAL(KIND=r_def), allocatable :: basis_aspc1_a_qr(:,:,:,:),"
            " basis_aspc2_b_qr(:,:,:,:)" in generated_code)
    assert ("ALLOCATE (basis_aspc1_a_qr(dim_aspc1_a, ndf_aspc1_a, "
            "np_xy_qr, np_z_qr))" in generated_code)
    assert ("ALLOCATE (basis_aspc2_b_qr(dim_aspc2_b, ndf_aspc2_b, "
            "np_xy_qr, np_z_qr))" in generated_code)
    assert ("map_aspc1_a => a_proxy%vspace%get_whole_dofmap()" in
            generated_code)
    assert ("map_aspc2_b => b_proxy%vspace%get_whole_dofmap()" in
            generated_code)
    assert ("CALL testkern_any_space_1_code(nlayers, a_proxy%data, rdt, "
            "b_proxy%data, c_proxy(1)%data, c_proxy(2)%data, c_proxy(3)%data, "
            "ndf_aspc1_a, undf_aspc1_a, map_aspc1_a(:,cell), "
            "basis_aspc1_a_qr, ndf_aspc2_b, undf_aspc2_b, "
            "map_aspc2_b(:,cell), basis_aspc2_b_qr, ndf_w0, undf_w0, "
            "map_w0(:,cell), diff_basis_w0_qr, np_xy_qr, np_z_qr, "
            "weights_xy_qr, weights_z_qr)" in generated_code)
    assert ("DEALLOCATE (basis_aspc1_a_qr, basis_aspc2_b_qr, diff_basis_w0_qr)"
            in generated_code)


def test_any_space_2(tmpdir):
    ''' Tests that any_space is implemented correctly in the PSy
    layer. Includes multiple declarations of the same space, no
    func_type declarations and any_space used with an operator.

    '''
    _, invoke_info = parse(os.path.join(BASE_PATH, "11.1_any_space.f90"),
                           api=TEST_API)
    psy = PSyFactory(TEST_API, distributed_memory=True).create(invoke_info)
    generated_code = str(psy.gen)

    assert LFRicBuild(tmpdir).code_compiles(psy)

    assert "INTEGER(KIND=i_def), intent(in) :: istp" in generated_code
    assert ("INTEGER(KIND=i_def), pointer :: map_aspc1_a(:,:) => null()"
            in generated_code)
    assert "INTEGER(KIND=i_def) ndf_aspc1_a, undf_aspc1_a" in generated_code
    assert "ndf_aspc1_a = a_proxy%vspace%get_ndf()" in generated_code
    assert "undf_aspc1_a = a_proxy%vspace%get_undf()" in generated_code
    assert ("map_aspc1_a => a_proxy%vspace%get_whole_dofmap()"
            in generated_code)
    assert ("CALL testkern_any_space_2_code(cell, nlayers, a_proxy%data, "
            "b_proxy%data, c_proxy%ncell_3d, c_proxy%local_stencil, istp, "
            "ndf_aspc1_a, undf_aspc1_a, map_aspc1_a(:,cell))"
            in generated_code)


def test_op_any_space_different_space_1(tmpdir):
    ''' Tests that any_space is implemented correctly in the PSy layer.
    Includes different spaces for an operator and no other fields.

    '''
    _, invoke_info = parse(os.path.join(BASE_PATH, "11.2_any_space.f90"),
                           api=TEST_API)
    psy = PSyFactory(TEST_API, distributed_memory=True).create(invoke_info)
    generated_code = str(psy.gen)

    assert LFRicBuild(tmpdir).code_compiles(psy)

    assert "ndf_aspc2_a = a_proxy%fs_from%get_ndf()" in generated_code
    assert "ndf_aspc1_a = a_proxy%fs_to%get_ndf()" in generated_code


def test_op_any_space_different_space_2(tmpdir):
    ''' Tests that any_space is implemented correctly in the PSy
    layer in a more complicated example.

    '''
    _, invoke_info = parse(os.path.join(BASE_PATH, "11.3_any_space.f90"),
                           api=TEST_API)
    psy = PSyFactory(TEST_API, distributed_memory=True).create(invoke_info)
    generated_code = str(psy.gen)

    assert LFRicBuild(tmpdir).code_compiles(psy)

    assert "ndf_aspc1_b = b_proxy%fs_to%get_ndf()" in generated_code
    assert "dim_aspc1_b = b_proxy%fs_to%get_dim_space()" in generated_code
    assert "ndf_aspc2_b = b_proxy%fs_from%get_ndf()" in generated_code
    assert "ndf_aspc3_c = c_proxy%fs_to%get_ndf()" in generated_code
    assert "ndf_aspc4_d = d_proxy%fs_from%get_ndf()" in generated_code
    assert "undf_aspc4_d = d_proxy%fs_from%get_undf()" in generated_code
    assert "dim_aspc4_d = d_proxy%fs_from%get_dim_space()" in generated_code
    assert "ndf_aspc5_a = a_proxy%vspace%get_ndf()" in generated_code
    assert "undf_aspc5_a = a_proxy%vspace%get_undf()" in generated_code
    assert "CALL qr%compute_function(BASIS, b_proxy%fs_to, " in generated_code
    assert ("CALL qr%compute_function(BASIS, d_proxy%fs_from, " in
            generated_code)
    assert ("CALL qr%compute_function(DIFF_BASIS, d_proxy%fs_from, " in
            generated_code)
    assert "map_aspc5_a => a_proxy%vspace%get_whole_dofmap()" in generated_code
    assert "map_aspc4_d => f_proxy%vspace%get_whole_dofmap()" in generated_code


def test_op_any_discontinuous_space_1(tmpdir):
    ''' Tests that any_discontinuous_space is implemented correctly
    in the PSy layer. Includes multiple declarations of the same space,
    field vectors and any_discontinuous_space used with operators
    (same and different "to" and "from" spaces).

    '''
    _, invoke_info = parse(
        os.path.join(BASE_PATH, "11.4_any_discontinuous_space.f90"),
        api=TEST_API)
    psy = PSyFactory(TEST_API, distributed_memory=True).create(invoke_info)
    generated_code = str(psy.gen)

    assert LFRicBuild(tmpdir).code_compiles(psy)

    assert "REAL(KIND=r_def), intent(in) :: rdt" in generated_code
    assert ("INTEGER(KIND=i_def), pointer :: map_adspc1_f1(:,:) => null()"
            in generated_code)
    assert ("INTEGER(KIND=i_def) ndf_adspc1_f1, undf_adspc1_f1"
            in generated_code)
    assert "ndf_adspc1_f1 = f1_proxy(1)%vspace%get_ndf()" in generated_code
    assert "undf_adspc1_f1 = f1_proxy(1)%vspace%get_undf()" in generated_code
    assert ("map_adspc1_f1 => f1_proxy(1)%vspace%get_whole_dofmap()"
            in generated_code)
    assert "ndf_adspc3_op4 = op4_proxy%fs_to%get_ndf()" in generated_code
    assert "ndf_adspc7_op4 = op4_proxy%fs_from%get_ndf()" in generated_code
    assert ("CALL testkern_any_discontinuous_space_op_1_code(cell, nlayers, "
            "f1_proxy(1)%data, f1_proxy(2)%data, f1_proxy(3)%data, "
            "f2_proxy%data, op3_proxy%ncell_3d, op3_proxy%local_stencil, "
            "op4_proxy%ncell_3d, op4_proxy%local_stencil, rdt, "
            "ndf_adspc1_f1, undf_adspc1_f1, map_adspc1_f1(:,cell), "
            "ndf_adspc2_f2, undf_adspc2_f2, map_adspc2_f2(:,cell), "
            "ndf_adspc3_op4, ndf_adspc7_op4)" in generated_code)


def test_op_any_discontinuous_space_2(tmpdir):
    ''' Tests that any_discontinuous_space is implemented correctly in the
    PSy layer when including multiple spaces, operators on same and different
    "to" and "from" spaces and basis/differential basis functions.

    '''
    _, invoke_info = parse(
        os.path.join(BASE_PATH, "11.5_any_discontinuous_space.f90"),
        api=TEST_API)
    psy = PSyFactory(TEST_API, distributed_memory=True).create(invoke_info)
    generated_code = str(psy.gen)

    assert LFRicBuild(tmpdir).code_compiles(psy)

    assert "ndf_adspc4_f1 = f1_proxy%vspace%get_ndf()" in generated_code
    assert "undf_adspc4_f1 = f1_proxy%vspace%get_undf()" in generated_code
    assert ("map_adspc4_f1 => f1_proxy%vspace%get_whole_dofmap()"
            in generated_code)
    assert "ndf_adspc1_op1 = op1_proxy%fs_to%get_ndf()" in generated_code
    assert "ndf_adspc2_op1 = op1_proxy%fs_from%get_ndf()" in generated_code
    assert "dim_adspc4_f1 = f1_proxy%vspace%get_dim_space()" in generated_code
    assert ("diff_dim_adspc4_f1 = f1_proxy%vspace%get_dim_space_diff()"
            in generated_code)
    assert ("ALLOCATE (basis_adspc1_op1_qr(dim_adspc1_op1, ndf_adspc1_op1"
            in generated_code)
    assert ("ALLOCATE (diff_basis_adspc4_f1_qr(diff_dim_adspc4_f1, "
            "ndf_adspc4_f1" in generated_code)
    assert ("CALL qr%compute_function(BASIS, op1_proxy%fs_to, dim_adspc1_op1, "
            "ndf_adspc1_op1, basis_adspc1_op1_qr)" in generated_code)
    assert ("CALL qr%compute_function(DIFF_BASIS, f1_proxy%vspace, "
            "diff_dim_adspc4_f1, ndf_adspc4_f1, diff_basis_adspc4_f1_qr)"
            in generated_code)


def test_invoke_uniq_declns():
    ''' Tests that we raise an error when Invoke.unique_declarations() is
    called for an invalid argument type. '''
    _, invoke_info = parse(os.path.join(BASE_PATH,
                                        "1.7_single_invoke_2scalar.f90"),
                           api=TEST_API)
    psy = PSyFactory(TEST_API, distributed_memory=True).create(invoke_info)
    with pytest.raises(InternalError) as excinfo:
        psy.invokes.invoke_list[0].unique_declarations("not_a_type")
    assert ("Invoke.unique_declarations() called with an invalid argument "
            "type. Expected one of {0} but found 'not_a_type'".
            format(LFRicArgDescriptor.VALID_ARG_TYPE_NAMES) in
            str(excinfo.value))


def test_invoke_uniq_declns_invalid_access():
    ''' Tests that we raise an error when Invoke.unique_declarations() is
    called for an invalid access type. '''
    _, invoke_info = parse(os.path.join(BASE_PATH,
                                        "1.7_single_invoke_2scalar.f90"),
                           api=TEST_API)
    psy = PSyFactory(TEST_API, distributed_memory=True).create(invoke_info)
    with pytest.raises(InternalError) as excinfo:
        psy.invokes.invoke_list[0].unique_declarations("gh_field",
                                                       access="invalid_acc")
    assert ("Invoke.unique_declarations() called with an invalid access "
            "type. Type is 'invalid_acc'" in str(excinfo.value))


def test_invoke_uniq_declns_valid_access():
    ''' Tests that all valid access modes for user-defined field arguments
    (AccessType.READ, AccessType.INC, AccessType.WRITE, AccessType.READWRITE)
    are accepted by Invoke.unique_declarations(). '''

    # Test READ and INC
    _, invoke_info = parse(os.path.join(BASE_PATH,
                                        "1.7_single_invoke_2scalar.f90"),
                           api=TEST_API)
    psy = PSyFactory(TEST_API, distributed_memory=True).create(invoke_info)
    fields_read_args = psy.invokes.invoke_list[0]\
        .unique_declarations("gh_field", access=AccessType.READ)
    fields_read = [arg.declaration_name for arg in fields_read_args]
    assert fields_read == ["f2", "m1", "m2"]
    fields_incremented_args = psy.invokes.invoke_list[0]\
        .unique_declarations("gh_field", access=AccessType.INC)
    fields_incremented = [arg.declaration_name for arg in
                          fields_incremented_args]
    assert fields_incremented == ["f1"]

    # Test WRITE
    _, invoke_info = parse(os.path.join(BASE_PATH,
                                        "1_single_invoke_w3_only_vector.f90"),
                           api=TEST_API)
    psy = PSyFactory(TEST_API, distributed_memory=True).create(invoke_info)
    fields_written_args = psy.invokes.invoke_list[0]\
        .unique_declarations("gh_field", access=AccessType.WRITE)
    fields_written = [arg.declaration_name for arg in fields_written_args]
    assert fields_written == ["f1(3)"]

    # Test READWRITE
    _, invoke_info = parse(os.path.join(BASE_PATH,
                                        "1_single_invoke_w2v.f90"),
                           api=TEST_API)
    psy = PSyFactory(TEST_API, distributed_memory=True).create(invoke_info)
    fields_readwritten_args = psy.invokes.invoke_list[0]\
        .unique_declarations("gh_field", access=AccessType.READWRITE)
    fields_readwritten = [arg.declaration_name for arg in
                          fields_readwritten_args]
    assert fields_readwritten == ["f1"]


def test_invoke_uniq_proxy_declns():
    ''' Tests that we raise an error when DynInvoke.unique_proxy_declarations()
    is called for an invalid argument type. '''
    _, invoke_info = parse(os.path.join(BASE_PATH,
                                        "1.7_single_invoke_2scalar.f90"),
                           api=TEST_API)
    psy = PSyFactory(TEST_API, distributed_memory=True).create(invoke_info)
    with pytest.raises(InternalError) as excinfo:
        psy.invokes.invoke_list[0].unique_proxy_declarations("not_a_type")
    assert ("DynInvoke.unique_proxy_declarations() called with an invalid "
            "argument type. Expected one of {0} but found 'not_a_type'".
            format(LFRicArgDescriptor.VALID_ARG_TYPE_NAMES) in
            str(excinfo.value))


def test_uniq_proxy_declns_invalid_access():
    ''' Tests that we raise an error when DynInvoke.unique_proxy_declarations()
    is called for an invalid access type. '''
    _, invoke_info = parse(os.path.join(BASE_PATH,
                                        "1.7_single_invoke_2scalar.f90"),
                           api=TEST_API)
    psy = PSyFactory(TEST_API, distributed_memory=True).create(invoke_info)
    api_config = Config.get().api_conf("dynamo0.3")
    valid_access_names = api_config.get_valid_accesses_api()
    with pytest.raises(InternalError) as excinfo:
        psy.invokes.invoke_list[0].unique_proxy_declarations(
            "gh_field",
            access="invalid_acc")
    assert ("DynInvoke.unique_proxy_declarations() called with an invalid "
            "access type. Expected one of {0} but found 'invalid_acc'".
            format(valid_access_names) in str(excinfo.value))


def test_dyninvoke_first_access():
    ''' tests that we raise an error if DynInvoke.first_access(name) is
    called for an argument name that doesn't exist '''
    _, invoke_info = parse(os.path.join(BASE_PATH,
                                        "1.7_single_invoke_2scalar.f90"),
                           api=TEST_API)
    psy = PSyFactory(TEST_API, distributed_memory=True).create(invoke_info)
    with pytest.raises(GenerationError) as excinfo:
        psy.invokes.invoke_list[0].first_access("not_an_arg")
    assert 'Failed to find any kernel argument with name' \
        in str(excinfo.value)


def test_dyninvoke_uniq_declns_inv_type():
    ''' Tests that we raise an error when DynInvoke.unique_declns_by_intent()
    is called for an invalid argument type. '''
    _, invoke_info = parse(os.path.join(BASE_PATH,
                                        "1.7_single_invoke_2scalar.f90"),
                           api=TEST_API)
    psy = PSyFactory(TEST_API, distributed_memory=True).create(invoke_info)
    with pytest.raises(InternalError) as excinfo:
        psy.invokes.invoke_list[0].unique_declns_by_intent("gh_invalid")
    assert ("Invoke.unique_declns_by_intent() called with an invalid "
            "argument type. Expected one of {0} but found 'gh_invalid'".
            format(LFRicArgDescriptor.VALID_ARG_TYPE_NAMES) in
            str(excinfo.value))


def test_dyninvoke_uniq_declns_intent_fields():
    ''' Tests that DynInvoke.unique_declns_by_intent() returns the correct
    list of arguments for 'gh_field' argument type. '''
    _, invoke_info = parse(os.path.join(BASE_PATH,
                                        "1.7_single_invoke_2scalar.f90"),
                           api=TEST_API)
    psy = PSyFactory(TEST_API, distributed_memory=True).create(invoke_info)
    args = psy.invokes.invoke_list[0].unique_declns_by_intent("gh_field")
    args_inout = [arg.declaration_name for arg in args['inout']]
    assert args_inout == ['f1']
    assert args['out'] == []
    args_in = [arg.declaration_name for arg in args['in']]
    assert args_in == ['f2', 'm1', 'm2']


def test_dyninvoke_uniq_declns_intent_real():
    ''' Tests that DynInvoke.unique_declns_by_intent() returns the correct
    list of arguments for 'gh_real' argument type. '''
    _, invoke_info = parse(os.path.join(BASE_PATH,
                                        "1.7_single_invoke_2scalar.f90"),
                           api=TEST_API)
    psy = PSyFactory(TEST_API, distributed_memory=True).create(invoke_info)
    args = psy.invokes.invoke_list[0].unique_declns_by_intent("gh_real")
    assert args['inout'] == []
    assert args['out'] == []
    args_in = [arg.declaration_name for arg in args['in']]
    assert args_in == ['a']


def test_dyninvoke_uniq_declns_intent_int():
    ''' Tests that DynInvoke.unique_declns_by_intent() returns the correct
    list of arguments for 'gh_integer' argument type. '''
    _, invoke_info = parse(os.path.join(BASE_PATH,
                                        "1.7_single_invoke_2scalar.f90"),
                           api=TEST_API)
    psy = PSyFactory(TEST_API, distributed_memory=True).create(invoke_info)
    args = psy.invokes.invoke_list[0].unique_declns_by_intent("gh_integer")
    assert args['inout'] == []
    assert args['out'] == []
    args_in = [arg.declaration_name for arg in args['in']]
    assert args_in == ['istep']


def test_dyninvoke_uniq_declns_intent_ops(tmpdir):
    ''' Tests that DynInvoke.unique_declns_by_intent() returns the correct
    list of arguments for operator arguments. '''
    _, invoke_info = parse(os.path.join(BASE_PATH,
                                        "4.4_multikernel_invokes.f90"),
                           api=TEST_API)
    psy = PSyFactory(TEST_API, distributed_memory=True).create(invoke_info)
    args = psy.invokes.invoke_list[0].unique_declns_by_intent("gh_operator")
    assert args['inout'] == []
    args_out = [arg.declaration_name for arg in args['out']]
    assert args_out == ['op']
    assert args['in'] == []

    assert LFRicBuild(tmpdir).code_compiles(psy)


def test_dyninvoke_uniq_declns_intent_cma_ops(tmpdir):
    ''' Tests that DynInvoke.unique_declns_by_intent() returns the correct
    list of arguments for columnwise operator arguments. '''
    _, invoke_info = parse(os.path.join(BASE_PATH,
                                        "20.5_multi_cma_invoke.f90"),
                           api=TEST_API)
    psy = PSyFactory(TEST_API, distributed_memory=True).create(invoke_info)
    args = psy.invokes.invoke_list[0]\
        .unique_declns_by_intent("gh_columnwise_operator")
    args_out = [arg.declaration_name for arg in args['out']]
    assert args_out == ['cma_op1']
    args_inout = [arg.declaration_name for arg in args['inout']]
    assert args_inout == ['cma_opc']
    args_in = [arg.declaration_name for arg in args['in']]
    assert args_in == ['cma_opb']

    assert LFRicBuild(tmpdir).code_compiles(psy)


def test_dyninvoke_arg_for_fs():
    ''' tests that we raise an error when DynInvoke.arg_for_funcspace() is
    called for an un-used space '''
    _, invoke_info = parse(os.path.join(BASE_PATH,
                                        "1.7_single_invoke_2scalar.f90"),
                           api=TEST_API)
    psy = PSyFactory(TEST_API, distributed_memory=True).create(invoke_info)
    with pytest.raises(GenerationError) as excinfo:
        psy.invokes.invoke_list[0].arg_for_funcspace(FunctionSpace("wtheta",
                                                                   None))
    assert "No argument found on 'wtheta' space" \
        in str(excinfo.value)


def test_kernel_specific(tmpdir):
    ''' Test that a call to enforce boundary conditions is *not* added
    following a call to the matrix_vector_kernel_type kernel. Boundary
    conditions are now explicitly specified in the Algorithm as required.

    '''
    _, invoke_info = parse(os.path.join(BASE_PATH, "12_kernel_specific.f90"),
                           api=TEST_API)
    psy = PSyFactory(TEST_API, distributed_memory=True).create(invoke_info)
    generated_code = str(psy.gen)
    output0 = "USE enforce_bc_kernel_mod, ONLY: enforce_bc_code"
    assert output0 not in generated_code
    output1 = "USE function_space_mod, ONLY: w1, w2, w2h, w2v\n"
    assert output1 not in generated_code
    output2 = "INTEGER(KIND=i_def) fs"
    assert output2 not in generated_code
    output3 = "INTEGER(KIND=i_def), pointer :: boundary_dofs(:,:) => null()"
    assert output3 not in generated_code
    output4 = "fs = f1%which_function_space()"
    assert output4 not in generated_code
    # We only call enforce_bc if the field is on a vector space
    output5 = (
        "IF (fs == w1 .or. fs == w2 .or. fs == w2h .or. fs == w2v .or. "
        "fs == any_w2) THEN\n"
        "        boundary_dofs => f1_proxy%vspace%get_boundary_dofs()\n"
        "      END IF")
    assert output5 not in generated_code
    output6 = (
        "IF (fs == w1 .or. fs == w2 .or. fs == w2h .or. fs == w2v .or. "
        "fs == any_w2) THEN\n"
        "          CALL enforce_bc_code(nlayers, f1_proxy%data, "
        "ndf_anyspc1_f1, undf_anyspc1_f1, map_anyspc1_f1(:,cell), "
        "boundary_dofs)")
    assert output6 not in generated_code

    assert LFRicBuild(tmpdir).code_compiles(psy)


def test_multi_kernel_specific(tmpdir):
    ''' Test that a call to enforce boundary conditions is *not* added
    following multiple calls to the matrix_vector_kernel_type kernel.
    Boundary conditions must now be explicitly specified as part of the
    Algorithm.

    '''
    _, invoke_info = parse(os.path.join(BASE_PATH,
                                        "12.3_multi_kernel_specific.f90"),
                           api=TEST_API)
    psy = PSyFactory(TEST_API, distributed_memory=True).create(invoke_info)
    generated_code = str(psy.gen)

    # Output must not contain any bc-related code
    output0 = "USE enforce_bc_kernel_mod, ONLY: enforce_bc_code"
    assert generated_code.count(output0) == 0
    output1 = "USE function_space_mod, ONLY: w1, w2, w2h, w2v, any_w2\n"
    assert generated_code.count(output1) == 0

    # first loop
    output1 = "INTEGER(KIND=i_def) fs\n"
    assert output1 not in generated_code
    output2 = "INTEGER(KIND=i_def), pointer :: boundary_dofs(:,:) => null()"
    assert output2 not in generated_code
    output3 = "fs = f1%which_function_space()"
    assert output3 not in generated_code
    # We only call enforce_bc if the field is on a vector space
    output4 = (
        "IF (fs == w1 .or. fs == w2 .or. fs == w2h .or. fs == w2v .or. "
        "fs == any_w2) THEN\n"
        "        boundary_dofs => f1_proxy%vspace%get_boundary_dofs()\n"
        "      END IF")
    assert output4 not in generated_code
    output5 = (
        "IF (fs == w1 .or. fs == w2 .or. fs == w2h .or. fs == w2v .or. "
        "fs == any_w2) THEN\n"
        "          CALL enforce_bc_code(nlayers, f1_proxy%data, "
        "ndf_anyspc1_f1, undf_anyspc1_f1, map_anyspc1_f1(:,cell), "
        "boundary_dofs)")
    assert output5 not in generated_code

    # second loop
    output6 = "INTEGER(KIND=i_def) fs_1\n"
    assert output6 not in generated_code
    output7 = "INTEGER(KIND=i_def), pointer :: boundary_dofs_1(:,:) => null()"
    assert output7 not in generated_code
    output8 = "fs_1 = f1%which_function_space()"
    assert output8 not in generated_code
    output9 = (
        "IF (fs_1 == w1 .or. fs_1 == w2 .or. fs_1 == w2h .or. fs_1 == w2v "
        ".or. fs_1 == any_w2) "
        "THEN\n"
        "        boundary_dofs_1 => f1_proxy%vspace%get_boundary_dofs()\n"
        "      END IF")
    assert output9 not in generated_code
    output10 = (
        "IF (fs_1 == w1 .or. fs_1 == w2 .or. fs_1 == w2h .or. fs_1 == w2v "
        ".or. fs_1 == any_w2) THEN\n"
        "          CALL enforce_bc_code(nlayers, f1_proxy%data, "
        "ndf_anyspc1_f1, undf_anyspc1_f1, map_anyspc1_f1(:,cell), "
        "boundary_dofs_1)")
    assert output10 not in generated_code

    assert LFRicBuild(tmpdir).code_compiles(psy)


def test_field_bc_kernel(tmpdir):
    ''' Tests that a kernel with a particular name is recognised as a
    boundary condition kernel and that appopriate code is added to
    support this. This code is required as the dynamo0.3 api does not
    know about boundary conditions but this kernel requires them. This
    "hack" is only supported to get PSyclone to generate correct code
    for the current implementation of LFRic. Future APIs will not
    support any hacks.

    '''
    _, invoke_info = parse(os.path.join(BASE_PATH,
                                        "12.2_enforce_bc_kernel.f90"),
                           api=TEST_API)
    psy = PSyFactory(TEST_API, distributed_memory=True).create(invoke_info)
    gen_code = str(psy.gen)
    assert ("INTEGER(KIND=i_def), pointer :: boundary_dofs_a(:,:) => "
            "null()" in gen_code)
    assert "boundary_dofs_a => a_proxy%vspace%get_boundary_dofs()" in gen_code
    assert ("CALL enforce_bc_code(nlayers, a_proxy%data, ndf_aspc1_a, "
            "undf_aspc1_a, map_aspc1_a(:,cell), boundary_dofs_a)"
            in gen_code)

    assert LFRicBuild(tmpdir).code_compiles(psy)


def test_bc_kernel_field_only(monkeypatch, annexed, dist_mem):
    ''' Tests that the recognised boundary-condition kernel is rejected
    if it has an operator as argument instead of a field. Test with and
    without annexed as different numbers of halo exchanges are
    produced.

    '''
    config = Config.get()
    dyn_config = config.api_conf("dynamo0.3")
    monkeypatch.setattr(dyn_config, "_compute_annexed_dofs", annexed)
    _, invoke_info = parse(os.path.join(BASE_PATH,
                                        "12.2_enforce_bc_kernel.f90"),
                           api=TEST_API)
    if dist_mem and not annexed:
        idx = 1
    else:
        idx = 0
    psy = PSyFactory(TEST_API,
                     distributed_memory=dist_mem).create(invoke_info)
    schedule = psy.invokes.invoke_list[0].schedule
    loop = schedule.children[idx]
    call = loop.loop_body[0]
    arg = call.arguments.args[0]
    # Monkeypatch the argument object so that it thinks it is an
    # operator rather than a field
    monkeypatch.setattr(arg, "_type", value="gh_operator")
    # We have to monkey-patch the arg.ref_name() function too as
    # otherwise the first monkey-patch causes it to break. Since
    # it is a function we have to patch it with a temporary
    # function which we create using lambda.
    monkeypatch.setattr(arg, "ref_name",
                        lambda function_space=None: "vspace")
    with pytest.raises(GenerationError) as excinfo:
        _ = psy.gen
    assert ("Expected an argument of {0} type from which to look-up "
            "boundary dofs for kernel enforce_bc_code but got "
            "'gh_operator'".format(LFRicArgDescriptor.VALID_FIELD_NAMES)
            in str(excinfo.value))


def test_bc_kernel_anyspace1_only():
    ''' Tests that the recognised boundary-condition kernel is rejected
    if its argument is not specified as being on ANY_SPACE_1.

    '''
    from psyclone.dynamo0p3 import DynBoundaryConditions
    _, invoke_info = parse(os.path.join(BASE_PATH,
                                        "12.2_enforce_bc_kernel.f90"),
                           api=TEST_API)
    psy = PSyFactory(TEST_API, distributed_memory=False).create(invoke_info)
    invoke = psy.invokes.invoke_list[0]
    schedule = invoke.schedule
    kernels = schedule.walk(DynKern)
    # Ensure that none of the arguments are listed as being on ANY_SPACE_1
    for fspace in kernels[0].arguments._unique_fss:
        fspace._orig_name = "W2"
    with pytest.raises(GenerationError) as err:
        _ = DynBoundaryConditions(invoke)
    assert ("enforce_bc_code kernel must have an argument on ANY_SPACE_1 but "
            "failed to find such an argument" in str(err.value))


def test_bc_op_kernel_wrong_args():
    '''Tests that the recognised operator boundary-condition kernel is
    rejected if it does not have exactly one argument.

    '''
    from psyclone.dynamo0p3 import DynBoundaryConditions
    _, invoke_info = parse(os.path.join(BASE_PATH,
                                        "12.4_enforce_op_bc_kernel.f90"),
                           api=TEST_API)
    psy = PSyFactory(TEST_API, distributed_memory=False).create(invoke_info)
    invoke = psy.invokes.invoke_list[0]
    schedule = invoke.schedule
    kernels = schedule.walk(DynKern)
    # Ensure that the kernel has the wrong number of arguments - duplicate
    # the existing argument in the list
    kernels[0].arguments.args.append(kernels[0].arguments.args[0])
    with pytest.raises(GenerationError) as err:
        _ = DynBoundaryConditions(invoke)
    assert ("enforce_operator_bc_code kernel must have exactly one argument "
            "but found 2" in str(err.value))


def test_multikernel_invoke_1(tmpdir):
    ''' Test that correct code is produced when there are multiple
    kernels within an invoke. We test the parts of the code that
    are incorrect at the time of writing.

    '''
    _, invoke_info = parse(os.path.join(BASE_PATH,
                                        "4_multikernel_invokes.f90"),
                           api=TEST_API)
    psy = PSyFactory(TEST_API, distributed_memory=True).create(invoke_info)
    generated_code = str(psy.gen)

    assert LFRicBuild(tmpdir).code_compiles(psy)

    # Check that argument names are not replicated
    assert "SUBROUTINE invoke_0(a, f1, f2, m1, m2)" in generated_code
    # Check that only one proxy initialisation is produced
    assert "f1_proxy = f1%get_proxy()" in generated_code
    # Check that we only initialise dofmaps once
    assert "map_w2 => f2_proxy%vspace%get_whole_dofmap()" in generated_code


def test_multikernel_invoke_qr(tmpdir):
    ''' Test that correct code is produced when there are multiple
    kernels with (the same) QR within an invoke. '''
    _, invoke_info = parse(os.path.join(BASE_PATH,
                                        "4.1_multikernel_invokes.f90"),
                           api=TEST_API)
    psy = PSyFactory(TEST_API, distributed_memory=True).create(invoke_info)

    assert LFRicBuild(tmpdir).code_compiles(psy)

    generated_code = psy.gen
    # simple check that two kernel calls exist
    assert str(generated_code).count("CALL testkern_qr_code") == 2


def test_mkern_invoke_vec_fields():
    ''' Test that correct code is produced when there are multiple
    kernels within an invoke with vector fields '''
    _, invoke_info = parse(os.path.join(BASE_PATH,
                                        "4.2_multikernel_invokes.f90"),
                           api=TEST_API)
    psy = PSyFactory(TEST_API, distributed_memory=True).create(invoke_info)
    generated_code = str(psy.gen)
    # 1st test for duplication of name vector-field declaration
    assert ("TYPE(field_type), intent(in) :: f1, chi(3), chi(3)"
            not in generated_code)
    # 2nd test for duplication of name vector-field declaration
    assert ("TYPE(field_proxy_type) f1_proxy, chi_proxy(3), chi_proxy(3)"
            not in generated_code)


def test_multikern_invoke_orient(tmpdir):
    ''' Test that correct code is produced when there are multiple
    kernels within an invoke with orientation. '''
    _, invoke_info = parse(os.path.join(BASE_PATH,
                                        "4.3_multikernel_invokes.f90"),
                           api=TEST_API)
    psy = PSyFactory(TEST_API, distributed_memory=True).create(invoke_info)
    generated_code = str(psy.gen)
    # 1st test for duplication of orientation pointer
    assert generated_code.count("orientation_w2(:) => null()") == 1
    # 2nd test for duplication of name vector-field declaration
    assert ("TYPE(field_type), intent(in) :: f2, f3(3), f3(3)" not in
            generated_code)
    # 3rd test for duplication of name vector-field declaration
    assert ("TYPE(field_proxy_type) f1_proxy, f2_proxy, f3_proxy(3), "
            "f3_proxy(3)" not in generated_code)
    # Compilation test
    assert LFRicBuild(tmpdir).code_compiles(psy)


def test_multikern_invoke_oper():
    ''' Test that correct code is produced when there are multiple
    kernels within an invoke with operators '''
    _, invoke_info = parse(os.path.join(BASE_PATH,
                                        "4.4_multikernel_invokes.f90"),
                           api=TEST_API)
    psy = PSyFactory(TEST_API, distributed_memory=True).create(invoke_info)
    generated_code = str(psy.gen)
    # 1st test for duplication of name vector-field declaration
    assert "TYPE(field_type), intent(in) :: f1(3), f1(3)" not in generated_code
    # 2nd test for duplication of name vector-field declaration
    assert "TYPE(field_proxy_type) f1_proxy(3), f1_proxy(3)" not in \
        generated_code


def test_2kern_invoke_any_space(tmpdir):
    ''' Test correct code is generated when there are just two same
    kernels within an invoke with kernel fields declared as any_space.

    '''
    _, invoke_info = parse(os.path.join(BASE_PATH,
                                        "4.5.1_multikernel_invokes.f90"),
                           api=TEST_API)
    psy = PSyFactory(TEST_API, distributed_memory=True).create(invoke_info)
    gen = str(psy.gen)

    assert LFRicBuild(tmpdir).code_compiles(psy)

    assert ("INTEGER(KIND=i_def), pointer :: map_aspc1_f1(:,:) => null(), "
            "map_aspc1_f2(:,:) => null()\n" in gen)
    assert "map_aspc1_f1 => f1_proxy%vspace%get_whole_dofmap()\n" in gen
    assert "map_aspc1_f2 => f2_proxy%vspace%get_whole_dofmap()\n" in gen
    assert (
        "        CALL testkern_any_space_2_code(cell, nlayers, f1_proxy%data,"
        " f2_proxy%data, op_proxy%ncell_3d, op_proxy%local_stencil, scalar, "
        "ndf_aspc1_f1, undf_aspc1_f1, map_aspc1_f1(:,cell))\n" in gen)
    assert "map_aspc1_f2 => f2_proxy%vspace%get_whole_dofmap()\n" in gen
    assert (
        "        CALL testkern_any_space_2_code(cell, nlayers, f2_proxy%data,"
        " f1_proxy%data, op_proxy%ncell_3d, op_proxy%local_stencil, scalar, "
        "ndf_aspc1_f2, undf_aspc1_f2, map_aspc1_f2(:,cell))\n" in gen)


def test_multikern_invoke_any_space(tmpdir):
    ''' Test that we generate correct code when there are multiple
    kernels within an invoke with kernel fields declared as any_space.

    '''
    _, invoke_info = parse(os.path.join(BASE_PATH,
                                        "4.5_multikernel_invokes.f90"),
                           api=TEST_API)
    psy = PSyFactory(TEST_API, distributed_memory=True).create(invoke_info)
    gen = str(psy.gen)

    assert LFRicBuild(tmpdir).code_compiles(psy)

    assert ("INTEGER(KIND=i_def), pointer :: map_aspc1_f1(:,:) => null(), "
            "map_aspc1_f2(:,:) => null(), map_aspc2_f1(:,:) => null(), "
            "map_aspc2_f2(:,:) => null(), map_w0(:,:) => null()" in gen)
    assert (
        "REAL(KIND=r_def), allocatable :: basis_aspc1_f1_qr(:,:,:,:), "
        "basis_aspc2_f2_qr(:,:,:,:), diff_basis_w0_qr(:,:,:,:), "
        "basis_aspc1_f2_qr(:,:,:,:), basis_aspc2_f1_qr(:,:,:,:)" in gen)
    assert "ndf_aspc1_f1 = f1_proxy%vspace%get_ndf()" in gen
    assert "ndf_aspc2_f2 = f2_proxy%vspace%get_ndf()" in gen
    assert "ndf_w0 = f3_proxy(1)%vspace%get_ndf()" in gen
    assert "ndf_aspc1_f2 = f2_proxy%vspace%get_ndf()" in gen
    assert ("CALL qr%compute_function(BASIS, f2_proxy%vspace, "
            "dim_aspc1_f2, ndf_aspc1_f2, basis_aspc1_f2_qr)" in gen)
    assert (
        "      map_aspc1_f1 => f1_proxy%vspace%get_whole_dofmap()\n"
        "      map_aspc2_f2 => f2_proxy%vspace%get_whole_dofmap()\n"
        "      map_w0 => f3_proxy(1)%vspace%get_whole_dofmap()\n"
        "      map_aspc1_f2 => f2_proxy%vspace%get_whole_dofmap()\n"
        "      map_aspc2_f1 => f1_proxy%vspace%get_whole_dofmap()\n"
        in gen)
    assert ("CALL testkern_any_space_1_code(nlayers, f1_proxy%data, rdt, "
            "f2_proxy%data, f3_proxy(1)%data, f3_proxy(2)%data, "
            "f3_proxy(3)%data, ndf_aspc1_f1, undf_aspc1_f1, "
            "map_aspc1_f1(:,cell), basis_aspc1_f1_qr, ndf_aspc2_f2, "
            "undf_aspc2_f2, map_aspc2_f2(:,cell), basis_aspc2_f2_qr, ndf_w0, "
            "undf_w0, map_w0(:,cell), diff_basis_w0_qr, np_xy_qr, np_z_qr, "
            "weights_xy_qr, weights_z_qr" in gen)


def test_mkern_invoke_multiple_any_spaces(tmpdir):
    ''' Test that we generate correct code when there are multiple
    kernels within an invoke with kernel fields declared as any_space.

    '''
    _, invoke_info = parse(os.path.join(BASE_PATH,
                                        "4.5.2_multikernel_invokes.f90"),
                           api=TEST_API)
    psy = PSyFactory(TEST_API, distributed_memory=True).create(invoke_info)
    gen = str(psy.gen)

    assert LFRicBuild(tmpdir).code_compiles(psy)

    assert "ndf_aspc1_f1 = f1_proxy%vspace%get_ndf()" in gen
    assert ("CALL qr%compute_function(BASIS, f1_proxy%vspace, "
            "dim_aspc1_f1, ndf_aspc1_f1, basis_aspc1_f1_qr)" in gen)
    assert "ndf_aspc2_f2 = f2_proxy%vspace%get_ndf()" in gen
    assert ("CALL qr%compute_function(BASIS, f2_proxy%vspace, "
            "dim_aspc2_f2, ndf_aspc2_f2, basis_aspc2_f2_qr)" in gen)
    assert "ndf_aspc1_f2 = f2_proxy%vspace%get_ndf()" in gen
    assert "ndf_aspc1_op = op_proxy%fs_to%get_ndf()" in gen
    assert "ndf_aspc5_f2 = f2_proxy%vspace%get_ndf()" in gen
    assert "ndf_aspc1_op2 = op2_proxy%fs_to%get_ndf()" in gen
    assert "ndf_aspc3_op3 = op3_proxy%fs_to%get_ndf()" in gen
    assert gen.count("ndf_aspc4_op4 = op4_proxy%fs_from%get_ndf()") == 1
    assert "ndf_aspc3_op5" not in gen
    assert "ndf_aspc4_f1" not in gen
    # testkern_any_space_1_type requires GH_BASIS on ANY_SPACE_1 and 2 and
    # DIFF_BASIS on w0
    # f1 is on ANY_SPACE_1 and f2 is on ANY_SPACE_2. f3 is on W0.
    assert ("CALL qr%compute_function(BASIS, f1_proxy%vspace, "
            "dim_aspc1_f1, ndf_aspc1_f1, basis_aspc1_f1_qr)" in gen)
    assert ("CALL qr%compute_function(BASIS, f2_proxy%vspace, "
            "dim_aspc2_f2, ndf_aspc2_f2, basis_aspc2_f2_qr)" in gen)
    # testkern_any_space_4_type needs GH_BASIS on ANY_SPACE_1 which is the
    # to-space of op2
    assert ("CALL qr%compute_function(BASIS, op2_proxy%fs_to, "
            "dim_aspc1_op2, ndf_aspc1_op2, basis_aspc1_op2_qr)" in gen)
    # Need GH_BASIS and DIFF_BASIS on ANY_SPACE_4 which is to/from-space
    # of op4
    assert ("CALL qr%compute_function(BASIS, op4_proxy%fs_from, "
            "dim_aspc4_op4, ndf_aspc4_op4, basis_aspc4_op4_qr)" in gen)
    assert ("CALL qr%compute_function(DIFF_BASIS, op4_proxy%fs_from, "
            "diff_dim_aspc4_op4, ndf_aspc4_op4, diff_basis_aspc4_op4_qr)"
            in gen)


@pytest.mark.xfail(reason="bug : loop fuse replicates maps in loops")
def test_loopfuse():
    ''' Tests whether loop fuse actually fuses and whether
    multiple maps are produced or not. Multiple maps are not an
    error but it would be nicer if there were only one '''
    _, invoke_info = parse(os.path.join(BASE_PATH,
                                        "4_multikernel_invokes.f90"),
                           api=TEST_API)
    psy = PSyFactory(TEST_API, distributed_memory=True).create(invoke_info)
    invoke = psy.invokes.get("invoke_0")
    schedule = invoke.schedule
    loop1 = schedule.children[0]
    loop2 = schedule.children[1]
    trans = LoopFuseTrans()
    schedule, _ = trans.apply(loop1, loop2)
    invoke.schedule = schedule
    generated_code = psy.gen
    # only one loop
    assert str(generated_code).count("DO cell") == 1
    # only one map for each space
    assert str(generated_code).count("map_w1 =>") == 1
    assert str(generated_code).count("map_w2 =>") == 1
    assert str(generated_code).count("map_w3 =>") == 1
    # kernel call tests
    kern_idxs = []
    for idx, line in enumerate(str(generated_code).split('\n')):
        if "DO cell" in line:
            do_idx = idx
        if "CALL testkern_code(" in line:
            kern_idxs.append(idx)
        if "END DO" in line:
            enddo_idx = idx
    # two kernel calls
    assert len(kern_idxs) == 2
    # both kernel calls are within the loop
    for kern_id in kern_idxs:
        assert enddo_idx > kern_id > do_idx


def test_kern_colourmap(monkeypatch):
    ''' Tests for error conditions in the colourmap getter of DynKern. '''
    _, invoke_info = parse(os.path.join(BASE_PATH, "1_single_invoke.f90"),
                           api=TEST_API)
    psy = PSyFactory(TEST_API, distributed_memory=True).create(invoke_info)
    kern = psy.invokes.invoke_list[0].schedule.children[4].loop_body[0]
    with pytest.raises(InternalError) as err:
        _ = kern.colourmap
    assert ("Kernel 'testkern_code' is not inside a coloured loop"
            in str(err.value))
    monkeypatch.setattr(kern, "is_coloured", lambda: True)
    monkeypatch.setattr(kern, "_is_intergrid", True)
    with pytest.raises(InternalError) as err:
        _ = kern.colourmap
    assert ("Colourmap information for kernel 'testkern_code' has not yet "
            "been initialised" in str(err.value))


def test_kern_ncolours(monkeypatch):
    ''' Tests for error conditions in the ncolours getter of DynKern. '''
    _, invoke_info = parse(os.path.join(BASE_PATH, "1_single_invoke.f90"),
                           api=TEST_API)
    psy = PSyFactory(TEST_API, distributed_memory=True).create(invoke_info)
    kern = psy.invokes.invoke_list[0].schedule.children[4].loop_body[0]
    with pytest.raises(InternalError) as err:
        _ = kern.ncolours_var
    assert ("Kernel 'testkern_code' is not inside a coloured loop"
            in str(err.value))
    monkeypatch.setattr(kern, "is_coloured", lambda: True)
    monkeypatch.setattr(kern, "_is_intergrid", True)
    with pytest.raises(InternalError) as err:
        _ = kern.ncolours_var
    assert ("Colourmap information for kernel 'testkern_code' has not yet "
            "been initialised" in str(err.value))


def test_named_psy_routine(dist_mem, tmpdir):
    ''' Check that we generate a subroutine with the expected name
    if an invoke is named. '''
    _, invoke_info = parse(os.path.join(BASE_PATH,
                                        "1.0.1_single_named_invoke.f90"),
                           api=TEST_API)
    psy = PSyFactory(TEST_API,
                     distributed_memory=dist_mem).create(invoke_info)
    gen_code = str(psy.gen)

    assert LFRicBuild(tmpdir).code_compiles(psy)

    # Name should be all lower-case and with spaces replaced by underscores
    assert "SUBROUTINE invoke_important_invoke" in gen_code

# tests for dynamo0.3 stub generator


def test_stub_non_existant_filename():
    ''' fail if the file does not exist '''
    with pytest.raises(IOError) as excinfo:
        generate("non_existant_file.f90", api=TEST_API)
    assert "file 'non_existant_file.f90' not found" in str(excinfo.value)


def test_stub_invalid_api():
    ''' fail if the specified api is not supported '''
    with pytest.raises(GenerationError) as excinfo:
        generate(os.path.join(BASE_PATH, "ru_kernel_mod.f90"), api="dynamo0.1")
    assert "Unsupported API 'dynamo0.1' specified" in str(excinfo.value)


def test_stub_file_content_not_fortran():
    ''' fail if the kernel file does not contain fortran '''
    with pytest.raises(ParseError) as excinfo:
        generate(os.path.join(os.path.dirname(os.path.abspath(__file__)),
                              "dynamo0p3_test.py"), api=TEST_API)
    assert 'no parse pattern found' \
        in str(excinfo.value)


def test_stub_file_fortran_invalid():
    ''' fail if the fortran in the kernel is not valid '''
    with pytest.raises(ParseError) as excinfo:
        generate(os.path.join(BASE_PATH, "testkern_invalid_fortran.F90"),
                 api=TEST_API)
    assert 'contain <== no parse pattern found' in str(excinfo.value)


def test_file_fortran_not_kernel():
    ''' fail if file is valid fortran but is not a kernel file '''
    with pytest.raises(ParseError) as excinfo:
        generate(os.path.join(BASE_PATH, "1_single_invoke.f90"),
                 api=TEST_API)
    assert 'file does not contain a module. Is it a Kernel file?' \
        in str(excinfo.value)


def test_module_name_too_short():
    ''' fail if length of kernel module name is too short '''
    with pytest.raises(ParseError) as excinfo:
        generate(os.path.join(BASE_PATH, "testkern_short_name.F90"),
                 api=TEST_API)
    assert "too short to have '_mod' as an extension" in str(excinfo.value)


def test_module_name_convention():
    ''' Fail if kernel module name does not have _mod at end. '''
    with pytest.raises(ParseError) as excinfo:
        generate(os.path.join(BASE_PATH, "testkern_wrong_mod_name.F90"),
                 api=TEST_API)
    assert "does not have '_mod' as an extension" in str(excinfo.value)


def test_kernel_datatype_not_found():
    ''' fail if kernel datatype is not found '''
    with pytest.raises(ParseError) as excinfo:
        generate(os.path.join(BASE_PATH, "testkern_no_datatype.F90"),
                 api=TEST_API)
    assert 'Kernel type testkern_type does not exist' in str(excinfo.value)


STENCIL_CODE = '''
module stencil_mod
  type, extends(kernel_type) :: stencil_type
     type(arg_type), meta_args(2) =          &
          (/ arg_type(gh_field, gh_inc, w1), &
             arg_type(gh_field, gh_read, w2, stencil(cross)) &
           /)
     integer :: iterates_over = cells
   contains
     procedure, nopass :: code => stencil_code
  end type stencil_type
contains
  subroutine stencil_code()
  end subroutine stencil_code
end module stencil_mod
'''


def test_stencil_metadata():
    ''' Check that we can parse Kernels with stencil metadata. '''
    ast = fpapi.parse(STENCIL_CODE, ignore_comments=False)
    metadata = DynKernMetadata(ast)

    stencil_descriptor_0 = metadata.arg_descriptors[0]
    assert stencil_descriptor_0.stencil is None
    stencil_descriptor_1 = metadata.arg_descriptors[1]
    assert stencil_descriptor_1.stencil['type'] == 'cross'
    # stencil extent is not provided in the above metadata
    assert stencil_descriptor_1.stencil['extent'] is None

    # Check other LFRicArgDescriptor argument properties for a
    # field stencil argument
    assert stencil_descriptor_1.type == "gh_field"
    assert stencil_descriptor_1.function_space == "w2"
    assert stencil_descriptor_1.function_spaces == ['w2']
    assert str(stencil_descriptor_1.access) == "READ"
    assert stencil_descriptor_1.mesh is None
    assert stencil_descriptor_1.vector_size == 1


def test_field_metadata_too_many_arguments():
    ''' Check that we raise an exception if more than 4 arguments are
    provided in the metadata for a 'gh_field' argument type. '''
    result = STENCIL_CODE.replace(
        "gh_field, gh_read, w2, stencil(cross)",
        "gh_field, gh_read, w2, stencil(cross), w1", 1)
    ast = fpapi.parse(result, ignore_comments=False)
    with pytest.raises(ParseError) as excinfo:
        _ = DynKernMetadata(ast)
    assert ("each 'meta_arg' entry must have at most 4 arguments" in
            str(excinfo.value))


def test_invalid_stencil_form_1():
    '''Check that we raise an exception if the stencil does not obey the
    stencil(<type>[,<extent>]) format by being a literal integer or
    just "stencil" '''
    result = STENCIL_CODE.replace("stencil(cross)", "1", 1)
    ast = fpapi.parse(result, ignore_comments=False)
    with pytest.raises(ParseError) as excinfo:
        _ = DynKernMetadata(ast)
    assert "entry must be either a valid stencil specification" \
        in str(excinfo.value)
    assert "Unrecognised metadata entry" in str(excinfo.value)
    result = STENCIL_CODE.replace("stencil(cross)", "stencil", 1)
    ast = fpapi.parse(result, ignore_comments=False)
    with pytest.raises(ParseError) as excinfo:
        _ = DynKernMetadata(ast)
    assert "entry must be either a valid stencil specification" \
        in str(excinfo.value)
    assert "Expecting format stencil(<type>[,<extent>]) but found stencil" \
        in str(excinfo.value)


def test_invalid_stencil_form_2():
    '''Check that we raise an exception if the stencil does not obey the
    stencil(<type>[,<extent>]) format by having an invalid name'''
    result = STENCIL_CODE.replace("stencil(cross)", "stenci(cross)", 1)
    ast = fpapi.parse(result, ignore_comments=False)
    with pytest.raises(ParseError) as excinfo:
        _ = DynKernMetadata(ast)
    assert "entry must be either a valid stencil specification" \
        in str(excinfo.value)


def test_invalid_stencil_form_3():
    '''Check that we raise an exception if the stencil does not obey the
    stencil(<type>[,<extent>]) format by not having brackets'''
    result = STENCIL_CODE.replace("stencil(cross)", "stencil", 1)
    ast = fpapi.parse(result, ignore_comments=False)
    with pytest.raises(ParseError) as excinfo:
        _ = DynKernMetadata(ast)
    assert "entry must be either a valid stencil specification" \
        in str(excinfo.value)


def test_invalid_stencil_form_4():
    '''Check that we raise an exception if the stencil does not obey the
    stencil(<type>[,<extent>]) format by containing no values in
    the brackets '''
    result = STENCIL_CODE.replace("stencil(cross)", "stencil()", 1)
    ast = fpapi.parse(result, ignore_comments=False)
    with pytest.raises(ParseError) as excinfo:
        _ = DynKernMetadata(ast)
    assert "but found stencil()" in str(excinfo.value)


def test_invalid_stencil_form_5():
    '''Check that we raise an exception if the stencil does not obey the
    stencil(<type>[,<extent>]) format by containing no values in
    the brackets, with a separator '''
    result = STENCIL_CODE.replace("stencil(cross)", "stencil(,)", 1)
    ast = fpapi.parse(result, ignore_comments=False)
    with pytest.raises(ParseError) as excinfo:
        _ = DynKernMetadata(ast)
    assert "Kernel metadata has an invalid format" \
        in str(excinfo.value)


def test_invalid_stencil_form_6():
    '''Check that we raise an exception if the stencil does not obey the
    stencil(<type>[,<extent>]) format by containing more than two
    values in in the brackets '''
    result = STENCIL_CODE.replace("stencil(cross)", "stencil(cross,1,1)", 1)
    ast = fpapi.parse(result, ignore_comments=False)
    with pytest.raises(ParseError) as excinfo:
        _ = DynKernMetadata(ast)
    assert "entry must be either a valid stencil specification" \
        in str(excinfo.value)
    assert "there must be at most two arguments inside the brackets" \
        in str(excinfo.value)


def test_invalid_stencil_first_arg_1():
    '''Check that we raise an exception if the value of the stencil type in
    stencil(<type>[,<extent>]) is not valid and is an integer'''
    result = STENCIL_CODE.replace("stencil(cross)", "stencil(1)", 1)
    ast = fpapi.parse(result, ignore_comments=False)
    with pytest.raises(ParseError) as excinfo:
        _ = DynKernMetadata(ast)
    assert "not one of the valid types" in str(excinfo.value)
    assert "is a literal" in str(excinfo.value)


def test_invalid_stencil_first_arg_2():
    '''Check that we raise an exception if the value of the stencil type in
    stencil(<type>[,<extent>]) is not valid and is a name'''
    result = STENCIL_CODE.replace("stencil(cross)", "stencil(cros)", 1)
    ast = fpapi.parse(result, ignore_comments=False)
    with pytest.raises(ParseError) as excinfo:
        _ = DynKernMetadata(ast)
    assert "not one of the valid types" in str(excinfo.value)


def test_invalid_stencil_first_arg_3():
    '''Check that we raise an exception if the value of the stencil type in
    stencil(<type>[,<extent>]) is not valid and has brackets'''
    result = STENCIL_CODE.replace("stencil(cross)", "stencil(x1d(xx))", 1)
    ast = fpapi.parse(result, ignore_comments=False)
    with pytest.raises(ParseError) as excinfo:
        _ = DynKernMetadata(ast)
    assert "the specified <type>" in str(excinfo.value)
    assert "includes brackets" in str(excinfo.value)


def test_invalid_stencil_second_arg_1():
    '''Check that we raise an exception if the value of the stencil extent in
    stencil(<type>[,<extent>]) is not an integer'''
    result = STENCIL_CODE.replace("stencil(cross)", "stencil(x1d,x1d)", 1)
    ast = fpapi.parse(result, ignore_comments=False)
    with pytest.raises(ParseError) as excinfo:
        _ = DynKernMetadata(ast)
    assert "the specified <extent>" in str(excinfo.value)
    assert "is not an integer" in str(excinfo.value)


def test_invalid_stencil_second_arg_2():
    '''Check that we raise an exception if the value of the stencil extent in
    stencil(<type>[,<extent>]) is less than 1'''
    result = STENCIL_CODE.replace("stencil(cross)", "stencil(x1d,0)", 1)
    ast = fpapi.parse(result, ignore_comments=False)
    with pytest.raises(ParseError) as excinfo:
        _ = DynKernMetadata(ast)
    assert "the specified <extent>" in str(excinfo.value)
    assert "is less than 1" in str(excinfo.value)


def test_unsupported_second_argument():
    '''Check that we raise an exception if stencil extent is specified, as
    we do not currently support it'''
    result = STENCIL_CODE.replace("stencil(cross)", "stencil(x1d,1)", 1)
    ast = fpapi.parse(result, ignore_comments=False)
    with pytest.raises(NotImplementedError) as excinfo:
        _ = DynKernMetadata(ast)
    assert "Kernels with fixed stencil extents are not currently supported" \
        in str(excinfo.value)


def test_valid_stencil_types():
    ''' Check that we successfully parse all valid stencil types. '''
    for stencil_type in LFRicArgDescriptor.VALID_STENCIL_TYPES:
        result = STENCIL_CODE.replace("stencil(cross)",
                                      "stencil("+stencil_type+")", 1)
        ast = fpapi.parse(result, ignore_comments=False)
        _ = DynKernMetadata(ast)


def test_arg_descriptor_funcs_method_error():
    ''' Tests that an internal error is raised in LFRicArgDescriptor
    when function_spaces is called and the internal type is an
    unexpected value. It should not be possible to get to here so we
    need to mess about with internal values to trip this.

    '''
    fparser.logging.disable(fparser.logging.CRITICAL)
    ast = fpapi.parse(CODE, ignore_comments=False)
    metadata = DynKernMetadata(ast, name="testkern_qr_type")
    field_descriptor = metadata.arg_descriptors[0]
    field_descriptor._type = "gh_fire_starter"
    with pytest.raises(InternalError) as excinfo:
        _ = field_descriptor.function_spaces
    assert ("LFRicArgDescriptor.function_spaces(), should not get "
            "to here." in str(excinfo.value))


def test_dynkernmetadata_read_fs_error():
    '''Tests that an exception is raised if a field on a read only
    function space is specified as being written to by the kernel
    metadata.

    '''
    code = (
        "module testkern_chi_write_mod\n"
        "  use argument_mod\n"
        "  use kernel_mod\n"
        "  use constants_mod\n"
        "  type, extends(kernel_type) :: testkern_chi_write_type\n"
        "     type(arg_type), dimension(2) :: meta_args =  &\n"
        "          (/ arg_type(gh_field,gh_write,wchi),    &\n"
        "             arg_type(gh_field,gh_read,wchi)      &\n"
        "           /)\n"
        "     integer :: iterates_over = cells\n"
        "   contains\n"
        "     procedure, nopass :: code => testkern_chi_write_code\n"
        "  end type testkern_chi_write_type\n"
        "contains\n"
        "  subroutine testkern_chi_write_code()\n"
        "  end subroutine testkern_chi_write_code\n"
        "end module testkern_chi_write_mod\n")
    ast = fpapi.parse(code, ignore_comments=False)
    with pytest.raises(ParseError) as info:
        _ = DynKernMetadata(ast)
    assert ("Found kernel metadata in 'testkern_chi_write_type' that "
            "specifies writing to the read-only function space 'wchi'."
            in str(info.value))


def test_dynkernelargument_intent_invalid(dist_mem):
    ''' Tests that an error is raised in DynKernelArgument when an invalid
    intent value is found. Tests with and without distributed memory. '''
    _, invoke_info = parse(os.path.join(BASE_PATH, "1_single_invoke.f90"),
                           api=TEST_API)
    if dist_mem:
        idx = 4
    else:
        idx = 0
    psy = PSyFactory(TEST_API,
                     distributed_memory=dist_mem).create(invoke_info)
    invoke = psy.invokes.invoke_list[0]
    schedule = invoke.schedule
    loop = schedule.children[idx]
    call = loop.loop_body[0]
    arg = call.arguments.args[0]
    arg._access = "invalid"
    with pytest.raises(GenerationError) as excinfo:
        _ = arg.intent
    assert "Expecting argument access to be one of 'gh_read," in \
        str(excinfo.value)


def test_arg_ref_name_method_error1():
    ''' Tests that an internal error is raised in DynKernelArgument
    when ref_name() is called with a function space that is not
    associated with this field'''
    _, invoke_info = parse(os.path.join(BASE_PATH, "1_single_invoke.f90"),
                           api=TEST_API)
    psy = PSyFactory(TEST_API, distributed_memory=True).create(invoke_info)
    first_invoke = psy.invokes.invoke_list[0]
    first_kernel = first_invoke.schedule.coded_kernels()[0]
    first_argument = first_kernel.arguments.args[1]
    with pytest.raises(GenerationError) as excinfo:
        # the argument is a field and is on "w1"
        _ = first_argument.ref_name(FunctionSpace("w3", None))
    assert 'not one of the function spaces associated with this argument' \
        in str(excinfo.value)


def test_arg_ref_name_method_error2():
    ''' Tests that an internal error is raised in DynKernelArgument
    when ref_name() is called when the argument type is not one of
    gh_field or gh_operator'''
    _, invoke_info = parse(os.path.join(BASE_PATH, "1_single_invoke.f90"),
                           api=TEST_API)
    psy = PSyFactory(TEST_API, distributed_memory=True).create(invoke_info)
    first_invoke = psy.invokes.invoke_list[0]
    first_kernel = first_invoke.schedule.coded_kernels()[0]
    first_argument = first_kernel.arguments.args[1]
    first_argument._type = "gh_funky_instigator"
    with pytest.raises(GenerationError) as excinfo:
        _ = first_argument.ref_name()
    assert 'ref_name: Error, unsupported arg type' in str(excinfo.value)


def test_arg_intent_error():
    ''' Tests that an internal error is raised in DynKernelArgument
    when intent() is called and the argument access property is not one of
    gh_{read,write,inc,readwrite} '''
    _, invoke_info = parse(os.path.join(BASE_PATH, "1_single_invoke.f90"),
                           api=TEST_API)
    psy = PSyFactory(TEST_API, distributed_memory=True).create(invoke_info)
    first_invoke = psy.invokes.invoke_list[0]
    first_kernel = first_invoke.schedule.coded_kernels()[0]
    first_argument = first_kernel.arguments.args[0]
    # Mess with the internal state of this argument object
    first_argument._access = "gh_not_an_intent"
    with pytest.raises(GenerationError) as excinfo:
        _ = first_argument.intent()
    assert ("Expecting argument access to be one of 'gh_read, gh_write, "
            "gh_inc', 'gh_readwrite' or one of ['gh_sum'], but found "
            "'gh_not_an_intent'" in str(excinfo.value))


@pytest.mark.skipif(
    sys.version_info > (3,),
    reason="Deepcopy of function_space not working in Python 3")
def test_no_arg_on_space(monkeypatch):
    ''' Tests that DynKernelArguments.get_arg_on_space[,_name] raise
    the appropriate error when there is no kernel argument on the
    supplied space. '''
    from psyclone.psyGen import FieldNotFoundError
    _, invoke_info = parse(os.path.join(BASE_PATH, "1_single_invoke.f90"),
                           api=TEST_API)
    psy = PSyFactory(TEST_API, distributed_memory=True).create(invoke_info)
    first_invoke = psy.invokes.invoke_list[0]
    first_kernel = first_invoke.schedule.coded_kernels()[0]
    kernel_args = first_kernel.arguments
    # Test getting the argument by the meta-data name for the function space
    arg, fspace = kernel_args.get_arg_on_space_name("w2")
    assert arg.name == "f2"
    assert fspace.orig_name == "w2"
    with pytest.raises(FieldNotFoundError) as excinfo:
        _ = kernel_args.get_arg_on_space_name("not_a_space")
    assert ("there is no field or operator with function space not_a_space" in
            str(excinfo.value))
    # Now test get_arg_on_space - we need a FunctionSpace object for this
    fspace = arg.function_space
    arg = kernel_args.get_arg_on_space(fspace)
    assert arg.name == "f2"
    # Take a deep copy of the function space object so that we get a new
    # one whose state we can monkeypatch
    import copy
    fspace = copy.deepcopy(arg.function_space)
    monkeypatch.setattr(fspace, "_mangled_name", "not_a_space_name")
    with pytest.raises(FieldNotFoundError) as excinfo:
        _ = kernel_args.get_arg_on_space(fspace)
    assert ("there is no field or operator with function space w2 (mangled "
            "name = 'not_a_space_name')" in str(excinfo.value))


def test_arg_descriptor_func_method_error():
    ''' Tests that an internal error is raised in LFRicArgDescriptor
    when function_space is called and the internal type is an
    unexpected value. It should not be possible to get to here so we
    need to mess about with internal values to trip this.

    '''
    fparser.logging.disable(fparser.logging.CRITICAL)
    ast = fpapi.parse(CODE, ignore_comments=False)
    metadata = DynKernMetadata(ast, name="testkern_qr_type")
    field_descriptor = metadata.arg_descriptors[0]
    field_descriptor._type = "gh_fire_starter"
    with pytest.raises(InternalError) as excinfo:
        _ = field_descriptor.function_space
    assert ("LFRicArgDescriptor.function_space(), should not get "
            "to here." in str(excinfo.value))


def test_arg_descriptor_fld():
    ''' Test that the LFRicArgDescriptor argument representation works
    as expected for a field argument. '''
    fparser.logging.disable(fparser.logging.CRITICAL)
    ast = fpapi.parse(CODE, ignore_comments=False)
    metadata = DynKernMetadata(ast, name="testkern_qr_type")
    field_descriptor = metadata.arg_descriptors[1]

    # Assert correct string representation from LFRicArgDescriptor
    result = str(field_descriptor)
    expected_output = (
        "LFRicArgDescriptor object\n"
        "  argument_type[0]='gh_field'\n"
        "  access_descriptor[1]='gh_inc'\n"
        "  function_space[2]='w1'")
    assert expected_output in result

    # Check LFRicArgDescriptor argument properties
    assert field_descriptor.type == "gh_field"
    assert field_descriptor.function_space == "w1"
    assert field_descriptor.function_spaces == ['w1']
    assert str(field_descriptor.access) == "INC"
    assert field_descriptor.mesh is None
    assert field_descriptor.stencil is None
    assert field_descriptor.vector_size == 1


def test_arg_descriptor_real_scalar():
    ''' Test that the LFRicArgDescriptor argument representation works
    as expected for a real scalar argument. '''
    fparser.logging.disable(fparser.logging.CRITICAL)
    ast = fpapi.parse(CODE, ignore_comments=False)
    metadata = DynKernMetadata(ast, name="testkern_qr_type")
    scalar_descriptor = metadata.arg_descriptors[0]

    # Assert correct string representation from LFRicArgDescriptor
    result = str(scalar_descriptor)
    expected_output = (
        "LFRicArgDescriptor object\n"
        "  argument_type[0]='gh_real'\n"
        "  access_descriptor[1]='gh_read'\n")
    assert expected_output in result

    # Check LFRicArgDescriptor argument properties
    assert scalar_descriptor.type == "gh_real"
    assert scalar_descriptor.function_space is None
    assert scalar_descriptor.function_spaces == []
    assert str(scalar_descriptor.access) == "READ"
    assert scalar_descriptor.mesh is None
    assert scalar_descriptor.stencil is None
    assert scalar_descriptor.vector_size == 0


def test_arg_descriptor_int_scalar():
    ''' Test that the LFRicArgDescriptor argument representation works
    as expected for an integer scalar argument. '''
    fparser.logging.disable(fparser.logging.CRITICAL)
    ast = fpapi.parse(CODE, ignore_comments=False)
    metadata = DynKernMetadata(ast, name="testkern_qr_type")
    scalar_descriptor = metadata.arg_descriptors[5]

    # Assert correct string representation from LFRicArgDescriptor
    result = str(scalar_descriptor)
    expected_output = (
        "LFRicArgDescriptor object\n"
        "  argument_type[0]='gh_integer'\n"
        "  access_descriptor[1]='gh_read'\n")
    assert expected_output in result

    # Check LFRicArgDescriptor argument properties
    assert scalar_descriptor.type == "gh_integer"
    assert scalar_descriptor.function_space is None
    assert scalar_descriptor.function_spaces == []
    assert str(scalar_descriptor.access) == "READ"
    assert scalar_descriptor.mesh is None
    assert scalar_descriptor.stencil is None
    assert scalar_descriptor.vector_size == 0


def test_arg_descriptor_str_error():
    ''' Tests that an internal error is raised in LFRicArgDescriptor
    when __str__() is called and the internal type is an unexpected
    value. It should not be possible to get to here so we need to
    mess about with internal values to trip this.

    '''
    fparser.logging.disable(fparser.logging.CRITICAL)
    ast = fpapi.parse(CODE, ignore_comments=False)
    metadata = DynKernMetadata(ast, name="testkern_qr_type")
    field_descriptor = metadata.arg_descriptors[0]
    field_descriptor._type = "gh_fire_starter"
    with pytest.raises(InternalError) as excinfo:
        _ = str(field_descriptor)
    assert ("LFRicArgDescriptor.__str__(), should not get to here." in
            str(excinfo.value))


def test_arg_desc_func_space_tofrom_err():
    ''' Tests that an internal error is raised in LFRicArgDescriptor
    when function_space_to or function_space_from is called and the
    internal type is not an operator argument.

    '''
    fparser.logging.disable(fparser.logging.CRITICAL)
    ast = fpapi.parse(CODE, ignore_comments=False)
    metadata = DynKernMetadata(ast, name="testkern_qr_type")
    field_descriptor = metadata.arg_descriptors[0]
    with pytest.raises(InternalError) as excinfo:
        _ = field_descriptor.function_space_to
    assert ("In the LFRic API 'function_space_to' only makes sense "
            "for one of ['gh_operator', 'gh_columnwise_operator'], but "
            "this is a 'gh_real'") in str(excinfo.value)
    with pytest.raises(InternalError) as excinfo:
        _ = field_descriptor.function_space_from
    assert ("In the LFRic API 'function_space_from' only makes sense "
            "for one of ['gh_operator', 'gh_columnwise_operator'], but "
            "this is a 'gh_real'") in str(excinfo.value)


def test_unrecognised_fspace_error():
    ''' Tests that an error is raised in FunctionSpace initialisation when
    an unrecognised function space is supplied.

    '''
    _, invoke_info = parse(os.path.join(BASE_PATH,
                                        "4.5.2_multikernel_invokes.f90"),
                           api=TEST_API)
    psy = PSyFactory(TEST_API, distributed_memory=True).create(invoke_info)
    first_invoke = psy.invokes.invoke_list[0]
    first_kernel = first_invoke.schedule.coded_kernels()[0]
    with pytest.raises(InternalError) as excinfo:
        _ = FunctionSpace("not_a_space", first_kernel.arguments)
    assert ("Unrecognised function space 'not_a_space'. The supported spaces "
            "are {0}".format(FunctionSpace.VALID_FUNCTION_SPACE_NAMES) in
            str(excinfo.value))


def test_mangle_no_space_error():
    ''' Tests that an error is raised in FunctionSpace.mangled_name when
    none of the provided kernel arguments are on the specified space.

    '''
    from psyclone.psyGen import FieldNotFoundError
    _, invoke_info = parse(os.path.join(BASE_PATH,
                                        "4.5.2_multikernel_invokes.f90"),
                           api=TEST_API)
    psy = PSyFactory(TEST_API, distributed_memory=True).create(invoke_info)
    first_invoke = psy.invokes.invoke_list[0]
    first_kernel = first_invoke.schedule.coded_kernels()[0]
    with pytest.raises(FieldNotFoundError) as excinfo:
        _ = FunctionSpace("any_space_7", first_kernel.arguments).mangled_name
    assert ("No kernel argument found for function space 'any_space_7'"
            in str(excinfo.value))


def test_mangle_function_space():
    ''' Tests that we correctly mangle the function space name, including
    the creation of its short name.

    '''
    # Test any_space
    _, invoke_info = parse(
        os.path.join(BASE_PATH, "4.5.2_multikernel_invokes.f90"),
        api=TEST_API)
    psy = PSyFactory(TEST_API, distributed_memory=True).create(invoke_info)
    first_invoke = psy.invokes.invoke_list[0]
    first_kernel = first_invoke.schedule.coded_kernels()[0]
    fs_name = "any_space_2"
    mangled_name = FunctionSpace(fs_name, first_kernel.arguments).mangled_name
    short_name = FunctionSpace(fs_name, first_kernel.arguments).short_name
    assert mangled_name == "aspc2_f2"
    assert short_name == "aspc2"
    # Test any_discontinuous_space
    _, invoke_info = parse(
        os.path.join(BASE_PATH, "11.4_any_discontinuous_space.f90"),
        api=TEST_API)
    psy = PSyFactory(TEST_API, distributed_memory=True).create(invoke_info)
    first_invoke = psy.invokes.invoke_list[0]
    first_kernel = first_invoke.schedule.coded_kernels()[0]
    fs_name = "any_discontinuous_space_1"
    mangled_name = FunctionSpace(fs_name, first_kernel.arguments).mangled_name
    short_name = FunctionSpace(fs_name, first_kernel.arguments).short_name
    assert mangled_name == "adspc1_f1"
    assert short_name == "adspc1"


def test_no_mangle_specified_function_space():
    ''' Test that we do not name-mangle a function space that is not
    any_space or any_discontinuous_space. Also test that an attempt to
    create a short name for such a space will fail.

    '''
    _, invoke_info = parse(os.path.join(BASE_PATH,
                                        "1_single_invoke.f90"),
                           api=TEST_API)
    psy = PSyFactory(TEST_API, distributed_memory=True).create(invoke_info)
    first_invoke = psy.invokes.invoke_list[0]
    first_kernel = first_invoke.schedule.coded_kernels()[0]
    fs_name = "w2"
    mangled_name = FunctionSpace(fs_name, first_kernel.arguments).mangled_name
    short_name = FunctionSpace(fs_name, first_kernel.arguments).short_name
    assert mangled_name == fs_name
    assert short_name == fs_name
    # Try to call the internal _mangle_fs_name function with a FS name other
    # than any_*_space name (not allowed)
    with pytest.raises(InternalError) as excinfo:
        _ = FunctionSpace(fs_name, first_kernel.arguments)._mangle_fs_name()
    assert ("_mangle_fs_name: function space '{0}' is not one of {1} or {2} "
            "spaces.".format(fs_name, FunctionSpace.VALID_ANY_SPACE_NAMES,
                             FunctionSpace.VALID_ANY_DISCONTINUOUS_SPACE_NAMES)
            in str(excinfo.value))
    # Try to create a short name for this function space (not allowed)
    with pytest.raises(InternalError) as excinfo:
        _ = FunctionSpace(fs_name, first_kernel.arguments)._shorten_fs_name()
    assert ("_shorten_fs_name: function space '{0}' is not one of {1} or {2} "
            "spaces.".format(fs_name, FunctionSpace.VALID_ANY_SPACE_NAMES,
                             FunctionSpace.VALID_ANY_DISCONTINUOUS_SPACE_NAMES)
            in str(excinfo.value))


def test_fsdescriptors_get_descriptor():
    ''' Test that FSDescriptors.get_descriptor() raises the expected error
    when passed a function space for which there is no corresponding kernel
    argument '''
    _, invoke_info = parse(os.path.join(BASE_PATH,
                                        "1_single_invoke.f90"),
                           api=TEST_API)
    psy = PSyFactory(TEST_API, distributed_memory=True).create(invoke_info)
    first_invoke = psy.invokes.invoke_list[0]
    first_kernel = first_invoke.schedule.coded_kernels()[0]
    fspace = FunctionSpace("w0", None)
    with pytest.raises(GenerationError) as excinfo:
        first_kernel.fs_descriptors.get_descriptor(fspace)
    assert "there is no descriptor for function space w0" in str(excinfo.value)


def test_arg_descriptor_init_error(monkeypatch):
    ''' Tests that an internal error is raised in LFRicArgDescriptor
    when an invalid argument type is provided. However, this error never
    gets tripped due to an earlier test so we need to force the error by
    changing the internal state.

    '''
    fparser.logging.disable(fparser.logging.CRITICAL)
    ast = fpapi.parse(CODE, ignore_comments=False)
    metadata = DynKernMetadata(ast, name="testkern_qr_type")
    field_descriptor = metadata.arg_descriptors[0]
    # Extract an arg_type object that we can use to create a
    # LFRicArgDescriptor object
    arg_type = field_descriptor._arg_type
    # Now try to trip the error by making the initial test think
    # that 'GH_INVALID' is actually valid
    monkeypatch.setattr(
        target=LFRicArgDescriptor, name="VALID_ARG_TYPE_NAMES",
        value=LFRicArgDescriptor.VALID_ARG_TYPE_NAMES + ["GH_INVALID"])
    arg_type.args[0].name = "GH_INVALID"
    with pytest.raises(InternalError) as excinfo:
        _ = LFRicArgDescriptor(arg_type)
    assert ("LFRicArgDescriptor.__init__(): failed argument validation for "
            "the 'meta_arg' entry 'arg_type(GH_INVALID, gh_read)', should "
            "not get to here." in str(excinfo.value))


def test_func_descriptor_repr():
    ''' Tests the __repr__ output of a func_descriptor '''
    fparser.logging.disable(fparser.logging.CRITICAL)
    ast = fpapi.parse(CODE, ignore_comments=False)
    metadata = DynKernMetadata(ast, name="testkern_qr_type")
    func_descriptor = metadata.func_descriptors[0]
    func_str = repr(func_descriptor)
    assert "DynFuncDescriptor03(func_type(w1, gh_basis))" in func_str


def test_func_descriptor_str():
    ''' Tests the __str__ output of a func_descriptor '''
    fparser.logging.disable(fparser.logging.CRITICAL)
    ast = fpapi.parse(CODE, ignore_comments=False)
    metadata = DynKernMetadata(ast, name="testkern_qr_type")
    func_descriptor = metadata.func_descriptors[0]
    func_str = str(func_descriptor)
    output = (
        "DynFuncDescriptor03 object\n"
        "  name='func_type'\n"
        "  nargs=2\n"
        "  function_space_name[0] = 'w1'\n"
        "  operator_name[1] = 'gh_basis'")
    assert output in func_str


def test_dynkern_arg_for_fs():
    ''' Test that DynInvoke.arg_for_funcspace() raises an error if
    passed an invalid function space.

    '''
    _, invoke_info = parse(os.path.join(BASE_PATH, "1_single_invoke.f90"),
                           api=TEST_API)
    psy = PSyFactory(TEST_API, distributed_memory=True).create(invoke_info)
    first_invoke = psy.invokes.invoke_list[0]
    with pytest.raises(InternalError) as err:
        _ = first_invoke.arg_for_funcspace(FunctionSpace("waah", "waah"))
    assert ("Unrecognised function space 'waah'. The supported spaces are "
            "{0}".format(FunctionSpace.VALID_FUNCTION_SPACE_NAMES) in
            str(err.value))


def test_dist_memory_true():
    ''' Test that the distributed memory flag is on by default. '''
    Config._instance = None
    config = Config()
    config.load(config_file=DEFAULT_CFG_FILE)
    assert config.distributed_memory


def test_halo_dirty_1():
    ''' check halo_dirty call is added correctly with a simple example '''
    _, invoke_info = parse(os.path.join(BASE_PATH, "1_single_invoke.f90"),
                           api=TEST_API)
    psy = PSyFactory(TEST_API, distributed_memory=True).create(invoke_info)
    generated_code = str(psy.gen)
    expected = (
        "     END DO\n"
        "      !\n"
        "      ! Set halos dirty/clean for fields modified in the above loop\n"
        "      !\n"
        "      CALL f1_proxy%set_dirty()\n")
    assert expected in generated_code


def test_halo_dirty_2(tmpdir):
    ''' Check halo_dirty calls only for field "writers", that is fields with
    write, readwrite and inc access (not for read). '''
    _, invoke_info = parse(os.path.join(BASE_PATH, "14.1_halo_writers.f90"),
                           api=TEST_API)
    psy = PSyFactory(TEST_API, distributed_memory=True).create(invoke_info)
    generated_code = str(psy.gen)
    expected = (
        "      END DO\n"
        "      !\n"
        "      ! Set halos dirty/clean for fields modified in the above loop\n"
        "      !\n"
        "      CALL f1_proxy%set_dirty()\n"
        "      CALL f3_proxy%set_dirty()\n"
        "      CALL f5_proxy%set_dirty()\n"
        "      CALL f6_proxy%set_dirty()\n"
        "      CALL f7_proxy%set_dirty()\n"
        "      CALL f8_proxy%set_dirty()\n")

    assert expected in generated_code

    assert LFRicBuild(tmpdir).code_compiles(psy)


def test_halo_dirty_3():
    ''' check halo_dirty calls with multiple kernel calls '''
    _, invoke_info = parse(os.path.join(BASE_PATH,
                                        "4_multikernel_invokes.f90"),
                           api=TEST_API)
    psy = PSyFactory(TEST_API, distributed_memory=True).create(invoke_info)
    generated_code = psy.gen
    assert str(generated_code).count("CALL f1_proxy%set_dirty()") == 2


def test_halo_dirty_4():
    ''' Check halo_dirty calls with field vectors. '''
    _, invoke_info = parse(os.path.join(BASE_PATH, "8_vector_field_2.f90"),
                           api=TEST_API)
    psy = PSyFactory(TEST_API, distributed_memory=True).create(invoke_info)
    generated_code = str(psy.gen)
    expected = (
        "      END DO\n"
        "      !\n"
        "      ! Set halos dirty/clean for fields modified in the above loop\n"
        "      !\n"
        "      CALL chi_proxy(1)%set_dirty()\n"
        "      CALL chi_proxy(2)%set_dirty()\n"
        "      CALL chi_proxy(3)%set_dirty()\n"
        "      CALL f1_proxy%set_dirty()\n")
    assert expected in generated_code


def test_halo_dirty_5():
    ''' Check no halo_dirty calls for operators. '''
    _, invoke_info = parse(os.path.join(BASE_PATH,
                                        "10.1_operator_nofield.f90"),
                           api=TEST_API)
    psy = PSyFactory(TEST_API, distributed_memory=True).create(invoke_info)
    generated_code = str(psy.gen)
    assert "set_dirty()" not in generated_code
    assert "! Set halos dirty/clean" not in generated_code


def test_no_halo_dirty():
    '''check that no halo_dirty code is produced if distributed_memory is
    set to False'''
    _, invoke_info = parse(os.path.join(BASE_PATH, "1_single_invoke.f90"),
                           api=TEST_API)
    psy = PSyFactory(TEST_API, distributed_memory=False).create(invoke_info)
    generated_code = str(psy.gen)
    assert "set_dirty()" not in generated_code
    assert "! Set halos dirty/clean" not in generated_code


def test_halo_exchange(tmpdir):
    ''' Test that a halo_exchange call is added for a loop with a
    stencil operation. '''
    _, invoke_info = parse(os.path.join(BASE_PATH, "14.2_halo_readers.f90"),
                           api=TEST_API)
    psy = PSyFactory(TEST_API, distributed_memory=True).create(invoke_info)
    generated_code = str(psy.gen)
    output1 = (
        "     IF (f2_proxy%is_dirty(depth=f2_extent+1)) THEN\n"
        "        CALL f2_proxy%halo_exchange(depth=f2_extent+1)\n"
        "      END IF\n"
        "      !\n")
    assert output1 in generated_code
    output2 = ("      DO cell=1,mesh%get_last_halo_cell(1)\n")
    assert output2 in generated_code

    assert LFRicBuild(tmpdir).code_compiles(psy)


def test_halo_exchange_inc(monkeypatch, annexed):
    '''test that appropriate halo exchange calls are added if we have a
    gh_inc operation and that the loop bounds included computation in
    the l1 halo. Test when annexed is False and True as a different
    number of halo exchanges are produced.

    '''
    config = Config.get()
    dyn_config = config.api_conf("dynamo0.3")
    monkeypatch.setattr(dyn_config, "_compute_annexed_dofs", annexed)
    _, invoke_info = parse(os.path.join(BASE_PATH,
                                        "4.6_multikernel_invokes.f90"),
                           api=TEST_API)
    psy = PSyFactory(TEST_API, distributed_memory=True).create(invoke_info)
    result = str(psy.gen)
    output0 = (
        "      IF (a_proxy%is_dirty(depth=1)) THEN\n"
        "        CALL a_proxy%halo_exchange(depth=1)\n"
        "      END IF\n"
        "      !\n")
    output1 = (
        "      IF (b_proxy%is_dirty(depth=1)) THEN\n"
        "        CALL b_proxy%halo_exchange(depth=1)\n"
        "      END IF\n"
        "      !\n"
        "      IF (d_proxy%is_dirty(depth=1)) THEN\n"
        "        CALL d_proxy%halo_exchange(depth=1)\n"
        "      END IF\n"
        "      !\n"
        "      IF (e_proxy(1)%is_dirty(depth=1)) THEN\n"
        "        CALL e_proxy(1)%halo_exchange(depth=1)\n"
        "      END IF\n"
        "      !\n"
        "      IF (e_proxy(2)%is_dirty(depth=1)) THEN\n"
        "        CALL e_proxy(2)%halo_exchange(depth=1)\n"
        "      END IF\n"
        "      !\n"
        "      IF (e_proxy(3)%is_dirty(depth=1)) THEN\n"
        "        CALL e_proxy(3)%halo_exchange(depth=1)\n"
        "      END IF\n"
        "      !\n"
        "      DO cell=1,mesh%get_last_halo_cell(1)\n")
    output2 = (
        "      IF (f_proxy%is_dirty(depth=1)) THEN\n"
        "        CALL f_proxy%halo_exchange(depth=1)\n"
        "      END IF\n"
        "      !\n"
        "      DO cell=1,mesh%get_last_halo_cell(1)\n")
    assert output1 in result
    if annexed:
        assert result.count("halo_exchange") == 5
    else:
        assert output0 in result
        assert output2 in result
        assert result.count("halo_exchange") == 7


def test_no_halo_exchange_for_operator():
    ''' Test that no halo exchange is generated before a kernel that reads
    from an operator and updates a discontinuous field. '''
    _, invoke_info = parse(os.path.join(BASE_PATH,
                                        "10.7_operator_read.f90"),
                           api=TEST_API)
    psy = PSyFactory(TEST_API, distributed_memory=True).create(invoke_info)
    result = str(psy.gen)
    # This kernel reads from an operator and a scalar and these
    # do not require halos to be updated.
    assert "halo_exchange" not in result


def test_no_set_dirty_for_operator():
    ''' Test that we do not call set_dirty for an operator that is written
    by a kernel. '''
    _, invoke_info = parse(os.path.join(BASE_PATH,
                                        "10.6_operator_no_field_scalar.f90"),
                           api=TEST_API)
    psy = PSyFactory(TEST_API, distributed_memory=True).create(invoke_info)
    result = str(psy.gen)
    # This kernel only writes to an operator and since operators are
    # cell-local this does not require us to call the is_dirty() method.
    assert "is_dirty" not in result


def test_halo_exchange_different_spaces(tmpdir):
    ''' Test that all of our different function spaces with a stencil
    access result in halo calls including any_space, any_w2 and
    any_discontinuous_space.

    '''
    _, invoke_info = parse(os.path.join(BASE_PATH,
                                        "14.3_halo_readers_all_fs.f90"),
                           api=TEST_API)
    psy = PSyFactory(TEST_API, distributed_memory=True).create(invoke_info)
    result = str(psy.gen)
    assert result.count("halo_exchange") == 16
    # Check compilation
    assert LFRicBuild(tmpdir).code_compiles(psy)


def test_halo_exchange_vectors_1(monkeypatch, annexed, tmpdir):
    ''' Test that halo exchange produces correct code for vector fields
    including a field with a gh_inc access. Test when annexed = False
    and True as halo exchanges are only produced when annexed = False.

    '''
    config = Config.get()
    dyn_config = config.api_conf("dynamo0.3")
    monkeypatch.setattr(dyn_config, "_compute_annexed_dofs", annexed)

    _, invoke_info = parse(os.path.join(BASE_PATH,
                                        "14.4.1_halo_vector.f90"),
                           api=TEST_API)
    psy = PSyFactory(TEST_API, distributed_memory=True).create(invoke_info)
    result = str(psy.gen)

    assert LFRicBuild(tmpdir).code_compiles(psy)

    if annexed:
        assert result.count("halo_exchange(") == 0
    else:
        assert result.count("halo_exchange(") == 3
        for idx in range(1, 4):
            assert "f1_proxy("+str(idx)+")%halo_exchange(depth=1)" in result
        expected = ("      IF (f1_proxy(3)%is_dirty(depth=1)) THEN\n"
                    "        CALL f1_proxy(3)%halo_exchange(depth=1)\n"
                    "      END IF\n"
                    "      !\n"
                    "      DO cell=1,mesh%get_last_halo_cell(1)\n")
        assert expected in result


def test_halo_exchange_vectors(monkeypatch, annexed):
    '''Test that halo exchange produces correct code for vector
    fields. Test both a field with a stencil and a field with
    gh_inc. Test when annexed = False and True as a different number
    of halo exchanges are produced.

    '''
    config = Config.get()
    dyn_config = config.api_conf("dynamo0.3")
    monkeypatch.setattr(dyn_config, "_compute_annexed_dofs", annexed)
    _, invoke_info = parse(os.path.join(BASE_PATH,
                                        "14.4_halo_vector.f90"),
                           api=TEST_API)
    psy = PSyFactory(TEST_API, distributed_memory=True).create(invoke_info)
    result = str(psy.gen)
    if annexed:
        assert result.count("halo_exchange(") == 4
    else:
        assert result.count("halo_exchange(") == 7
        for idx in range(1, 4):
            assert "f1_proxy("+str(idx)+")%halo_exchange(depth=1)" in result
    for idx in range(1, 4):
        assert ("f2_proxy("+str(idx)+")%halo_exchange("
                "depth=f2_extent+1)" in result)
    expected = ("      IF (f2_proxy(4)%is_dirty(depth=f2_extent+1)) "
                "THEN\n"
                "        CALL f2_proxy(4)%halo_exchange(depth=f2_extent+1)\n"
                "      END IF\n"
                "      !\n"
                "      DO cell=1,mesh%get_last_halo_cell(1)\n")
    assert expected in result


def test_halo_exchange_depths(tmpdir):
    ''' Test that halo exchange includes the correct halo depth with
    gh_write.

    '''
    _, invoke_info = parse(os.path.join(BASE_PATH,
                                        "14.5_halo_depth.f90"),
                           api=TEST_API)
    psy = PSyFactory(TEST_API, distributed_memory=True).create(invoke_info)
    result = str(psy.gen)
    expected = ("      IF (f2_proxy%is_dirty(depth=extent)) THEN\n"
                "        CALL f2_proxy%halo_exchange(depth=extent)\n"
                "      END IF\n"
                "      !\n"
                "      IF (f3_proxy%is_dirty(depth=extent)) THEN\n"
                "        CALL f3_proxy%halo_exchange(depth=extent)\n"
                "      END IF\n"
                "      !\n"
                "      IF (f4_proxy%is_dirty(depth=extent)) THEN\n"
                "        CALL f4_proxy%halo_exchange(depth=extent)\n"
                "      END IF\n"
                "      !\n"
                "      DO cell=1,mesh%get_last_edge_cell()\n")
    assert expected in result

    assert LFRicBuild(tmpdir).code_compiles(psy)


def test_halo_exchange_depths_gh_inc(tmpdir, monkeypatch, annexed):
    ''' Test that halo exchange includes the correct halo depth when we
    have a gh_inc as this increases the required depth by 1 (as
    redundant computation is performed in the l1 halo). Test when
    annexed = False and True as a different number of halo exchanges
    are produced.

    '''

    config = Config.get()
    dyn_config = config.api_conf("dynamo0.3")
    monkeypatch.setattr(dyn_config, "_compute_annexed_dofs", annexed)
    _, invoke_info = parse(os.path.join(BASE_PATH,
                                        "14.6_halo_depth_2.f90"),
                           api=TEST_API)
    psy = PSyFactory(TEST_API, distributed_memory=True).create(invoke_info)
    result = str(psy.gen)
    expected1 = (
        "      IF (f1_proxy%is_dirty(depth=1)) THEN\n"
        "        CALL f1_proxy%halo_exchange(depth=1)\n"
        "      END IF\n"
        "      !\n")
    expected2 = (
        "      IF (f2_proxy%is_dirty(depth=f2_extent+1)) THEN\n"
        "        CALL f2_proxy%halo_exchange(depth=f2_extent+1)\n"
        "      END IF\n"
        "      !\n"
        "      IF (f3_proxy%is_dirty(depth=f3_extent+1)) THEN\n"
        "        CALL f3_proxy%halo_exchange(depth=f3_extent+1)\n"
        "      END IF\n"
        "      !\n"
        "      IF (f4_proxy%is_dirty(depth=f4_extent+1)) THEN\n"
        "        CALL f4_proxy%halo_exchange(depth=f4_extent+1)\n"
        "      END IF\n"
        "      !\n"
        "      DO cell=1,mesh%get_last_halo_cell(1)\n")
    if not annexed:
        assert expected1 in result
    assert expected2 in result

    assert LFRicBuild(tmpdir).code_compiles(psy)


def test_stencil_read_only():
    ''' Test that an error is raised if a field with a stencil is not
    accessed as 'gh_read'. '''
    fparser.logging.disable(fparser.logging.CRITICAL)
    code = STENCIL_CODE.replace("gh_read, w2, stencil(cross)",
                                "gh_inc, w2, stencil(cross)", 1)
    ast = fpapi.parse(code, ignore_comments=False)
    with pytest.raises(ParseError) as excinfo:
        _ = DynKernMetadata(ast, name="stencil_type")
    assert ("In the LFRic API a field with a stencil access must be "
            "read-only ('gh_read'), but found 'gh_inc'" in
            str(excinfo.value))


def test_fs_discontinuous_and_inc_error():
    ''' Test that an error is raised if a discontinuous function space
    and 'gh_inc' are provided for the same field in the metadata. '''
    fparser.logging.disable(fparser.logging.CRITICAL)
    for fspace in FunctionSpace.VALID_DISCONTINUOUS_NAMES:
        code = CODE.replace("arg_type(gh_field, gh_read, w3)",
                            "arg_type(gh_field, gh_inc, " +
                            fspace + ")", 1)
        ast = fpapi.parse(code, ignore_comments=False)
        with pytest.raises(ParseError) as excinfo:
            _ = DynKernMetadata(ast, name="testkern_qr_type")
        assert ("In the LFRic API, allowed accesses for a field on a "
                "discontinuous function space '{0}' are ['gh_read', "
                "'gh_write', 'gh_readwrite'], but found 'gh_inc'".
                format(fspace) in str(excinfo.value))


def test_fs_continuous_write_and_readwrite_error():
    ''' Test that an error is raised if a continuous function space and
    'gh_write' or 'gh_readwrite' accesses are provided for the same field
    in the metadata.

    '''
    fparser.logging.disable(fparser.logging.CRITICAL)
    for fspace in FunctionSpace.CONTINUOUS_FUNCTION_SPACES:
        for acc in ["gh_write", "gh_readwrite"]:
            code = CODE.replace("arg_type(gh_field, gh_read, w2)",
                                "arg_type(gh_field, " + acc + ", " +
                                fspace + ")", 1)
            ast = fpapi.parse(code, ignore_comments=False)
            with pytest.raises(ParseError) as excinfo:
                _ = DynKernMetadata(ast, name="testkern_qr_type")
            assert ("In the LFRic API, allowed accesses for a field on "
                    "a continuous function space '{0}' are ['gh_read', "
                    "'gh_inc'], but found '{1}'".
                    format(fspace, acc) in str(excinfo.value))


def test_fs_anyspace_and_readwrite_error():
    ''' Test that an error is raised if 'any_space' and
    'gh_readwrite' are provided for the same field in the metadata. '''
    fparser.logging.disable(fparser.logging.CRITICAL)
    for fspace in FunctionSpace.VALID_ANY_SPACE_NAMES:
        code = CODE.replace("arg_type(gh_field, gh_read, w2)",
                            "arg_type(gh_field, gh_readwrite, " +
                            fspace + ")", 1)
        ast = fpapi.parse(code, ignore_comments=False)
        with pytest.raises(ParseError) as excinfo:
            _ = DynKernMetadata(ast, name="testkern_qr_type")
        assert ("In the LFRic API, allowed accesses for a field on "
                "'any_space' are ['gh_read', 'gh_inc', 'gh_write'], but "
                "found 'gh_readwrite'" in str(excinfo.value))


def test_halo_exchange_view(capsys):
    ''' Test that the halo exchange view method returns what we expect. '''
    from psyclone.psyir.nodes.node import colored, SCHEDULE_COLOUR_MAP
    _, invoke_info = parse(os.path.join(BASE_PATH, "14.2_halo_readers.f90"),
                           api=TEST_API)
    psy = PSyFactory(TEST_API, distributed_memory=True).create(invoke_info)
    schedule = psy.invokes.get('invoke_0_testkern_stencil_type').schedule
    schedule.view()
    result, _ = capsys.readouterr()

    # Ensure we test for text containing the correct (colour) control codes
    sched = colored("InvokeSchedule", SCHEDULE_COLOUR_MAP["Schedule"])
    exch = colored("HaloExchange", SCHEDULE_COLOUR_MAP["HaloExchange"])

    expected = (
        sched + "[invoke='invoke_0_testkern_stencil_type', dm=True]\n"
        "    0: " + exch + "[field='f1', type='region', depth=1, "
        "check_dirty=True]\n"
        "    1: " + exch + "[field='f2', type='region', depth=f2_extent+1, "
        "check_dirty=True]\n"
        "    2: " + exch + "[field='f3', type='region', depth=1, "
        "check_dirty=True]\n"
        "    3: " + exch + "[field='f4', type='region', depth=1, "
        "check_dirty=True]\n")
    assert expected in result


def test_no_mesh_mod(tmpdir):
    '''test that we do not add a mesh module to the PSy layer if one is
    not required. '''
    _, invoke_info = parse(os.path.join(BASE_PATH,
                                        "4.6_multikernel_invokes.f90"),
                           api=TEST_API)
    psy = PSyFactory(TEST_API, distributed_memory=False).create(invoke_info)
    result = str(psy.gen)

    assert LFRicBuild(tmpdir).code_compiles(psy)
    assert "USE mesh_mod, ONLY: mesh_type" not in result
    assert "TYPE(mesh_type), pointer :: mesh => null()" not in result
    assert "mesh => a_proxy%vspace%get_mesh()" not in result


def test_mesh_mod(tmpdir):
    '''test that a mesh module is added to the PSy layer and a mesh object
    is created when required. One is required when we determine loop
    bounds for distributed memory '''
    _, invoke_info = parse(os.path.join(BASE_PATH,
                                        "4.6_multikernel_invokes.f90"),
                           api=TEST_API)
    psy = PSyFactory(TEST_API, distributed_memory=True).create(invoke_info)
    result = str(psy.gen)
    assert LFRicBuild(tmpdir).code_compiles(psy)
    assert "USE mesh_mod, ONLY: mesh_type" in result
    assert "TYPE(mesh_type), pointer :: mesh => null()" in result
    output = ("      !\n"
              "      ! Create a mesh object\n"
              "      !\n"
              "      mesh => a_proxy%vspace%get_mesh()\n")
    assert output in result

# when we add build tests we should test that we can we get the mesh
# object from an operator


def test_set_lower_bound_functions():
    '''test that we raise appropriate exceptions when the lower bound of
    a loop is set to invalid values '''
    schedule = Schedule()
    my_loop = DynLoop(parent=schedule)
    schedule.children = [my_loop]
    with pytest.raises(GenerationError) as excinfo:
        my_loop.set_lower_bound("invalid_loop_bounds_name")
    assert "lower bound loop name is invalid" in str(excinfo.value)
    with pytest.raises(GenerationError) as excinfo:
        my_loop.set_lower_bound("inner", index=0)
    assert "specified index" in str(excinfo.value)
    assert "lower loop bound is invalid" in str(excinfo.value)


def test_set_upper_bound_functions():
    '''test that we raise appropriate exceptions when the upper bound of
    a loop is set to invalid values '''
    schedule = Schedule()
    my_loop = DynLoop(parent=schedule)
    schedule.children = [my_loop]
    with pytest.raises(GenerationError) as excinfo:
        my_loop.set_upper_bound("invalid_loop_bounds_name")
    assert "upper loop bound name is invalid" in str(excinfo.value)
    with pytest.raises(GenerationError) as excinfo:
        my_loop.set_upper_bound("start")
    assert "'start' is not a valid upper bound" in str(excinfo.value)
    with pytest.raises(GenerationError) as excinfo:
        my_loop.set_upper_bound("inner", index=0)
    assert "specified index" in str(excinfo.value)
    assert "upper loop bound is invalid" in str(excinfo.value)


def test_lower_bound_fortran_1():
    '''tests we raise an exception in the DynLoop:_lower_bound_fortran()
    method - first GenerationError'''
    _, invoke_info = parse(os.path.join(BASE_PATH, "1_single_invoke.f90"),
                           api=TEST_API)
    psy = PSyFactory(TEST_API, distributed_memory=False).create(invoke_info)
    my_loop = psy.invokes.invoke_list[0].schedule.children[0]
    my_loop.set_lower_bound("inner", index=1)
    with pytest.raises(GenerationError) as excinfo:
        _ = my_loop._lower_bound_fortran()
    assert ("lower bound must be 'start' if we are sequential" in
            str(excinfo.value))


def test_lower_bound_fortran_2(monkeypatch):
    ''' Tests we raise an exception in the DynLoop:_lower_bound_fortran()
    method - second GenerationError. '''
    _, invoke_info = parse(os.path.join(BASE_PATH, "1_single_invoke.f90"),
                           api=TEST_API)
    psy = PSyFactory(TEST_API, distributed_memory=True).create(invoke_info)
    my_loop = psy.invokes.invoke_list[0].schedule.children[4]
    # We can not use the standard set_lower_bound function as that
    # checks for valid input
    monkeypatch.setattr(my_loop, "_lower_bound_name", value="invalid")
    with pytest.raises(GenerationError) as excinfo:
        _ = my_loop._lower_bound_fortran()
    assert ("Unsupported lower bound name 'invalid' found" in
            str(excinfo.value))


@pytest.mark.parametrize("name, index, output",
                         [("inner", 10, "inner_cell(11)"),
                          ("ncells", 10, "inner_cell(1)"),
                          ("cell_halo", 1, "ncells_cell()"),
                          ("cell_halo", 10, "cell_halo_cell(9)")])
def test_lower_bound_fortran_3(monkeypatch, name, index, output):
    ''' Test _lower_bound_fortran() with multiple valid iteration spaces. '''
    _, invoke_info = parse(os.path.join(BASE_PATH, "1_single_invoke.f90"),
                           api=TEST_API)
    psy = PSyFactory(TEST_API, distributed_memory=True).create(invoke_info)
    my_loop = psy.invokes.invoke_list[0].schedule.children[4]
    # We can not use the standard set_lower_bound function as that
    # checks for valid input
    monkeypatch.setattr(my_loop, "_lower_bound_name", value=name)
    monkeypatch.setattr(my_loop, "_lower_bound_index", value=index)
    assert my_loop._lower_bound_fortran() == "mesh%get_last_" + output + "+1"


def test_upper_bound_fortran_1():
    '''tests we raise an exception in the DynLoop:_upper_bound_fortran()
    method when 'cell_halo', 'dof_halo' or 'inner' are used'''
    _, invoke_info = parse(os.path.join(BASE_PATH, "1_single_invoke.f90"),
                           api=TEST_API)
    psy = PSyFactory(TEST_API, distributed_memory=False).create(invoke_info)
    my_loop = psy.invokes.invoke_list[0].schedule.children[0]
    for option in ["cell_halo", "dof_halo", "inner"]:
        my_loop.set_upper_bound(option, index=1)
        with pytest.raises(GenerationError) as excinfo:
            _ = my_loop._upper_bound_fortran()
            assert (
                "'{0}' is not a valid loop upper bound for sequential/"
                "shared-memory code".format(option) in
                str(excinfo.value))


def test_upper_bound_fortran_2(monkeypatch):
    '''tests we raise an exception in the DynLoop:_upper_bound_fortran()
    method if an invalid value is provided'''
    _, invoke_info = parse(os.path.join(BASE_PATH, "1_single_invoke.f90"),
                           api=TEST_API)
    psy = PSyFactory(TEST_API, distributed_memory=False).create(invoke_info)
    my_loop = psy.invokes.invoke_list[0].schedule.children[0]
    monkeypatch.setattr(my_loop, "_upper_bound_name", value="invalid")
    with pytest.raises(GenerationError) as excinfo:
        _ = my_loop._upper_bound_fortran()
    assert (
        "Unsupported upper bound name 'invalid' found" in str(excinfo.value))
    # Pretend the loop is over colours and does not contain a kernel
    monkeypatch.setattr(my_loop, "_upper_bound_name", value="ncolours")
    monkeypatch.setattr(my_loop, "walk", lambda x: [])
    with pytest.raises(InternalError) as excinfo:
        _ = my_loop._upper_bound_fortran()
    assert ("Failed to find a kernel within a loop over colours"
            in str(excinfo.value))


def test_upper_bound_inner(monkeypatch):
    ''' Check that we get the correct Fortran generated if a loop's upper
    bound is "inner". '''
    _, invoke_info = parse(os.path.join(BASE_PATH, "1_single_invoke.f90"),
                           api=TEST_API)
    psy = PSyFactory(TEST_API, distributed_memory=True).create(invoke_info)
    my_loop = psy.invokes.invoke_list[0].schedule.children[4]
    monkeypatch.setattr(my_loop, "_upper_bound_name", value="inner")
    ubound = my_loop._upper_bound_fortran()
    assert ubound == "mesh%get_last_inner_cell(1)"


def test_field_gh_sum_invalid():
    ''' Tests that an error is raised when a field is specified with
    access type 'gh_sum'. '''
    fparser.logging.disable(fparser.logging.CRITICAL)
    code = CODE.replace("arg_type(gh_field, gh_read, w2)",
                        "arg_type(gh_field, gh_sum, w2)", 1)
    ast = fpapi.parse(code, ignore_comments=False)
    name = "testkern_qr_type"
    with pytest.raises(ParseError) as excinfo:
        _ = DynKernMetadata(ast, name=name)
    assert ("allowed accesses for a field on a continuous function "
            "space 'w2' are ['gh_read', 'gh_inc'], but found 'gh_sum'"
            in str(excinfo.value))


def test_operator_gh_sum_invalid():
    ''' Tests that an error is raised when an operator is specified with
    access type 'gh_sum'. '''
    fparser.logging.disable(fparser.logging.CRITICAL)
    code = CODE.replace("arg_type(gh_operator, gh_read, w2, w2)",
                        "arg_type(gh_operator, gh_sum, w2, w2)", 1)
    ast = fpapi.parse(code, ignore_comments=False)
    name = "testkern_qr_type"
    with pytest.raises(ParseError) as excinfo:
        _ = DynKernMetadata(ast, name=name)
    assert ("allowed accesses for operators are ['gh_read', 'gh_write', "
            "'gh_readwrite'] because they behave as discontinuous "
            "quantities, but found 'gh_sum'" in str(excinfo.value))


def test_derived_type_arg(dist_mem, tmpdir):
    ''' Test that we generate a suitable name for a dummy variable
    in the PSy layer when its value in the algorithm layer is
    obtained from the component of a derived type or from a type-bound
    procedure call. '''
    _, invoke_info = parse(
        os.path.join(BASE_PATH,
                     "1.6.2_single_invoke_1_int_from_derived_type.f90"),
        api=TEST_API)
    psy = PSyFactory(TEST_API,
                     distributed_memory=dist_mem).create(invoke_info)
    gen = str(psy.gen)

    assert LFRicBuild(tmpdir).code_compiles(psy)

    # Check the four integer variables are named and declared correctly
    expected = (
        "    SUBROUTINE invoke_0(f1, my_obj_iflag, f2, m1, m2, "
        "my_obj_get_flag, my_obj_get_flag_1, my_obj_get_flag_2)\n")
    assert expected in gen
    expected = (
        "      INTEGER(KIND=i_def), intent(in) :: my_obj_iflag, "
        "my_obj_get_flag, my_obj_get_flag_1, my_obj_get_flag_2\n")
    assert expected in gen
    # Check that they are still named correctly when passed to the
    # kernels
    assert (
        "CALL testkern_one_int_scalar_code(nlayers, f1_proxy%data, "
        "my_obj_iflag, f2_proxy%data, m1_proxy%data, m2_proxy%data, "
        "ndf_w1, undf_w1, map_w1(:,cell), ndf_w2, undf_w2, map_w2(:,cell), "
        "ndf_w3, undf_w3, map_w3(:,cell))" in gen)
    assert (
        "CALL testkern_one_int_scalar_code(nlayers, f1_proxy%data, "
        "my_obj_get_flag, f2_proxy%data, m1_proxy%data, m2_proxy%data, "
        "ndf_w1, undf_w1, map_w1(:,cell), ndf_w2, undf_w2, map_w2(:,cell), "
        "ndf_w3, undf_w3, map_w3(:,cell))" in gen)
    assert (
        "CALL testkern_one_int_scalar_code(nlayers, f1_proxy%data, "
        "my_obj_get_flag_1, f2_proxy%data, m1_proxy%data, m2_proxy%data, "
        "ndf_w1, undf_w1, map_w1(:,cell), ndf_w2, undf_w2, map_w2(:,cell), "
        "ndf_w3, undf_w3, map_w3(:,cell))" in gen)
    assert (
        "CALL testkern_one_int_scalar_code(nlayers, f1_proxy%data, "
        "my_obj_get_flag_2, f2_proxy%data, m1_proxy%data, m2_proxy%data, "
        "ndf_w1, undf_w1, map_w1(:,cell), ndf_w2, undf_w2, map_w2(:,cell), "
        "ndf_w3, undf_w3, map_w3(:,cell))" in gen)


def test_multiple_derived_type_args(dist_mem, tmpdir):
    ''' Test that we generate correct code when kernel arguments are
    supplied from the algorithm layer as different components of the
    same derived type object. '''
    _, invoke_info = parse(
        os.path.join(BASE_PATH,
                     "1.6.3_single_invoke_multiple_derived_types.f90"),
        api=TEST_API)
    psy = PSyFactory(TEST_API,
                     distributed_memory=dist_mem).create(invoke_info)
    gen = str(psy.gen)

    assert LFRicBuild(tmpdir).code_compiles(psy)

    # Check the four integer variables are named and declared correctly
    expected = (
        "    SUBROUTINE invoke_0(f1, obj_a_iflag, f2, m1, m2, "
        "obj_b_iflag, obj_a_obj_b, obj_b_obj_a)\n")
    assert expected in gen
    expected = (
        "      INTEGER(KIND=i_def), intent(in) :: obj_a_iflag, obj_b_iflag, "
        "obj_a_obj_b, obj_b_obj_a\n")
    assert expected in gen
    # Check that they are still named correctly when passed to the
    # kernels
    assert (
        "CALL testkern_one_int_scalar_code(nlayers, f1_proxy%data, "
        "obj_a_iflag, f2_proxy%data, m1_proxy%data, m2_proxy%data, ndf_w1, "
        "undf_w1, map_w1(:,cell), ndf_w2, undf_w2, map_w2(:,cell), ndf_w3, "
        "undf_w3, map_w3(:,cell))" in gen)
    assert (
        "CALL testkern_one_int_scalar_code(nlayers, f1_proxy%data, "
        "obj_b_iflag, f2_proxy%data, m1_proxy%data, m2_proxy%data, ndf_w1, "
        "undf_w1, map_w1(:,cell), ndf_w2, undf_w2, map_w2(:,cell), ndf_w3, "
        "undf_w3, map_w3(:,cell))" in gen)
    assert (
        "CALL testkern_one_int_scalar_code(nlayers, f1_proxy%data, "
        "obj_a_obj_b, f2_proxy%data, m1_proxy%data, m2_proxy%data, ndf_w1, "
        "undf_w1, map_w1(:,cell), ndf_w2, undf_w2, map_w2(:,cell), ndf_w3, "
        "undf_w3, map_w3(:,cell))" in gen)
    assert (
        "CALL testkern_one_int_scalar_code(nlayers, f1_proxy%data, "
        "obj_b_obj_a, f2_proxy%data, m1_proxy%data, m2_proxy%data, ndf_w1, "
        "undf_w1, map_w1(:,cell), ndf_w2, undf_w2, map_w2(:,cell), ndf_w3, "
        "undf_w3, map_w3(:,cell))" in gen)


def test_single_stencil_extent(dist_mem, tmpdir):
    ''' Test a single stencil access with an extent value passed from the
    algorithm layer is treated correctly in the PSy layer. Test both
    sequential and distributed memory.

    '''
    _, invoke_info = parse(
        os.path.join(BASE_PATH, "19.1_single_stencil.f90"),
        api=TEST_API)
    psy = PSyFactory(TEST_API,
                     distributed_memory=dist_mem).create(invoke_info)
    result = str(psy.gen)

    assert LFRicBuild(tmpdir).code_compiles(psy)

    output1 = (
        "SUBROUTINE invoke_0_testkern_stencil_type(f1, f2, f3, f4, "
        "f2_extent)")
    assert output1 in result
    assert "USE stencil_dofmap_mod, ONLY: stencil_dofmap_type\n" in result
    assert "USE stencil_dofmap_mod, ONLY: STENCIL_CROSS\n" in result
    output3 = ("      INTEGER(KIND=i_def), intent(in) :: f2_extent\n")
    assert output3 in result
    output4 = (
        "      INTEGER(KIND=i_def) f2_stencil_size\n"
        "      INTEGER(KIND=i_def), pointer :: f2_stencil_dofmap(:,:,:) => "
        "null()\n"
        "      TYPE(stencil_dofmap_type), pointer :: f2_stencil_map => "
        "null()\n")
    assert output4 in result
    output5 = (
        "      !\n"
        "      ! Initialise stencil dofmaps\n"
        "      !\n"
        "      f2_stencil_map => f2_proxy%vspace%get_stencil_dofmap("
        "STENCIL_CROSS,f2_extent)\n"
        "      f2_stencil_dofmap => f2_stencil_map%get_whole_dofmap()\n"
        "      f2_stencil_size = f2_stencil_map%get_size()\n"
        "      !\n")
    assert output5 in result
    output6 = (
        "        CALL testkern_stencil_code(nlayers, f1_proxy%data,"
        " f2_proxy%data, f2_stencil_size, f2_stencil_dofmap(:,:,cell),"
        " f3_proxy%data, f4_proxy%data, ndf_w1, undf_w1, map_w1(:,cell), "
        "ndf_w2, undf_w2, map_w2(:,cell), ndf_w3, undf_w3, "
        "map_w3(:,cell))")
    assert output6 in result


def test_single_stencil_xory1d(dist_mem, tmpdir):
    ''' Test a single stencil access with an extent and direction value
    passed from the algorithm layer is treated correctly in the PSy
    layer. Test both sequential and distributed memory.

    '''
    _, invoke_info = parse(
        os.path.join(BASE_PATH, "19.3_single_stencil_xory1d.f90"),
        api=TEST_API)
    psy = PSyFactory(TEST_API,
                     distributed_memory=dist_mem).create(invoke_info)
    result = str(psy.gen)

    assert LFRicBuild(tmpdir).code_compiles(psy)

    output1 = (
        "    SUBROUTINE invoke_0_testkern_stencil_xory1d_type(f1, f2, f3, "
        "f4, f2_extent, f2_direction)")
    assert output1 in result
    output2 = (
        "      USE stencil_dofmap_mod, ONLY: STENCIL_1DX, STENCIL_1DY\n"
        "      USE flux_direction_mod, ONLY: x_direction, y_direction\n"
        "      USE stencil_dofmap_mod, ONLY: stencil_dofmap_type\n")
    assert output2 in result
    output3 = (
        "      INTEGER(KIND=i_def), intent(in) :: f2_extent\n"
        "      INTEGER(KIND=i_def), intent(in) :: f2_direction\n")
    assert output3 in result
    output4 = (
        "      INTEGER(KIND=i_def) f2_stencil_size\n"
        "      INTEGER(KIND=i_def), pointer :: f2_stencil_dofmap(:,:,:) => "
        "null()\n"
        "      TYPE(stencil_dofmap_type), pointer :: f2_stencil_map => "
        "null()\n")
    assert output4 in result
    output5 = (
        "      !\n"
        "      ! Initialise stencil dofmaps\n"
        "      !\n"
        "      IF (f2_direction .eq. x_direction) THEN\n"
        "        f2_stencil_map => f2_proxy%vspace%get_stencil_dofmap("
        "STENCIL_1DX,f2_extent)\n"
        "      END IF\n"
        "      IF (f2_direction .eq. y_direction) THEN\n"
        "        f2_stencil_map => f2_proxy%vspace%get_stencil_dofmap("
        "STENCIL_1DY,f2_extent)\n"
        "      END IF\n"
        "      f2_stencil_dofmap => f2_stencil_map%get_whole_dofmap()\n"
        "      f2_stencil_size = f2_stencil_map%get_size()\n"
        "      !\n")
    assert output5 in result
    output6 = (
        "        CALL testkern_stencil_xory1d_code(nlayers, "
        "f1_proxy%data, f2_proxy%data, f2_stencil_size, f2_direction, "
        "f2_stencil_dofmap(:,:,cell), f3_proxy%data, f4_proxy%data, "
        "ndf_w1, undf_w1, map_w1(:,cell), ndf_w2, undf_w2, "
        "map_w2(:,cell), ndf_w3, undf_w3, map_w3(:,cell))")
    assert output6 in result


def test_single_stencil_literal(dist_mem, tmpdir):
    ''' Test extent value is used correctly from the algorithm layer when
    it is a literal value so is not passed by argument. '''
    _, invoke_info = parse(
        os.path.join(BASE_PATH, "19.4_single_stencil_literal.f90"),
        api=TEST_API)
    psy = PSyFactory(TEST_API,
                     distributed_memory=dist_mem).create(invoke_info)
    result = str(psy.gen)

    assert LFRicBuild(tmpdir).code_compiles(psy)

    output1 = ("    SUBROUTINE invoke_0_testkern_stencil_type(f1, f2, "
               "f3, f4)")
    assert output1 in result
    output2 = (
        "      USE stencil_dofmap_mod, ONLY: STENCIL_CROSS\n"
        "      USE stencil_dofmap_mod, ONLY: stencil_dofmap_type\n")
    assert output2 in result
    output3 = (
        "      INTEGER(KIND=i_def) f2_stencil_size\n"
        "      INTEGER(KIND=i_def), pointer :: f2_stencil_dofmap(:,:,:) => "
        "null()\n"
        "      TYPE(stencil_dofmap_type), pointer :: f2_stencil_map => "
        "null()\n")
    assert output3 in result
    output4 = (
        "      !\n"
        "      ! Initialise stencil dofmaps\n"
        "      !\n"
        "      f2_stencil_map => f2_proxy%vspace%get_stencil_dofmap("
        "STENCIL_CROSS,1)\n"
        "      f2_stencil_dofmap => f2_stencil_map%get_whole_dofmap()\n"
        "      f2_stencil_size = f2_stencil_map%get_size()\n"
        "      !\n")
    assert output4 in result
    if dist_mem:
        output5 = (
            "      IF (f2_proxy%is_dirty(depth=2)) THEN\n"
            "        CALL f2_proxy%halo_exchange(depth=2)\n"
            "      END IF\n")
        assert output5 in result
    output6 = (
        "        CALL testkern_stencil_code(nlayers, f1_proxy%data, "
        "f2_proxy%data, f2_stencil_size, f2_stencil_dofmap(:,:,cell), "
        "f3_proxy%data, f4_proxy%data, ndf_w1, undf_w1, map_w1(:,cell), "
        "ndf_w2, undf_w2, map_w2(:,cell), ndf_w3, undf_w3, "
        "map_w3(:,cell))")
    assert output6 in result


def test_stencil_region_unsupported(dist_mem):
    '''Check that we raise an exception if the value of the stencil type
    in stencil(<type>[,<extent>]) is region. This is not a parse error
    as region is a valid value, it is just that the LFRic
    infrastructure does not yet support it. '''
    _, invoke_info = parse(
        os.path.join(BASE_PATH, "19.12_single_stencil_region.f90"),
        api=TEST_API)
    psy = PSyFactory(TEST_API,
                     distributed_memory=dist_mem).create(invoke_info)
    with pytest.raises(GenerationError) as excinfo:
        _ = str(psy.gen)
    assert "Unsupported stencil type 'region' supplied" in \
        str(excinfo.value)


def test_single_stencil_xory1d_literal(dist_mem, tmpdir):
    ''' Test extent value is used correctly from the algorithm layer when
    it is a literal value so is not passed by argument.

    '''
    _, invoke_info = parse(
        os.path.join(BASE_PATH, "19.5_single_stencil_xory1d_literal.f90"),
        api=TEST_API)
    psy = PSyFactory(TEST_API,
                     distributed_memory=dist_mem).create(invoke_info)
    result = str(psy.gen)

    assert LFRicBuild(tmpdir).code_compiles(psy)

    output1 = ("    SUBROUTINE invoke_0_testkern_stencil_xory1d_type("
               "f1, f2, f3, f4)")
    assert output1 in result
    output2 = (
        "      USE stencil_dofmap_mod, ONLY: STENCIL_1DX, STENCIL_1DY\n"
        "      USE flux_direction_mod, ONLY: x_direction, y_direction\n"
        "      USE stencil_dofmap_mod, ONLY: stencil_dofmap_type\n")
    assert output2 in result
    output3 = (
        "      INTEGER(KIND=i_def) f2_stencil_size\n"
        "      INTEGER(KIND=i_def), pointer :: f2_stencil_dofmap(:,:,:) => "
        "null()\n"
        "      TYPE(stencil_dofmap_type), pointer :: f2_stencil_map => "
        "null()\n")
    assert output3 in result
    output4 = (
        "      ! Initialise stencil dofmaps\n"
        "      !\n"
        "      IF (x_direction .eq. x_direction) THEN\n"
        "        f2_stencil_map => f2_proxy%vspace%get_stencil_dofmap("
        "STENCIL_1DX,2)\n"
        "      END IF\n"
        "      IF (x_direction .eq. y_direction) THEN\n"
        "        f2_stencil_map => f2_proxy%vspace%get_stencil_dofmap("
        "STENCIL_1DY,2)\n"
        "      END IF\n"
        "      f2_stencil_dofmap => f2_stencil_map%get_whole_dofmap()\n"
        "      f2_stencil_size = f2_stencil_map%get_size()\n"
        "      !\n")
    assert output4 in result
    if dist_mem:
        output5 = (
            "      IF (f2_proxy%is_dirty(depth=3)) THEN\n"
            "        CALL f2_proxy%halo_exchange(depth=3)\n"
            "      END IF\n")
        assert output5 in result
    output6 = (
        "        CALL testkern_stencil_xory1d_code(nlayers, "
        "f1_proxy%data, f2_proxy%data, f2_stencil_size, x_direction, "
        "f2_stencil_dofmap(:,:,cell), f3_proxy%data, f4_proxy%data, "
        "ndf_w1, undf_w1, map_w1(:,cell), ndf_w2, undf_w2, "
        "map_w2(:,cell), ndf_w3, undf_w3, map_w3(:,cell))")
    assert output6 in result


def test_single_stencil_xory1d_literal_mixed(dist_mem, tmpdir):
    ''' Test extent value is used correctly from the algorithm layer when
    it is a literal value so is not passed by argument and the case of the
    literal is specified in mixed case.

    '''
    _, invoke_info = parse(
        os.path.join(BASE_PATH,
                     "19.5.1_single_stencil_xory1d_literal.f90"),
        api=TEST_API)
    psy = PSyFactory(TEST_API,
                     distributed_memory=dist_mem).create(invoke_info)
    result = str(psy.gen)

    assert LFRicBuild(tmpdir).code_compiles(psy)

    output1 = ("    SUBROUTINE invoke_0_testkern_stencil_xory1d_type("
               "f1, f2, f3, f4)")
    assert output1 in result
    output2 = (
        "      USE stencil_dofmap_mod, ONLY: STENCIL_1DX, STENCIL_1DY\n"
        "      USE flux_direction_mod, ONLY: x_direction, y_direction\n"
        "      USE stencil_dofmap_mod, ONLY: stencil_dofmap_type\n")
    assert output2 in result
    output3 = (
        "      INTEGER(KIND=i_def) f2_stencil_size\n"
        "      INTEGER(KIND=i_def), pointer :: f2_stencil_dofmap(:,:,:) => "
        "null()\n"
        "      TYPE(stencil_dofmap_type), pointer :: f2_stencil_map => "
        "null()\n")
    assert output3 in result
    output4 = (
        "      ! Initialise stencil dofmaps\n"
        "      !\n"
        "      IF (x_direction .eq. x_direction) THEN\n"
        "        f2_stencil_map => f2_proxy%vspace%get_stencil_dofmap("
        "STENCIL_1DX,2)\n"
        "      END IF\n"
        "      IF (x_direction .eq. y_direction) THEN\n"
        "        f2_stencil_map => f2_proxy%vspace%get_stencil_dofmap("
        "STENCIL_1DY,2)\n"
        "      END IF\n"
        "      f2_stencil_dofmap => f2_stencil_map%get_whole_dofmap()\n"
        "      f2_stencil_size = f2_stencil_map%get_size()\n"
        "      !\n")
    assert output4 in result
    if dist_mem:
        output5 = (
            "      IF (f2_proxy%is_dirty(depth=3)) THEN\n"
            "        CALL f2_proxy%halo_exchange(depth=3)\n"
            "      END IF\n")
        assert output5 in result
    output6 = (
        "        CALL testkern_stencil_xory1d_code(nlayers, "
        "f1_proxy%data, f2_proxy%data, f2_stencil_size, x_direction, "
        "f2_stencil_dofmap(:,:,cell), f3_proxy%data, f4_proxy%data, "
        "ndf_w1, undf_w1, map_w1(:,cell), ndf_w2, undf_w2, "
        "map_w2(:,cell), ndf_w3, undf_w3, map_w3(:,cell))")
    assert output6 in result


def test_multiple_stencils(dist_mem, tmpdir):
    ''' Test for correct output when there is more than one stencil in a
    kernel. '''
    _, invoke_info = parse(
        os.path.join(BASE_PATH, "19.7_multiple_stencils.f90"),
        api=TEST_API)
    psy = PSyFactory(TEST_API,
                     distributed_memory=dist_mem).create(invoke_info)
    result = str(psy.gen)

    assert LFRicBuild(tmpdir).code_compiles(psy)

    output1 = (
        "    SUBROUTINE invoke_0_testkern_stencil_multi_type(f1, f2, f3, "
        "f4, f2_extent, f3_extent, f3_direction)")
    assert output1 in result
    output2 = (
        "      USE stencil_dofmap_mod, ONLY: STENCIL_1DX, STENCIL_1DY\n"
        "      USE flux_direction_mod, ONLY: x_direction, y_direction\n"
        "      USE stencil_dofmap_mod, ONLY: STENCIL_CROSS\n"
        "      USE stencil_dofmap_mod, ONLY: stencil_dofmap_type\n")
    assert output2 in result
    output3 = (
        "      INTEGER(KIND=i_def), intent(in) :: f2_extent, f3_extent\n"
        "      INTEGER(KIND=i_def), intent(in) :: f3_direction\n")
    assert output3 in result
    output4 = (
        "      INTEGER(KIND=i_def) f4_stencil_size\n"
        "      INTEGER(KIND=i_def), pointer :: f4_stencil_dofmap(:,:,:) => "
        "null()\n"
        "      TYPE(stencil_dofmap_type), pointer :: f4_stencil_map => "
        "null()\n"
        "      INTEGER(KIND=i_def) f3_stencil_size\n"
        "      INTEGER(KIND=i_def), pointer :: f3_stencil_dofmap(:,:,:) => "
        "null()\n"
        "      TYPE(stencil_dofmap_type), pointer :: f3_stencil_map => "
        "null()\n"
        "      INTEGER(KIND=i_def) f2_stencil_size\n"
        "      INTEGER(KIND=i_def), pointer :: f2_stencil_dofmap(:,:,:) => "
        "null()\n"
        "      TYPE(stencil_dofmap_type), pointer :: f2_stencil_map => "
        "null()\n")
    assert output4 in result
    output5 = (
        "      ! Initialise stencil dofmaps\n"
        "      !\n"
        "      f2_stencil_map => f2_proxy%vspace%get_stencil_dofmap("
        "STENCIL_CROSS,f2_extent)\n"
        "      f2_stencil_dofmap => f2_stencil_map%get_whole_dofmap()\n"
        "      f2_stencil_size = f2_stencil_map%get_size()\n"
        "      IF (f3_direction .eq. x_direction) THEN\n"
        "        f3_stencil_map => f3_proxy%vspace%get_stencil_dofmap("
        "STENCIL_1DX,f3_extent)\n"
        "      END IF\n"
        "      IF (f3_direction .eq. y_direction) THEN\n"
        "        f3_stencil_map => f3_proxy%vspace%get_stencil_dofmap("
        "STENCIL_1DY,f3_extent)\n"
        "      END IF\n"
        "      f3_stencil_dofmap => f3_stencil_map%get_whole_dofmap()\n"
        "      f3_stencil_size = f3_stencil_map%get_size()\n"
        "      f4_stencil_map => f4_proxy%vspace%get_stencil_dofmap("
        "STENCIL_1DX,1)\n"
        "      f4_stencil_dofmap => f4_stencil_map%get_whole_dofmap()\n"
        "      f4_stencil_size = f4_stencil_map%get_size()\n"
        "      !\n")
    assert output5 in result
    if dist_mem:
        output6 = (
            "      IF (f2_proxy%is_dirty(depth=f2_extent+1)) THEN\n"
            "        CALL f2_proxy%halo_exchange(depth=f2_extent+1)\n"
            "      END IF\n"
            "      !\n"
            "      IF (f3_proxy%is_dirty(depth=f3_extent+1)) THEN\n"
            "        CALL f3_proxy%halo_exchange(depth=f3_extent+1)\n"
            "      END IF\n")
        assert output6 in result
    output7 = (
        "        CALL testkern_stencil_multi_code(nlayers, f1_proxy%data, "
        "f2_proxy%data, f2_stencil_size, f2_stencil_dofmap(:,:,cell), "
        "f3_proxy%data, f3_stencil_size, f3_direction, "
        "f3_stencil_dofmap(:,:,cell), f4_proxy%data, f4_stencil_size, "
        "f4_stencil_dofmap(:,:,cell), ndf_w1, undf_w1, map_w1(:,cell), "
        "ndf_w2, undf_w2, map_w2(:,cell), ndf_w3, undf_w3, "
        "map_w3(:,cell))")
    assert output7 in result


def test_multiple_stencil_same_name(dist_mem, tmpdir):
    ''' Test the case when there is more than one stencil in a kernel with
    the same name for extent. '''
    _, invoke_info = parse(
        os.path.join(BASE_PATH, "19.8_multiple_stencils_same_name.f90"),
        api=TEST_API)
    psy = PSyFactory(TEST_API,
                     distributed_memory=dist_mem).create(invoke_info)
    result = str(psy.gen)

    assert LFRicBuild(tmpdir).code_compiles(psy)

    output1 = (
        "    SUBROUTINE invoke_0_testkern_stencil_multi_type(f1, f2, f3, "
        "f4, extent, f3_direction)")
    assert output1 in result
    output2 = (
        "      INTEGER(KIND=i_def), intent(in) :: extent\n"
        "      INTEGER(KIND=i_def), intent(in) :: f3_direction\n")
    assert output2 in result
    output3 = (
        "      INTEGER(KIND=i_def) f4_stencil_size\n"
        "      INTEGER(KIND=i_def), pointer :: f4_stencil_dofmap(:,:,:) => "
        "null()\n"
        "      TYPE(stencil_dofmap_type), pointer :: f4_stencil_map => "
        "null()\n"
        "      INTEGER(KIND=i_def) f3_stencil_size\n"
        "      INTEGER(KIND=i_def), pointer :: f3_stencil_dofmap(:,:,:) => "
        "null()\n"
        "      TYPE(stencil_dofmap_type), pointer :: f3_stencil_map => "
        "null()\n"
        "      INTEGER(KIND=i_def) f2_stencil_size\n"
        "      INTEGER(KIND=i_def), pointer :: f2_stencil_dofmap(:,:,:) => "
        "null()\n"
        "      TYPE(stencil_dofmap_type), pointer :: f2_stencil_map => "
        "null()\n")
    assert output3 in result
    output4 = (
        "      ! Initialise stencil dofmaps\n"
        "      !\n"
        "      f2_stencil_map => f2_proxy%vspace%get_stencil_dofmap("
        "STENCIL_CROSS,extent)\n"
        "      f2_stencil_dofmap => f2_stencil_map%get_whole_dofmap()\n"
        "      f2_stencil_size = f2_stencil_map%get_size()\n"
        "      IF (f3_direction .eq. x_direction) THEN\n"
        "        f3_stencil_map => f3_proxy%vspace%get_stencil_dofmap("
        "STENCIL_1DX,extent)\n"
        "      END IF\n"
        "      IF (f3_direction .eq. y_direction) THEN\n"
        "        f3_stencil_map => f3_proxy%vspace%get_stencil_dofmap("
        "STENCIL_1DY,extent)\n"
        "      END IF\n"
        "      f3_stencil_dofmap => f3_stencil_map%get_whole_dofmap()\n"
        "      f3_stencil_size = f3_stencil_map%get_size()\n"
        "      f4_stencil_map => f4_proxy%vspace%get_stencil_dofmap("
        "STENCIL_1DX,extent)\n"
        "      f4_stencil_dofmap => f4_stencil_map%get_whole_dofmap()\n"
        "      f4_stencil_size = f4_stencil_map%get_size()\n"
        "      !\n")
    assert output4 in result
    output5 = (
        "        CALL testkern_stencil_multi_code(nlayers, f1_proxy%data, "
        "f2_proxy%data, f2_stencil_size, f2_stencil_dofmap(:,:,cell), "
        "f3_proxy%data, f3_stencil_size, f3_direction, "
        "f3_stencil_dofmap(:,:,cell), f4_proxy%data, f4_stencil_size, "
        "f4_stencil_dofmap(:,:,cell), ndf_w1, undf_w1, map_w1(:,cell), "
        "ndf_w2, undf_w2, map_w2(:,cell), ndf_w3, undf_w3, "
        "map_w3(:,cell))")
    assert output5 in result


def test_multi_stencil_same_name_direction(dist_mem, tmpdir):
    ''' Test the case where there is more than one stencil in a kernel
    with the same name for direction.

    '''
    _, invoke_info = parse(
        os.path.join(BASE_PATH, "19.9_multiple_stencils_same_name.f90"),
        api=TEST_API)
    psy = PSyFactory(TEST_API,
                     distributed_memory=dist_mem).create(invoke_info)
    result = str(psy.gen)

    output1 = (
        "SUBROUTINE invoke_0_testkern_stencil_multi_2_type(f1, f2, f3, "
        "f4, extent, direction)")
    assert output1 in result
    output2 = (
        "      INTEGER(KIND=i_def), intent(in) :: extent\n"
        "      INTEGER(KIND=i_def), intent(in) :: direction\n")
    assert output2 in result
    output3 = (
        "      INTEGER(KIND=i_def) f4_stencil_size\n"
        "      INTEGER(KIND=i_def), pointer :: f4_stencil_dofmap(:,:,:) => "
        "null()\n"
        "      TYPE(stencil_dofmap_type), pointer :: f4_stencil_map => "
        "null()\n"
        "      INTEGER(KIND=i_def) f3_stencil_size\n"
        "      INTEGER(KIND=i_def), pointer :: f3_stencil_dofmap(:,:,:) => "
        "null()\n"
        "      TYPE(stencil_dofmap_type), pointer :: f3_stencil_map => "
        "null()\n"
        "      INTEGER(KIND=i_def) f2_stencil_size\n"
        "      INTEGER(KIND=i_def), pointer :: f2_stencil_dofmap(:,:,:) => "
        "null()\n"
        "      TYPE(stencil_dofmap_type), pointer :: f2_stencil_map => "
        "null()\n")
    assert output3 in result
    output4 = (
        "      ! Initialise stencil dofmaps\n"
        "      !\n"
        "      IF (direction .eq. x_direction) THEN\n"
        "        f2_stencil_map => f2_proxy%vspace%get_stencil_dofmap("
        "STENCIL_1DX,extent)\n"
        "      END IF\n"
        "      IF (direction .eq. y_direction) THEN\n"
        "        f2_stencil_map => f2_proxy%vspace%get_stencil_dofmap("
        "STENCIL_1DY,extent)\n"
        "      END IF\n"
        "      f2_stencil_dofmap => f2_stencil_map%get_whole_dofmap()\n"
        "      f2_stencil_size = f2_stencil_map%get_size()\n"
        "      IF (direction .eq. x_direction) THEN\n"
        "        f3_stencil_map => f3_proxy%vspace%get_stencil_dofmap("
        "STENCIL_1DX,extent)\n"
        "      END IF\n"
        "      IF (direction .eq. y_direction) THEN\n"
        "        f3_stencil_map => f3_proxy%vspace%get_stencil_dofmap("
        "STENCIL_1DY,extent)\n"
        "      END IF\n"
        "      f3_stencil_dofmap => f3_stencil_map%get_whole_dofmap()\n"
        "      f3_stencil_size = f3_stencil_map%get_size()\n"
        "      IF (direction .eq. x_direction) THEN\n"
        "        f4_stencil_map => f4_proxy%vspace%get_stencil_dofmap("
        "STENCIL_1DX,extent)\n"
        "      END IF\n"
        "      IF (direction .eq. y_direction) THEN\n"
        "        f4_stencil_map => f4_proxy%vspace%get_stencil_dofmap("
        "STENCIL_1DY,extent)\n"
        "      END IF\n"
        "      f4_stencil_dofmap => f4_stencil_map%get_whole_dofmap()\n"
        "      f4_stencil_size = f4_stencil_map%get_size()\n"
        "      !\n")
    assert output4 in result
    output5 = (
        "     CALL testkern_stencil_multi_2_code(nlayers, f1_proxy%data, "
        "f2_proxy%data, f2_stencil_size, direction, "
        "f2_stencil_dofmap(:,:,cell), "
        "f3_proxy%data, f3_stencil_size, direction, "
        "f3_stencil_dofmap(:,:,cell), "
        "f4_proxy%data, f4_stencil_size, direction, "
        "f4_stencil_dofmap(:,:,cell), "
        "ndf_w1, undf_w1, map_w1(:,cell), ndf_w2, undf_w2, "
        "map_w2(:,cell), ndf_adspc1_f4, undf_adspc1_f4, "
        "map_adspc1_f4(:,cell))")
    assert output5 in result

    # Check compilation
    assert LFRicBuild(tmpdir).code_compiles(psy)


def test_multi_kerns_stencils_diff_fields(dist_mem, tmpdir):
    ''' Test the case where we have multiple kernels with stencils and
    different fields for each. We also test extent names by having both
    shared and individual names.

    '''
    _, invoke_info = parse(
        os.path.join(BASE_PATH, "19.20_multiple_kernels_stencils.f90"),
        api=TEST_API)
    psy = PSyFactory(TEST_API,
                     distributed_memory=dist_mem).create(invoke_info)
    result = str(psy.gen)

    assert LFRicBuild(tmpdir).code_compiles(psy)

    output1 = (
        "    SUBROUTINE invoke_0(f1, f2a, f3, f4, f2b, f2c, f2a_extent, "
        "extent)")
    assert output1 in result
    assert "USE testkern_stencil_mod, ONLY: testkern_stencil_code\n" in result
    output2 = (
        "      USE stencil_dofmap_mod, ONLY: STENCIL_CROSS\n"
        "      USE stencil_dofmap_mod, ONLY: stencil_dofmap_type\n")
    assert output2 in result
    output3 = (
        "      INTEGER(KIND=i_def), intent(in) :: f2a_extent, extent\n")
    assert output3 in result
    output4 = (
        "      INTEGER(KIND=i_def) f2b_stencil_size\n"
        "      INTEGER(KIND=i_def), pointer :: f2b_stencil_dofmap(:,:,:) "
        "=> null()\n"
        "      TYPE(stencil_dofmap_type), pointer :: f2b_stencil_map "
        "=> null()\n"
        "      INTEGER(KIND=i_def) f2a_stencil_size\n"
        "      INTEGER(KIND=i_def), pointer :: f2a_stencil_dofmap(:,:,:) "
        "=> null()\n"
        "      TYPE(stencil_dofmap_type), pointer :: f2a_stencil_map "
        "=> null()\n")
    assert output4 in result
    output5 = (
        "      !\n"
        "      f2a_stencil_map => f2a_proxy%vspace%get_stencil_dofmap("
        "STENCIL_CROSS,f2a_extent)\n"
        "      f2a_stencil_dofmap => f2a_stencil_map%get_whole_dofmap()\n"
        "      f2a_stencil_size = f2a_stencil_map%get_size()\n"
        "      f2b_stencil_map => f2b_proxy%vspace%get_stencil_dofmap("
        "STENCIL_CROSS,extent)\n"
        "      f2b_stencil_dofmap => f2b_stencil_map%get_whole_dofmap()\n"
        "      f2b_stencil_size = f2b_stencil_map%get_size()\n"
        "      !\n")
    assert output5 in result
    output6 = (
        "        CALL testkern_stencil_code(nlayers, f1_proxy%data, "
        "f2a_proxy%data, f2a_stencil_size, f2a_stencil_dofmap(:,:,cell), "
        "f3_proxy%data, f4_proxy%data, ndf_w1, undf_w1, map_w1(:,cell), "
        "ndf_w2, undf_w2, map_w2(:,cell), ndf_w3, undf_w3, "
        "map_w3(:,cell))")
    assert output6 in result
    output7 = (
        "        CALL testkern_stencil_code(nlayers, f1_proxy%data, "
        "f2b_proxy%data, f2b_stencil_size, f2b_stencil_dofmap(:,:,cell), "
        "f3_proxy%data, f4_proxy%data, ndf_w1, undf_w1, map_w1(:,cell), "
        "ndf_w2, undf_w2, map_w2(:,cell), ndf_w3, undf_w3, "
        "map_w3(:,cell))")
    assert output7 in result
    output8 = (
        "        CALL testkern_stencil_code(nlayers, f1_proxy%data, "
        "f2c_proxy%data, f2b_stencil_size, f2b_stencil_dofmap(:,:,cell), "
        "f3_proxy%data, f4_proxy%data, ndf_w1, undf_w1, map_w1(:,cell), "
        "ndf_w2, undf_w2, map_w2(:,cell), ndf_w3, undf_w3, "
        "map_w3(:,cell))")
    assert output8 in result


def test_extent_name_clash(dist_mem, tmpdir):
    ''' Test we can deal with name clashes for stencils. We have a single
    kernel with argument names passed from the algorithm layer that
    would clash with stencil-name, stencil-dofmap and stencil-size
    variables.

    '''
    _, invoke_info = parse(
        os.path.join(BASE_PATH, "19.13_single_stencil.f90"),
        api=TEST_API)
    psy = PSyFactory(TEST_API,
                     distributed_memory=dist_mem).create(invoke_info)
    result = str(psy.gen)

    assert LFRicBuild(tmpdir).code_compiles(psy)

    output1 = (
        "    SUBROUTINE invoke_0(f2_stencil_map, f2, f2_stencil_dofmap, "
        "stencil_cross_1, f3_stencil_map, f3, f3_stencil_dofmap, "
        "f2_extent, f3_stencil_size)")
    assert output1 in result
    output2 = (
        "      USE stencil_dofmap_mod, ONLY: STENCIL_CROSS\n"
        "      USE stencil_dofmap_mod, ONLY: stencil_dofmap_type")
    assert output2 in result
    assert ("INTEGER(KIND=i_def), intent(in) :: f2_extent, f3_stencil_size\n"
            in result)
    output3 = (
        "      TYPE(field_type), intent(in) :: f2_stencil_map, f2, "
        "f2_stencil_dofmap, stencil_cross_1, f3_stencil_map, f3, "
        "f3_stencil_dofmap\n")
    assert output3 in result
    output4 = (
        "      INTEGER(KIND=i_def) f3_stencil_size_1\n"
        "      INTEGER(KIND=i_def), pointer :: f3_stencil_dofmap_1(:,:,:) => "
        "null()\n"
        "      TYPE(stencil_dofmap_type), pointer :: f3_stencil_map_1 => "
        "null()\n"
        "      INTEGER(KIND=i_def) f2_stencil_size\n"
        "      INTEGER(KIND=i_def), pointer :: f2_stencil_dofmap_1(:,:,:) => "
        "null()\n"
        "      TYPE(stencil_dofmap_type), pointer :: f2_stencil_map_1 => "
        "null()\n")
    assert output4 in result
    output5 = (
        "      TYPE(field_proxy_type) f2_stencil_map_proxy, f2_proxy, "
        "f2_stencil_dofmap_proxy, stencil_cross_1_proxy, "
        "f3_stencil_map_proxy, f3_proxy, f3_stencil_dofmap_proxy\n")
    assert output5 in result
    output6 = (
        "      stencil_cross_1_proxy = stencil_cross_1%get_proxy()")
    assert output6 in result
    output7 = (
        "      ! Initialise stencil dofmaps\n"
        "      !\n"
        "      f2_stencil_map_1 => f2_proxy%vspace%get_stencil_dofmap("
        "STENCIL_CROSS,f2_extent)\n"
        "      f2_stencil_dofmap_1 => "
        "f2_stencil_map_1%get_whole_dofmap()\n"
        "      f2_stencil_size = f2_stencil_map_1%get_size()\n"
        "      f3_stencil_map_1 => f3_proxy%vspace%get_stencil_dofmap("
        "STENCIL_CROSS,f3_stencil_size)\n"
        "      f3_stencil_dofmap_1 => "
        "f3_stencil_map_1%get_whole_dofmap()\n"
        "      f3_stencil_size_1 = f3_stencil_map_1%get_size()\n"
        "      !\n")
    assert output7 in result
    output8 = (
        "        CALL testkern_stencil_code(nlayers, "
        "f2_stencil_map_proxy%data, f2_proxy%data, f2_stencil_size, "
        "f2_stencil_dofmap_1(:,:,cell), f2_stencil_dofmap_proxy%data, "
        "stencil_cross_1_proxy%data, ndf_w1, undf_w1, map_w1(:,cell), "
        "ndf_w2, undf_w2, map_w2(:,cell), ndf_w3, undf_w3, "
        "map_w3(:,cell))")
    assert output8 in result
    output9 = (
        "        CALL testkern_stencil_code(nlayers, "
        "f3_stencil_map_proxy%data, f3_proxy%data, f3_stencil_size_1, "
        "f3_stencil_dofmap_1(:,:,cell), f3_stencil_dofmap_proxy%data, "
        "stencil_cross_1_proxy%data, ndf_w1, undf_w1, map_w1(:,cell), "
        "ndf_w2, undf_w2, map_w2(:,cell), ndf_w3, undf_w3, "
        "map_w3(:,cell))")
    assert output9 in result


def test_two_stencils_same_field(tmpdir, dist_mem):
    ''' Test two Kernels within an invoke, with the same field having a
    stencil access in each kernel. f2_w2 is the field we care
    about.

    '''
    _, invoke_info = parse(
        os.path.join(BASE_PATH, "19.14_two_stencils_same_field.f90"),
        api=TEST_API)
    psy = PSyFactory(TEST_API,
                     distributed_memory=dist_mem).create(invoke_info)
    result = str(psy.gen)

    output1 = (
        "    SUBROUTINE invoke_0(f1_w1, f2_w2, f3_w2, f4_w3, f1_w3, "
        "f2_extent, extent)")
    assert output1 in result
    output2 = (
        "      INTEGER(KIND=i_def) f2_w2_stencil_size_1\n"
        "      INTEGER(KIND=i_def), pointer :: f2_w2_stencil_dofmap_1(:,:,:) "
        "=> null()\n"
        "      TYPE(stencil_dofmap_type), pointer :: f2_w2_stencil_map_1 "
        "=> null()")
    assert output2 in result
    output3 = (
        "      INTEGER(KIND=i_def) f2_w2_stencil_size\n"
        "      INTEGER(KIND=i_def), pointer :: f2_w2_stencil_dofmap(:,:,:) "
        "=> null()\n"
        "      TYPE(stencil_dofmap_type), pointer :: f2_w2_stencil_map "
        "=> null()")
    assert output3 in result
    output4 = (
        "      f2_w2_stencil_map => f2_w2_proxy%vspace%get_stencil_dofmap"
        "(STENCIL_CROSS,f2_extent)\n"
        "      f2_w2_stencil_dofmap => "
        "f2_w2_stencil_map%get_whole_dofmap()\n"
        "      f2_w2_stencil_size = f2_w2_stencil_map%get_size()\n")
    assert output4 in result
    output5 = (
        "      f2_w2_stencil_map_1 => "
        "f2_w2_proxy%vspace%get_stencil_dofmap(STENCIL_CROSS,extent)\n"
        "      f2_w2_stencil_dofmap_1 => "
        "f2_w2_stencil_map_1%get_whole_dofmap()\n"
        "      f2_w2_stencil_size_1 = f2_w2_stencil_map_1%get_size()\n")
    assert output5 in result
    output6 = (
        "        CALL testkern_stencil_code(nlayers, f1_w1_proxy%data, "
        "f2_w2_proxy%data, f2_w2_stencil_size, "
        "f2_w2_stencil_dofmap(:,:,cell), "
        "f3_w2_proxy%data, f4_w3_proxy%data, ndf_w1, undf_w1, "
        "map_w1(:,cell), ndf_w2, undf_w2, map_w2(:,cell), ndf_w3, "
        "undf_w3, map_w3(:,cell))")
    assert output6 in result
    output7 = (
        "        CALL testkern_stencil_depth_code(nlayers, "
        "f1_w3_proxy%data, f1_w1_proxy%data, f1_w1_stencil_size, "
        "f1_w1_stencil_dofmap(:,:,cell), f2_w2_proxy%data, "
        "f2_w2_stencil_size_1, "
        "f2_w2_stencil_dofmap_1(:,:,cell), f4_w3_proxy%data, "
        "f4_w3_stencil_size, "
        "f4_w3_stencil_dofmap(:,:,cell), ndf_w3, undf_w3, map_w3(:,cell), "
        "ndf_w1, undf_w1, map_w1(:,cell), ndf_w2, undf_w2, "
        "map_w2(:,cell))")
    assert output7 in result

    assert LFRicBuild(tmpdir).code_compiles(psy)


def test_stencils_same_field_literal_extent(dist_mem, tmpdir):
    ''' Test three Kernels within an invoke, with the same field having a
    stencil access in each kernel and the extent being passed as a
    literal value. Extent is the same in two kernels and different in
    the third.

    '''
    _, invoke_info = parse(
        os.path.join(BASE_PATH,
                     "19.15_stencils_same_field_literal_extent.f90"),
        api=TEST_API)
    psy = PSyFactory(TEST_API,
                     distributed_memory=dist_mem).create(invoke_info)
    result = str(psy.gen)

    assert LFRicBuild(tmpdir).code_compiles(psy)

    output1 = (
        "      INTEGER(KIND=i_def) f2_stencil_size_1\n"
        "      INTEGER(KIND=i_def), pointer :: f2_stencil_dofmap_1(:,:,:) "
        "=> null()\n"
        "      TYPE(stencil_dofmap_type), pointer :: f2_stencil_map_1 "
        "=> null()\n"
        "      INTEGER(KIND=i_def) f2_stencil_size\n"
        "      INTEGER(KIND=i_def), pointer :: f2_stencil_dofmap(:,:,:) "
        "=> null()\n"
        "      TYPE(stencil_dofmap_type), pointer :: f2_stencil_map "
        "=> null()")
    assert output1 in result
    output2 = (
        "      !\n"
        "      f2_stencil_map => f2_proxy%vspace%get_stencil_dofmap("
        "STENCIL_CROSS,1)\n"
        "      f2_stencil_dofmap => f2_stencil_map%get_whole_dofmap()\n"
        "      f2_stencil_size = f2_stencil_map%get_size()\n"
        "      f2_stencil_map_1 => f2_proxy%vspace%get_stencil_dofmap("
        "STENCIL_CROSS,2)\n"
        "      f2_stencil_dofmap_1 => "
        "f2_stencil_map_1%get_whole_dofmap()\n"
        "      f2_stencil_size_1 = f2_stencil_map_1%get_size()\n"
        "      !")
    assert output2 in result
    output3 = (
        "        CALL testkern_stencil_code(nlayers, f1_proxy%data, "
        "f2_proxy%data, f2_stencil_size, f2_stencil_dofmap(:,:,cell), "
        "f3_proxy%data, f4_proxy%data, ndf_w1, undf_w1, map_w1(:,cell), "
        "ndf_w2, undf_w2, map_w2(:,cell), ndf_w3, undf_w3, "
        "map_w3(:,cell))")
    assert result.count(output3) == 2
    output4 = (
        "        CALL testkern_stencil_code(nlayers, f1_proxy%data, "
        "f2_proxy%data, f2_stencil_size_1, f2_stencil_dofmap_1(:,:,cell), "
        "f3_proxy%data, f4_proxy%data, ndf_w1, undf_w1, map_w1(:,cell), "
        "ndf_w2, undf_w2, map_w2(:,cell), ndf_w3, undf_w3, "
        "map_w3(:,cell))")
    assert result.count(output4) == 1

    if dist_mem:
        assert "IF (f2_proxy%is_dirty(depth=3)) THEN" in result
        assert "CALL f2_proxy%halo_exchange(depth=3)" in result
        assert "IF (f3_proxy%is_dirty(depth=1)) THEN" in result
        assert "CALL f3_proxy%halo_exchange(depth=1)" in result
        assert "IF (f4_proxy%is_dirty(depth=1)) THEN" in result
        assert "CALL f4_proxy%halo_exchange(depth=1)" in result


def test_stencils_same_field_literal_direct(dist_mem, tmpdir):
    ''' Test three Kernels within an invoke, with the same field having a
    stencil access in each kernel and the direction being passed as a
    literal value. In two kernels the direction value is the same and
    in the third it is different.

    '''
    _, invoke_info = parse(
        os.path.join(BASE_PATH,
                     "19.16_stencils_same_field_literal_direction.f90"),
        api=TEST_API)
    psy = PSyFactory(TEST_API,
                     distributed_memory=dist_mem).create(invoke_info)
    result = str(psy.gen)

    assert LFRicBuild(tmpdir).code_compiles(psy)

    output1 = (
        "      INTEGER(KIND=i_def) f2_stencil_size_1\n"
        "      INTEGER(KIND=i_def), pointer :: f2_stencil_dofmap_1(:,:,:) "
        "=> null()\n"
        "      TYPE(stencil_dofmap_type), pointer :: f2_stencil_map_1 "
        "=> null()\n"
        "      INTEGER(KIND=i_def) f2_stencil_size\n"
        "      INTEGER(KIND=i_def), pointer :: f2_stencil_dofmap(:,:,:) "
        "=> null()\n"
        "      TYPE(stencil_dofmap_type), pointer :: f2_stencil_map "
        "=> null()")
    assert output1 in result
    output2 = (
        "      !\n"
        "      IF (x_direction .eq. x_direction) THEN\n"
        "        f2_stencil_map => f2_proxy%vspace%get_stencil_dofmap("
        "STENCIL_1DX,2)\n"
        "      END IF\n"
        "      IF (x_direction .eq. y_direction) THEN\n"
        "        f2_stencil_map => f2_proxy%vspace%get_stencil_dofmap("
        "STENCIL_1DY,2)\n"
        "      END IF\n"
        "      f2_stencil_dofmap => f2_stencil_map%get_whole_dofmap()\n"
        "      f2_stencil_size = f2_stencil_map%get_size()\n"
        "      IF (y_direction .eq. x_direction) THEN\n"
        "        f2_stencil_map_1 => f2_proxy%vspace%get_stencil_dofmap("
        "STENCIL_1DX,2)\n"
        "      END IF\n"
        "      IF (y_direction .eq. y_direction) THEN\n"
        "        f2_stencil_map_1 => f2_proxy%vspace%get_stencil_dofmap("
        "STENCIL_1DY,2)\n"
        "      END IF\n"
        "      f2_stencil_dofmap_1 => "
        "f2_stencil_map_1%get_whole_dofmap()\n"
        "      f2_stencil_size_1 = f2_stencil_map_1%get_size()\n"
        "      !")
    assert output2 in result
    output3 = (
        "        CALL testkern_stencil_xory1d_code(nlayers, "
        "f1_proxy%data, f2_proxy%data, f2_stencil_size, x_direction, "
        "f2_stencil_dofmap(:,:,cell), f3_proxy%data, f4_proxy%data, "
        "ndf_w1, undf_w1, map_w1(:,cell), ndf_w2, undf_w2, "
        "map_w2(:,cell), ndf_w3, undf_w3, map_w3(:,cell))")
    assert result.count(output3) == 2
    output4 = (
        "        CALL testkern_stencil_xory1d_code(nlayers, "
        "f1_proxy%data, f2_proxy%data, f2_stencil_size_1, y_direction, "
        "f2_stencil_dofmap_1(:,:,cell), f3_proxy%data, f4_proxy%data, "
        "ndf_w1, undf_w1, map_w1(:,cell), ndf_w2, undf_w2, "
        "map_w2(:,cell), ndf_w3, undf_w3, map_w3(:,cell))")
    assert result.count(output4) == 1

    if dist_mem:
        assert "IF (f2_proxy%is_dirty(depth=3)) THEN" in result
        assert "CALL f2_proxy%halo_exchange(depth=3)" in result
        assert "IF (f3_proxy%is_dirty(depth=1)) THEN" in result
        assert "CALL f3_proxy%halo_exchange(depth=1)" in result
        assert "IF (f4_proxy%is_dirty(depth=1)) THEN" in result
        assert "CALL f4_proxy%halo_exchange(depth=1)" in result


def test_stencil_extent_specified():
    ''' The function stencil_unique_str() raises an error if a stencil
    with an extent provided in the metadata is passed in. This is because
    this is not currently supported. This test checks that the appropriate
    error is raised.

    '''
    # load an example with an argument that has stencil metadata
    _, invoke_info = parse(
        os.path.join(BASE_PATH, "19.1_single_stencil.f90"),
        api=TEST_API)
    psy = PSyFactory(TEST_API, distributed_memory=True).create(invoke_info)
    # access the argument with stencil metadata
    schedule = psy.invokes.invoke_list[0].schedule
    kernel = schedule.children[4].loop_body[0]
    stencil_arg = kernel.arguments.args[1]
    # artificially add an extent to the stencil metadata info
    stencil_arg.descriptor.stencil['extent'] = 1
    from psyclone.dynamo0p3 import DynStencils
    stencils = DynStencils(psy.invokes.invoke_list[0])
    with pytest.raises(GenerationError) as err:
        stencils.stencil_unique_str(stencil_arg, "")
    assert ("Found a stencil with an extent specified in the metadata. "
            "This is not coded for." in str(err.value))


def test_haloexchange_unknown_halo_depth():
    ''' If a stencil extent is provided in the kernel metadata then the
    value is stored in an instance of the DynHaloExchange class. This test
    checks that the value is stored as expected (although stencil extents
    in metadata are not currently supported in PSyclone).

    '''
    # load an example with an argument that has stencil metadata
    _, invoke_info = parse(
        os.path.join(BASE_PATH, "19.1_single_stencil.f90"),
        api=TEST_API)
    psy = PSyFactory(TEST_API, distributed_memory=True).create(invoke_info)
    # access the argument with stencil metadata
    schedule = psy.invokes.invoke_list[0].schedule
    kernel = schedule.children[4].loop_body[0]
    stencil_arg = kernel.arguments.args[1]
    # artificially add an extent to the stencil metadata info
    stencil_arg.descriptor.stencil['extent'] = 10
    halo_exchange = schedule.children[1]
    assert halo_exchange._compute_halo_depth() == '11'


def test_haloexchange_correct_parent():
    '''Test that a dynamo haloexchange has the correct parent once it has
    been added to a schedule.'''
    _, invoke_info = parse(
        os.path.join(BASE_PATH, "1_single_invoke.f90"),
        api=TEST_API)
    psy = PSyFactory(TEST_API, distributed_memory=True).create(invoke_info)
    schedule = psy.invokes.invoke_list[0].schedule
    for child in schedule.children:
        assert child.parent == schedule


def test_one_kern_multi_field_same_stencil(tmpdir, dist_mem):
    ''' This test checks for the case where we have the same stencil used
    by more than one field in a kernel. '''
    _, invoke_info = parse(
        os.path.join(BASE_PATH,
                     "19.17_single_kernel_multi_field_same_stencil.f90"),
        api=TEST_API)
    psy = PSyFactory(TEST_API,
                     distributed_memory=dist_mem).create(invoke_info)
    result = str(psy.gen)

    assert LFRicBuild(tmpdir).code_compiles(psy)

    output1 = (
        "    SUBROUTINE invoke_0_testkern_multi_field_same_stencil_type("
        "f0, f1, f2, f3, f4, extent, direction)")
    assert output1 in result
    output2 = (
        "      INTEGER(KIND=i_def), intent(in) :: extent\n"
        "      INTEGER(KIND=i_def), intent(in) :: direction\n")
    assert output2 in result
    output3 = (
        "      INTEGER(KIND=i_def) f3_stencil_size\n"
        "      INTEGER(KIND=i_def), pointer :: f3_stencil_dofmap(:,:,:) => "
        "null()\n"
        "      TYPE(stencil_dofmap_type), pointer :: f3_stencil_map => "
        "null()\n"
        "      INTEGER(KIND=i_def) f1_stencil_size\n"
        "      INTEGER(KIND=i_def), pointer :: f1_stencil_dofmap(:,:,:) => "
        "null()\n"
        "      TYPE(stencil_dofmap_type), pointer :: f1_stencil_map => "
        "null()\n")
    assert output3 in result
    output4 = (
        "      ! Initialise stencil dofmaps\n"
        "      !\n"
        "      f1_stencil_map => f1_proxy%vspace%get_stencil_dofmap("
        "STENCIL_CROSS,extent)\n"
        "      f1_stencil_dofmap => f1_stencil_map%get_whole_dofmap()\n"
        "      f1_stencil_size = f1_stencil_map%get_size()\n"
        "      IF (direction .eq. x_direction) THEN\n"
        "        f3_stencil_map => f3_proxy%vspace%get_stencil_dofmap("
        "STENCIL_1DX,extent)\n"
        "      END IF\n"
        "      IF (direction .eq. y_direction) THEN\n"
        "        f3_stencil_map => f3_proxy%vspace%get_stencil_dofmap("
        "STENCIL_1DY,extent)\n"
        "      END IF\n"
        "      f3_stencil_dofmap => f3_stencil_map%get_whole_dofmap()\n"
        "      f3_stencil_size = f3_stencil_map%get_size()\n"
        "      !\n")
    assert output4 in result
    output5 = (
        "        CALL testkern_multi_field_same_stencil_code(nlayers, "
        "f0_proxy%data, f1_proxy%data, f1_stencil_size, "
        "f1_stencil_dofmap(:,:,cell), f2_proxy%data, f1_stencil_size, "
        "f1_stencil_dofmap(:,:,cell), f3_proxy%data, f3_stencil_size, "
        "direction, f3_stencil_dofmap(:,:,cell), f4_proxy%data, "
        "f3_stencil_size, direction, f3_stencil_dofmap(:,:,cell), "
        "ndf_w1, undf_w1, map_w1(:,cell), ndf_w2, undf_w2, "
        "map_w2(:,cell))")
    assert output5 in result


def test_single_kernel_any_space_stencil(dist_mem, tmpdir):
    ''' This is a test for stencils and any_space within a single kernel
    and between kernels. We test when any_space is the same and when
    it is different within kernels and between kernels for the case of
    different fields. When it is the same we should have the same
    stencil dofmap (as all other stencil information is the same) and
    when it is different we should have a different stencil dofmap (as
    we do not know whether they are on the same space).

    '''
    _, invoke_info = parse(
        os.path.join(BASE_PATH,
                     "19.18_anyspace_stencil_1.f90"),
        api=TEST_API)
    psy = PSyFactory(TEST_API,
                     distributed_memory=dist_mem).create(invoke_info)
    result = str(psy.gen)

    assert LFRicBuild(tmpdir).code_compiles(psy)

    output1 = (
        "      f1_stencil_map => f1_proxy%vspace%get_stencil_dofmap("
        "STENCIL_CROSS,extent)\n"
        "      f1_stencil_dofmap => f1_stencil_map%get_whole_dofmap()\n"
        "      f1_stencil_size = f1_stencil_map%get_size()\n"
        "      f4_stencil_map => f4_proxy%vspace%get_stencil_dofmap("
        "STENCIL_CROSS,extent)\n"
        "      f4_stencil_dofmap => f4_stencil_map%get_whole_dofmap()\n"
        "      f4_stencil_size = f4_stencil_map%get_size()\n"
        "      f5_stencil_map => f5_proxy%vspace%get_stencil_dofmap("
        "STENCIL_CROSS,extent)\n"
        "      f5_stencil_dofmap => f5_stencil_map%get_whole_dofmap()\n"
        "      f5_stencil_size = f5_stencil_map%get_size()\n"
        "      !\n")
    assert output1 in result
    # Use the same stencil dofmap
    output2 = (
        "        CALL testkern_same_anyspace_stencil_code(nlayers, "
        "f0_proxy%data, f1_proxy%data, f1_stencil_size, "
        "f1_stencil_dofmap(:,:,cell), f2_proxy%data, f1_stencil_size, "
        "f1_stencil_dofmap(:,:,cell), ndf_w1, undf_w1, map_w1(:,cell), "
        "ndf_aspc1_f1, undf_aspc1_f1, map_aspc1_f1(:,cell))")
    assert output2 in result
    output3 = (
        "        CALL testkern_different_anyspace_stencil_code(nlayers, "
        "f3_proxy%data, f4_proxy%data, f4_stencil_size, "
        "f4_stencil_dofmap(:,:,cell), f5_proxy%data, f5_stencil_size, "
        "f5_stencil_dofmap(:,:,cell), ndf_w1, undf_w1, map_w1(:,cell), "
        "ndf_aspc1_f4, undf_aspc1_f4, map_aspc1_f4(:,cell), ndf_aspc2_f5, "
        "undf_aspc2_f5, map_aspc2_f5(:,cell))")
    # Use a different stencil dofmap
    assert output3 in result


@pytest.mark.xfail(reason="stencils and any_space produces too many dofmaps")
def test_multi_kernel_any_space_stencil_1(dist_mem):
    ''' This is a test for stencils and any_space with two kernels. We test
    when any_space is the same and when it is different for the same
    field. In our example we should have a single dofmap. However, at
    the moment we produce two. This is valid but not optimal. It is
    not a big deal at the moment as the Met Office do not plan to use
    any_space but it should be able to be fixed when we get dependence
    analysis within invokes working. Therefore making it xfail for the
    moment.

    '''
    _, invoke_info = parse(
        os.path.join(BASE_PATH,
                     "19.19_anyspace_stencil_2.f90"),
        api=TEST_API)
    psy = PSyFactory(TEST_API,
                     distributed_memory=dist_mem).create(invoke_info)
    result = str(psy.gen)

    output1 = (
        "      f1_stencil_map => f1_proxy%vspace%get_stencil_dofmap("
        "STENCIL_CROSS,extent)\n"
        "      f1_stencil_dofmap => f1_stencil_map%get_whole_dofmap()\n"
        "      f1_stencil_size = f1_stencil_map%get_size()\n"
        "      !\n")
    assert output1 in result
    output2 = (
        "        CALL testkern_same_anyspace_stencil_code(nlayers, "
        "f0_proxy%data, f1_proxy%data, f1_stencil_size, "
        "f1_stencil_dofmap(:,:,cell), f2_proxy%data, f1_stencil_size, "
        "f1_stencil_dofmap(:,:,cell), ndf_w1, undf_w1, map_w1(:,cell), "
        "ndf_aspc1_f1, undf_aspc1_f1, map_aspc1_f1)")
    assert output2 in result
    output3 = (
        "        CALL testkern_different_anyspace_stencil_code(nlayers, "
        "f3_proxy%data, f1_proxy%data, f1_stencil_size, "
        "f1_stencil_dofmap(:,:,cell), f2_proxy%data, f1_stencil_size, "
        "f1_stencil_dofmap(:,:,cell), ndf_w1, undf_w1, map_w1(:,cell), "
        "ndf_aspc1_f1, undf_aspc1_f1, map_aspc1_f1, "
        "ndf_aspc2_f2, undf_aspc2_f2, map_aspc2_f2)")
    assert output3 in result


def test_single_kernel_any_dscnt_space_stencil(dist_mem, tmpdir):
    ''' Tests for stencils and any_discontinuous_space space within
    a single kernel and between kernels. We test when
    any_discontinuous_space is the same and when it is different
    within kernels and between kernels for the case of different fields.
    When it is the same we should have the same stencil dofmap
    (as all other stencil information is the same) and when it is
    different we should have a different stencil dofmap (as we do not
    know whether they are on the same space).

    '''
    _, invoke_info = parse(
        os.path.join(BASE_PATH,
                     "19.24_any_discontinuous_space_stencil.f90"),
        api=TEST_API)
    psy = PSyFactory(TEST_API,
                     distributed_memory=dist_mem).create(invoke_info)
    result = str(psy.gen)

    # Check compilation
    assert LFRicBuild(tmpdir).code_compiles(psy)

    # Use the same stencil dofmap
    output1 = (
        "        CALL testkern_same_any_dscnt_space_stencil_code("
        "nlayers, f0_proxy%data, f1_proxy%data, f1_stencil_size, "
        "f1_stencil_dofmap(:,:,cell), f2_proxy%data, f1_stencil_size, "
        "f1_stencil_dofmap(:,:,cell), ndf_wtheta, undf_wtheta, "
        "map_wtheta(:,cell), ndf_adspc1_f1, undf_adspc1_f1, "
        "map_adspc1_f1(:,cell))")
    assert output1 in result
    # Use a different stencil dofmap
    output2 = (
        "        CALL testkern_different_any_dscnt_space_stencil_code("
        "nlayers, f3_proxy%data, f4_proxy%data, f4_stencil_size, "
        "f4_stencil_dofmap(:,:,cell), f5_proxy%data, f5_stencil_size, "
        "f5_stencil_dofmap(:,:,cell), ndf_wtheta, undf_wtheta, "
        "map_wtheta(:,cell), ndf_adspc1_f4, "
        "undf_adspc1_f4, map_adspc1_f4(:,cell), "
        "ndf_adspc2_f5, undf_adspc2_f5, map_adspc2_f5(:,cell))")
    assert output2 in result
    # Check for halo exchanges and correct loop bounds
    if dist_mem:
        assert result.count("_proxy%halo_exchange(depth=extent)") == 4
        assert result.count("DO cell=1,mesh%get_last_edge_cell()") == 2
    else:
        assert "halo_exchange(depth=extent)" not in result
        assert "DO cell=1,f0_proxy%vspace%get_ncell()" in result
        assert "DO cell=1,f3_proxy%vspace%get_ncell()" in result


def test_stencil_args_unique_1(dist_mem, tmpdir):
    ''' This test checks that stencil extent and direction arguments do not
    clash with internal names generated in the PSy-layer. f2_stencil_size
    and nlayers are chosen as the names that would clash.

    '''
    _, invoke_info = parse(
        os.path.join(BASE_PATH,
                     "19.21_stencil_names_clash.f90"),
        api=TEST_API)
    psy = PSyFactory(TEST_API,
                     distributed_memory=dist_mem).create(invoke_info)
    result = str(psy.gen)

    assert LFRicBuild(tmpdir).code_compiles(psy)

    # we use f2_stencil_size for extent and nlayers for direction
    # as arguments
    output1 = ("    SUBROUTINE invoke_0_testkern_stencil_xory1d_type(f1, "
               "f2, f3, f4, f2_stencil_size, nlayers)")
    assert output1 in result
    output2 = ("      INTEGER(KIND=i_def), intent(in) :: f2_stencil_size\n"
               "      INTEGER(KIND=i_def), intent(in) :: nlayers")
    assert output2 in result
    output3 = "      INTEGER(KIND=i_def) f2_stencil_size_1"
    assert output3 in result
    # therefore the local variable is now declared as nlayers_1"
    output4 = "      INTEGER(KIND=i_def) nlayers_1"
    assert output4 in result
    output5 = "      nlayers_1 = f1_proxy%vspace%get_nlayers()"
    assert output5 in result
    output6 = (
        "      IF (nlayers .eq. x_direction) THEN\n"
        "        f2_stencil_map => f2_proxy%vspace%get_stencil_dofmap("
        "STENCIL_1DX,f2_stencil_size)\n"
        "      END IF\n"
        "      IF (nlayers .eq. y_direction) THEN\n"
        "        f2_stencil_map => f2_proxy%vspace%get_stencil_dofmap("
        "STENCIL_1DY,f2_stencil_size)\n"
        "      END IF\n"
        "      f2_stencil_dofmap => f2_stencil_map%get_whole_dofmap()\n"
        "      f2_stencil_size_1 = f2_stencil_map%get_size()")
    assert output6 in result
    output7 = (
        "        CALL testkern_stencil_xory1d_code(nlayers_1, "
        "f1_proxy%data, f2_proxy%data, f2_stencil_size_1, nlayers, "
        "f2_stencil_dofmap(:,:,cell), f3_proxy%data, f4_proxy%data, "
        "ndf_w1, undf_w1, map_w1(:,cell), ndf_w2, undf_w2, "
        "map_w2(:,cell), ndf_w3, undf_w3, map_w3(:,cell))")
    assert output7 in result


def test_stencil_args_unique_2(dist_mem, tmpdir):
    '''This test checks that stencil extent and direction arguments are
    unique within the generated PSy-layer when they are accessed as
    indexed arrays, with the same array name, from the algorithm
    layer.'''
    _, invoke_info = parse(
        os.path.join(BASE_PATH,
                     "19.22_stencil_names_indexed.f90"),
        api=TEST_API)
    psy = PSyFactory(TEST_API,
                     distributed_memory=dist_mem).create(invoke_info)
    result = str(psy.gen)

    assert LFRicBuild(tmpdir).code_compiles(psy)

    output1 = ("    SUBROUTINE invoke_0(f1, f2, f3, f4, f2_info, "
               "f2_info_2, f2_info_1, f2_info_3)")
    assert output1 in result
    output2 = (
        "      INTEGER(KIND=i_def), intent(in) :: f2_info, f2_info_2\n"
        "      INTEGER(KIND=i_def), intent(in) :: f2_info_1, f2_info_3")
    assert output2 in result
    output3 = (
        "      IF (f2_info_1 .eq. x_direction) THEN\n"
        "        f2_stencil_map => f2_proxy%vspace%get_stencil_dofmap("
        "STENCIL_1DX,f2_info)\n"
        "      END IF\n"
        "      IF (f2_info_1 .eq. y_direction) THEN\n"
        "        f2_stencil_map => f2_proxy%vspace%get_stencil_dofmap("
        "STENCIL_1DY,f2_info)\n"
        "      END IF\n"
        "      f2_stencil_dofmap => f2_stencil_map%get_whole_dofmap()\n"
        "      f2_stencil_size = f2_stencil_map%get_size()\n"
        "      IF (f2_info_3 .eq. x_direction) THEN\n"
        "        f2_stencil_map_1 => f2_proxy%vspace%get_stencil_dofmap("
        "STENCIL_1DX,f2_info_2)\n"
        "      END IF\n"
        "      IF (f2_info_3 .eq. y_direction) THEN\n"
        "        f2_stencil_map_1 => f2_proxy%vspace%get_stencil_dofmap("
        "STENCIL_1DY,f2_info_2)\n"
        "      END IF")
    assert output3 in result
    output4 = (
        "        CALL testkern_stencil_xory1d_code(nlayers, "
        "f1_proxy%data, f2_proxy%data, f2_stencil_size, f2_info_1, "
        "f2_stencil_dofmap(:,:,cell), f3_proxy%data, f4_proxy%data, "
        "ndf_w1, undf_w1, map_w1(:,cell), ndf_w2, undf_w2, "
        "map_w2(:,cell), ndf_w3, undf_w3, map_w3(:,cell))")
    assert output4 in result
    output5 = (
        "        CALL testkern_stencil_xory1d_code(nlayers, "
        "f1_proxy%data, f2_proxy%data, f2_stencil_size_1, f2_info_3, "
        "f2_stencil_dofmap_1(:,:,cell), f3_proxy%data, f4_proxy%data, "
        "ndf_w1, undf_w1, map_w1(:,cell), ndf_w2, undf_w2, "
        "map_w2(:,cell), ndf_w3, undf_w3, map_w3(:,cell))")
    assert output5 in result
    if dist_mem:
        assert (
            "IF (f2_proxy%is_dirty(depth=max(f2_info+1,"
            "f2_info_2+1))) THEN" in result)
        assert (
            "CALL f2_proxy%halo_exchange(depth=max(f2_info+1,"
            "f2_info_2+1))" in result)
        assert "IF (f3_proxy%is_dirty(depth=1)) THEN" in result
        assert "CALL f3_proxy%halo_exchange(depth=1)" in result
        assert "IF (f4_proxy%is_dirty(depth=1)) THEN" in result
        assert "CALL f4_proxy%halo_exchange(depth=1)" in result


def test_stencil_args_unique_3(dist_mem, tmpdir):
    ''' This test checks that stencil extent and direction arguments are
    unique within the generated PSy-layer when they are dereferenced,
    with the same type/class name, from the algorithm layer.

    '''
    _, invoke_info = parse(
        os.path.join(BASE_PATH,
                     "19.23_stencil_names_deref.f90"),
        api=TEST_API)
    psy = PSyFactory(TEST_API,
                     distributed_memory=dist_mem).create(invoke_info)
    result = str(psy.gen)

    assert LFRicBuild(tmpdir).code_compiles(psy)

    assert (
        "      INTEGER(KIND=i_def), intent(in) :: my_info_f2_info, "
        "my_info_f2_info_2\n"
        "      INTEGER(KIND=i_def), intent(in) :: my_info_f2_info_1, "
        "my_info_f2_info_3\n"
        in result)
    assert (
        "f2_stencil_map => f2_proxy%vspace%get_stencil_dofmap(STENCIL_1DX,"
        "my_info_f2_info)" in result)
    if dist_mem:
        assert (
            "IF (f2_proxy%is_dirty(depth=max(my_info_f2_info+1,"
            "my_info_f2_info_2+1))) THEN" in result)
        assert (
            "CALL f2_proxy%halo_exchange(depth=max(my_info_f2_info+1,"
            "my_info_f2_info_2+1))" in result)
        assert "IF (f3_proxy%is_dirty(depth=1)) THEN" in result
        assert "CALL f3_proxy%halo_exchange(depth=1)" in result
        assert "IF (f4_proxy%is_dirty(depth=1)) THEN" in result
        assert "CALL f4_proxy%halo_exchange(depth=1)" in result


def test_stencil_vector(dist_mem, tmpdir):
    ''' Test that the expected declarations and lookups are produced when
    we have a stencil access with a vector field. Any stencil could be
    chosen here (other than xory1d) as they all produce the same code
    structure, but STENCIL_CROSS is chosen as it is already used in an
    existing suitable example (14.4).

    '''
    _, invoke_info = parse(
        os.path.join(BASE_PATH, "14.4_halo_vector.f90"),
        api=TEST_API)
    psy = PSyFactory(TEST_API,
                     distributed_memory=dist_mem).create(invoke_info)
    result = str(psy.gen)
    assert (
        "      USE stencil_dofmap_mod, ONLY: STENCIL_CROSS\n"
        "      USE stencil_dofmap_mod, ONLY: stencil_dofmap_type\n") \
        in str(result)
    assert(
        "      INTEGER(KIND=i_def) f2_stencil_size\n"
        "      INTEGER(KIND=i_def), pointer :: f2_stencil_dofmap(:,:,:) => "
        "null()\n"
        "      TYPE(stencil_dofmap_type), pointer :: f2_stencil_map => "
        "null()\n") \
        in str(result)
    assert(
        "      f2_stencil_map => f2_proxy(1)%vspace%get_stencil_dofmap"
        "(STENCIL_CROSS,f2_extent)\n"
        "      f2_stencil_dofmap => f2_stencil_map%get_whole_dofmap()\n"
        "      f2_stencil_size = f2_stencil_map%get_size()\n") \
        in str(result)
    assert(
        "f2_proxy(1)%data, f2_proxy(2)%data, f2_proxy(3)%data, "
        "f2_proxy(4)%data, f2_stencil_size, f2_stencil_dofmap(:,:,cell)") \
        in str(result)

    assert LFRicBuild(tmpdir).code_compiles(psy)


def test_stencil_xory_vector(dist_mem, tmpdir):
    '''Test that the expected declarations and lookups are produced when
    we have a stencil access of type x or y with a vector field.

    '''
    _, invoke_info = parse(
        os.path.join(BASE_PATH,
                     "14.4.2_halo_vector_xory.f90"),
        api=TEST_API)
    psy = PSyFactory(TEST_API,
                     distributed_memory=dist_mem).create(invoke_info)
    result = str(psy.gen)
    assert(
        "      USE stencil_dofmap_mod, ONLY: STENCIL_1DX, STENCIL_1DY\n"
        "      USE flux_direction_mod, ONLY: x_direction, y_direction\n"
        "      USE stencil_dofmap_mod, ONLY: stencil_dofmap_type\n") \
        in result
    assert(
        "      INTEGER(KIND=i_def), intent(in) :: f2_extent\n"
        "      INTEGER(KIND=i_def), intent(in) :: f2_direction\n") \
        in result
    assert(
        "      INTEGER(KIND=i_def) f2_stencil_size\n"
        "      INTEGER(KIND=i_def), pointer :: f2_stencil_dofmap(:,:,:) => "
        "null()\n"
        "      TYPE(stencil_dofmap_type), pointer :: f2_stencil_map => "
        "null()\n") \
        in result
    assert(
        "      IF (f2_direction .eq. x_direction) THEN\n"
        "        f2_stencil_map => f2_proxy(1)%vspace%get_stencil_dofmap"
        "(STENCIL_1DX,f2_extent)\n"
        "      END IF\n"
        "      IF (f2_direction .eq. y_direction) THEN\n"
        "        f2_stencil_map => f2_proxy(1)%vspace%get_stencil_dofmap"
        "(STENCIL_1DY,f2_extent)\n"
        "      END IF\n"
        "      f2_stencil_dofmap => f2_stencil_map%get_whole_dofmap()\n"
        "      f2_stencil_size = f2_stencil_map%get_size()\n") \
        in result
    assert(
        "f2_proxy(1)%data, f2_proxy(2)%data, f2_proxy(3)%data, "
        "f2_proxy(4)%data, f2_stencil_size, f2_direction, "
        "f2_stencil_dofmap(:,:,cell)") \
        in result

    assert LFRicBuild(tmpdir).code_compiles(psy)


def test_dynloop_load_unexpected_func_space():
    ''' The load function of an instance of the DynLoop class raises an
    error if an unexpected function space is found. This test makes
    sure this error works correctly. It's a little tricky to raise
    this error as it is unreachable. However, we can sabotage an
    earlier function to make it return an invalid value.

    '''
    # first create a working instance of the DynLoop class
    _, invoke_info = parse(
        os.path.join(BASE_PATH, "19.1_single_stencil.f90"),
        api=TEST_API)
    psy = PSyFactory(TEST_API, distributed_memory=True).create(invoke_info)
    # now get access to the DynLoop class, the associated kernel class
    # and the associated field.
    schedule = psy.invokes.invoke_list[0].schedule
    loop = schedule.children[4]
    kernel = loop.loop_body[0]
    field = kernel.arguments.iteration_space_arg()
    # break the fields function space
    field._function_spaces[0]._orig_name = "broken"
    # create a function which always returns the broken field

    def broken_func():
        ''' Returns the above field no matter what '''
        return field
    # Replace the iteration_space_arg method with our broke
    # function. This is required as iteration_space_arg currently
    # never returns a field with an invalid function space.
    kernel.arguments.iteration_space_arg = broken_func
    # We can now raise the exception.
    with pytest.raises(GenerationError) as err:
        loop.load(kernel)
    assert ("Generation Error: Unexpected function space found. Expecting "
            "one of " + str(FunctionSpace.VALID_FUNCTION_SPACES) +
            " but found 'broken'" in str(err.value))


def test_dynkernargs_unexpect_stencil_extent():
    '''This test checks that we raise an error in DynKernelArguments if
    metadata is provided with an extent value. This is a litle tricky
    to raise as the parser does not allow this to happen. We therefore
    modify the results from the parser to raise the error.

    '''
    # parse some valid code with a stencil
    _, invoke_info = parse(
        os.path.join(BASE_PATH, "19.1_single_stencil.f90"),
        api=TEST_API)
    # find the parsed code's call class
    call = invoke_info.calls[0].kcalls[0]
    # add an extent to the stencil metadata
    kernel_metadata = call.ktype
    kernel_metadata._arg_descriptors[1].stencil['extent'] = 2
    # remove the extra argument (as the extent value no longer needs
    # to be passed so an associated error will be raised)
    del call.args[2]
    # finally call our object to raise the error
    from psyclone.dynamo0p3 import DynKernelArguments
    with pytest.raises(GenerationError) as err:
        _ = DynKernelArguments(call, None)
    assert "extent metadata not yet supported" in str(err.value)


def test_unsupported_halo_read_access():
    ''' This test checks that we raise an error if the halo_read_access
    method finds an upper bound other than halo or ncells. The
    particular issue at the moment is that if inner is specified we do
    not know whether the stencil accesses the halo or not. However,
    this limitation is not going to affect anyone until we add in loop
    iteration space splitting transformations.

    '''
    # create a valid loop with a stencil access
    _, invoke_info = parse(
        os.path.join(BASE_PATH, "19.1_single_stencil.f90"),
        api=TEST_API)
    psy = PSyFactory(TEST_API, distributed_memory=True).create(invoke_info)
    # get access to the DynLoop object
    schedule = psy.invokes.invoke_list[0].schedule
    loop = schedule.children[4]
    # access to the argument that has a stencil access in the kernel
    kernel = loop.loop_body[0]
    stencil_arg = kernel.arguments.args[1]
    loop.set_upper_bound("inner", 1)
    # call our method
    with pytest.raises(GenerationError) as err:
        _ = loop._halo_read_access(stencil_arg)
    assert ("Loop bounds other than cell_halo and ncells are currently "
            "unsupported for kernels with stencil accesses. Found "
            "'inner'." in str(err.value))


def test_dynglobalsum_unsupported_scalar():
    ''' Check that an instance of the DynGlobalSum class raises an
    exception if an unsupported scalar type is provided when
    dm=True. '''
    # get an instance of an integer scalar
    _, invoke_info = parse(
        os.path.join(BASE_PATH,
                     "1.6.1_single_invoke_1_int_scalar.f90"),
        api=TEST_API)
    psy = PSyFactory(TEST_API, distributed_memory=True).create(invoke_info)
    schedule = psy.invokes.invoke_list[0].schedule
    loop = schedule.children[4]
    kernel = loop.loop_body[0]
    argument = kernel.arguments.args[1]
    with pytest.raises(GenerationError) as err:
        _ = DynGlobalSum(argument)
    assert ("DynGlobalSum currently only supports '['gh_real']'"
            in str(err.value))


def test_dynglobalsum_nodm_error():
    '''Check that an instance of the DynGlobalSum class raises an
    exception if it is instantiated when dm=False'''
    # get an instance of a real scalar
    _, invoke_info = parse(
        os.path.join(BASE_PATH,
                     "1.9_single_invoke_2_real_scalars.f90"),
        api=TEST_API)
    psy = PSyFactory(TEST_API, distributed_memory=False).create(invoke_info)
    schedule = psy.invokes.invoke_list[0].schedule
    loop = schedule.children[0]
    kernel = loop.loop_body[0]
    argument = kernel.arguments.args[0]
    with pytest.raises(GenerationError) as err:
        _ = DynGlobalSum(argument)
    assert ("It makes no sense to create a DynGlobalSum object when "
            "dm=False") in str(err.value)


def test_no_updated_args():
    ''' Check that we raise the expected exception when we encounter a
    kernel that does not write to any of its arguments '''
    fparser.logging.disable(fparser.logging.CRITICAL)
    code = CODE.replace("arg_type(gh_field, gh_inc, w1)",
                        "arg_type(gh_field, gh_read, w1)", 1)
    ast = fpapi.parse(code, ignore_comments=False)
    name = "testkern_qr_type"
    with pytest.raises(ParseError) as excinfo:
        _ = DynKernMetadata(ast, name=name)
    assert ("A Dynamo 0.3 kernel must have at least one argument that is "
            "updated (written to) but found none for kernel "
            "testkern_qr_type" in str(excinfo.value))


def test_scalars_only_invalid():
    ''' Check that we raise the expected exception if we encounter a
    kernel that only has (read-only) scalar arguments '''
    fparser.logging.disable(fparser.logging.CRITICAL)
    code = '''
module testkern
  type, extends(kernel_type) :: testkern_type
     type(arg_type), meta_args(2) =                 &
          (/ arg_type(gh_real, gh_read),            &
             arg_type(gh_integer, gh_read)          &
           /)
     integer :: iterates_over = cells
   contains
     procedure, nopass :: code => testkern_code
  end type testkern_type
contains
  subroutine testkern_code(a,b)
  end subroutine testkern_code
end module testkern
'''
    ast = fpapi.parse(code, ignore_comments=False)
    name = "testkern_type"
    with pytest.raises(ParseError) as excinfo:
        _ = DynKernMetadata(ast, name=name)
    assert ("A Dynamo 0.3 kernel must have at least one argument that is "
            "updated (written to) but found none for kernel "
            "testkern_type" in str(excinfo.value))


def test_multiple_updated_field_args():
    ''' Check that we successfully parse a kernel that writes to more
    than one of its field arguments '''
    fparser.logging.disable(fparser.logging.CRITICAL)
    code = CODE.replace("arg_type(gh_field, gh_read, w2)",
                        "arg_type(gh_field, gh_inc, w1)", 1)
    ast = fpapi.parse(code, ignore_comments=False)
    name = "testkern_qr_type"
    metadata = DynKernMetadata(ast, name=name)
    count = 0
    for descriptor in metadata.arg_descriptors:
        if descriptor.type == "gh_field" and \
                descriptor.access != AccessType.READ:
            count += 1
    assert count == 2


def test_multiple_updated_op_args():
    ''' Check that we successfully parse the metadata for a kernel that
    writes to more than one of its field and operator arguments '''
    fparser.logging.disable(fparser.logging.CRITICAL)
    code = CODE.replace("arg_type(gh_operator, gh_read, w2, w2)",
                        "arg_type(gh_operator, gh_write, w1, w1)", 1)
    ast = fpapi.parse(code, ignore_comments=False)
    name = "testkern_qr_type"
    metadata = DynKernMetadata(ast, name=name)
    count = 0
    for descriptor in metadata.arg_descriptors:
        if ((descriptor.type == "gh_field" or
             descriptor.type == "gh_operator") and
                descriptor.access != AccessType.READ):
            count += 1
    assert count == 2


def test_multiple_updated_scalar_args():
    ''' Check that we raise the expected exception when we encounter a
    kernel that writes to more than one of its field and scalar arguments '''
    fparser.logging.disable(fparser.logging.CRITICAL)
    code = CODE.replace("arg_type(gh_real, gh_read)",
                        "arg_type(gh_real, gh_sum)", 1)
    ast = fpapi.parse(code, ignore_comments=False)
    name = "testkern_qr_type"
    with pytest.raises(ParseError) as excinfo:
        _ = DynKernMetadata(ast, name=name)
    assert ("A user-supplied Dynamo 0.3 kernel must not write/update a scalar "
            "argument but kernel testkern_qr_type has" in
            str(excinfo.value))


def test_itn_space_write_w2broken_w1(dist_mem, tmpdir):
    ''' Check that generated loop over cells in the PSy layer has the
    correct upper bound when a kernel writes to two fields, the first on
    a discontinuous space (w2broken) and the second on a continuous space (w1).
    The resulting loop (when dm=True) must include the L1 halo because of
    the second field argument which is continuous.

    '''
    _, invoke_info = parse(
        os.path.join(BASE_PATH, "1.5.1_single_invoke_write_multi_fs.f90"),
        api=TEST_API)
    psy = PSyFactory(TEST_API,
                     distributed_memory=dist_mem).create(invoke_info)
    generated_code = str(psy.gen)

    if dist_mem:
        output = (
            "      !\n"
            "      DO cell=1,mesh%get_last_halo_cell(1)\n")
        assert output in generated_code
    else:
        output = (
            "      ! Call our kernels\n"
            "      !\n"
            "      DO cell=1,m2_proxy%vspace%get_ncell()\n")
        assert output in generated_code

    assert LFRicBuild(tmpdir).code_compiles(psy)


def test_itn_space_fld_and_op_writers(tmpdir):
    ''' Check that generated loop over cells in the psy layer has the
    correct upper bound when a kernel writes to both an operator and a
    field, the latter on a discontinuous space and first in the list
    of args. (Loop must include L1 halo because we're writing to an
    operator.) '''
    _, invoke_info = parse(
        os.path.join(BASE_PATH, "1.5.2_single_invoke_write_fld_op.f90"),
        api=TEST_API)
    for dist_mem in [False, True]:
        psy = PSyFactory(TEST_API,
                         distributed_memory=dist_mem).create(invoke_info)
        generated_code = str(psy.gen)
        if dist_mem:
            output = (
                "      !\n"
                "      DO cell=1,mesh%get_last_halo_cell(1)\n")
            assert output in generated_code
        else:
            output = (
                "      ! Call our kernels\n"
                "      !\n"
                "      DO cell=1,op1_proxy%fs_from%get_ncell()\n")
            assert output in generated_code

        assert LFRicBuild(tmpdir).code_compiles(psy)


def test_itn_space_any_any_discontinuous(dist_mem, tmpdir):
    ''' Check that generated loop over cells has correct upper
    bound when a kernel writes to fields on any_space (continuous)
    and any_discontinuous_space.

    '''
    _, invoke_info = parse(
        os.path.join(BASE_PATH,
                     "1.5.3_single_invoke_write_any_anyd_space.f90"),
        api=TEST_API)
    psy = PSyFactory(TEST_API,
                     distributed_memory=dist_mem).create(invoke_info)
    generated_code = str(psy.gen)

    assert LFRicBuild(tmpdir).code_compiles(psy)

    if dist_mem:
        output = (
            "      !\n"
            "      DO cell=1,mesh%get_last_halo_cell(1)\n")
        assert output in generated_code
    else:
        output = (
            "      ! Call our kernels\n"
            "      !\n"
            "      DO cell=1,f1_proxy%vspace%get_ncell()\n")
        assert output in generated_code


def test_itn_space_any_w2trace(dist_mem, tmpdir):
    ''' Check generated loop over cells has correct upper bound when a
    kernel writes to fields on any_space and W2trace (both continuous).

    '''
    _, invoke_info = parse(
        os.path.join(BASE_PATH,
                     "1.5.4_single_invoke_write_anyspace_w2trace.f90"),
        api=TEST_API)
    psy = PSyFactory(TEST_API,
                     distributed_memory=dist_mem).create(invoke_info)
    generated_code = str(psy.gen)

    assert LFRicBuild(tmpdir).code_compiles(psy)

    if dist_mem:
        output = (
            "      !\n"
            "      DO cell=1,mesh%get_last_halo_cell(1)\n")
        assert output in generated_code
    else:
        # Loop upper bound should use f2 as that field is *definitely*
        # on a continuous space (as opposed to the one on any_space
        # that might be).
        output = (
            "      ! Call our kernels\n"
            "      !\n"
            "      DO cell=1,f2_proxy%vspace%get_ncell()\n")
        assert output in generated_code


<<<<<<< HEAD
=======
def test_unexpected_type_error(dist_mem):
    ''' Check that we raise an exception if an unexpected argument type is
    found when running the ArgOrdering generate method. As it is abstract we
    use the KernCallArgList sub class.

    '''
    _, invoke_info = parse(
        os.path.join(BASE_PATH,
                     "1.0.1_single_named_invoke.f90"),
        api=TEST_API)
    psy = PSyFactory(TEST_API,
                     distributed_memory=dist_mem).create(invoke_info)
    schedule = psy.invokes.invoke_list[0].schedule
    if dist_mem:
        index = 4
    else:
        index = 0
    loop = schedule.children[index]
    kernel = loop.loop_body[0]
    # Sabotage one of the arguments to make it have an invalid type.
    kernel.arguments.args[0]._type = "invalid"
    # Now call KernCallArgList to raise an exception
    create_arg_list = KernCallArgList(kernel)
    with pytest.raises(InternalError) as excinfo:
        create_arg_list.generate()
    assert (
        "dynamo0p3.ArgOrdering.generate(): Unexpected argument "
        "type. Expected one of {0} but found 'invalid'".
        format(LFRicArgDescriptor.VALID_ARG_TYPE_NAMES)
        in str(excinfo.value))


def test_argordering_exceptions(dist_mem):
    ''' Check that we raise an exception if the abstract methods are called
    in an instance of the ArgOrdering class. '''
    _, invoke_info = parse(
        os.path.join(BASE_PATH,
                     "1.0.1_single_named_invoke.f90"),
        api=TEST_API)
    psy = PSyFactory(TEST_API,
                     distributed_memory=dist_mem).create(invoke_info)
    schedule = psy.invokes.invoke_list[0].schedule
    if dist_mem:
        index = 4
    else:
        index = 0
    loop = schedule.children[index]
    kernel = loop.loop_body[0]
    from psyclone.dynamo0p3 import ArgOrdering
    create_arg_list = ArgOrdering(kernel)
    for method in [create_arg_list.cell_map,
                   create_arg_list.cell_position,
                   create_arg_list.mesh_height,
                   create_arg_list.mesh_ncell2d]:
        with pytest.raises(NotImplementedError):
            method()
    for method in [create_arg_list.field_vector,
                   create_arg_list.field,
                   create_arg_list.stencil_unknown_extent,
                   create_arg_list.stencil_unknown_direction,
                   create_arg_list.stencil,
                   create_arg_list.operator,
                   create_arg_list.scalar,
                   create_arg_list.fs_common,
                   create_arg_list.fs_compulsory_field,
                   create_arg_list.basis,
                   create_arg_list.diff_basis,
                   create_arg_list.orientation,
                   create_arg_list.field_bcs_kernel,
                   create_arg_list.operator_bcs_kernel,
                   create_arg_list.banded_dofmap,
                   create_arg_list.indirection_dofmap,
                   create_arg_list.cma_operator]:
        with pytest.raises(NotImplementedError):
            method(None)


>>>>>>> deed5faf
def test_kernel_args_has_op():
    ''' Check that we raise an exception if the arg. type supplied to
    DynKernelArguments.has_operator() is not a valid operator. '''
    _, invoke_info = parse(
        os.path.join(BASE_PATH, "19.1_single_stencil.f90"),
        api=TEST_API)
    # Find the parsed code's Call class
    call = invoke_info.calls[0].kcalls[0]
    from psyclone.dynamo0p3 import DynKernelArguments
    dka = DynKernelArguments(call, None)
    with pytest.raises(GenerationError) as excinfo:
        _ = dka.has_operator(op_type="gh_field")
    assert "'op_type' must be a valid operator type" in str(excinfo.value)


<<<<<<< HEAD
=======
def test_kerncallarglist_args_error(dist_mem):
    ''' Check that we raise an exception if we call the methods that return
    information in KernCallArgList without first calling the generate
    method.

    '''
    _, invoke_info = parse(
        os.path.join(BASE_PATH,
                     "1.0.1_single_named_invoke.f90"),
        api=TEST_API)
    psy = PSyFactory(TEST_API,
                     distributed_memory=dist_mem).create(invoke_info)
    schedule = psy.invokes.invoke_list[0].schedule
    if dist_mem:
        loop = schedule.children[4]
    else:
        loop = schedule.children[0]
    create_arg_list = KernCallArgList(loop.loop_body[0])

    # nlayers_positions method
    with pytest.raises(InternalError) as excinfo:
        _ = create_arg_list.nlayers_positions
    assert (
        "KernCallArgList: the generate() method should be called before "
        "the nlayers_positions() method") in str(excinfo.value)

    # nqp_positions method
    with pytest.raises(InternalError) as excinfo:
        _ = create_arg_list.nqp_positions
    assert (
        "KernCallArgList: the generate() method should be called before "
        "the nqp_positions() method") in str(excinfo.value)

    # ndf_positions method
    with pytest.raises(InternalError) as excinfo:
        _ = create_arg_list.ndf_positions
    assert (
        "KernCallArgList: the generate() method should be called before "
        "the ndf_positions() method") in str(excinfo.value)

    # arglist method
    with pytest.raises(InternalError) as excinfo:
        _ = create_arg_list.arglist
    assert (
        "KernCallArgList: the generate() method should be called before "
        "the arglist() method") in str(excinfo.value)


>>>>>>> deed5faf
def test_kerncallarglist_quad_rule_error(dist_mem, tmpdir):
    ''' Check that we raise the expected exception if we encounter an
    unsupported quadrature shape in the quad_rule() method. '''
    _, invoke_info = parse(
        os.path.join(BASE_PATH, "6_multiple_QR_per_invoke.f90"),
        api=TEST_API)
    psy = PSyFactory(TEST_API,
                     distributed_memory=dist_mem).create(invoke_info)

    assert LFRicBuild(tmpdir).code_compiles(psy)

    schedule = psy.invokes.invoke_list[0].schedule
    loop = schedule.walk(DynLoop)[0]
    create_arg_list = KernCallArgList(loop.loop_body[0])
    # Add an invalid shape to the dict of qr rules
    create_arg_list._kern.qr_rules["broken"] = None
    with pytest.raises(NotImplementedError) as err:
        create_arg_list.quad_rule()
    assert ("no support implemented for quadrature with a shape of 'broken'"
            in str(err.value))


def test_multi_anyw2(dist_mem, tmpdir):
    ''' Check generated code works correctly when we have multiple any_w2
    fields. Particularly check that we only generate a single lookup.

    '''
    _, invoke_info = parse(
        os.path.join(BASE_PATH, "21.1_single_invoke_multi_anyw2.f90"),
        api=TEST_API)
    psy = PSyFactory(TEST_API,
                     distributed_memory=dist_mem).create(invoke_info)
    generated_code = str(psy.gen)

    assert LFRicBuild(tmpdir).code_compiles(psy)

    if dist_mem:
        output = (
            "      ! Look-up dofmaps for each function space\n"
            "      !\n"
            "      map_any_w2 => f1_proxy%vspace%get_whole_dofmap()\n"
            "      !\n"
            "      ! Initialise number of DoFs for any_w2\n"
            "      !\n"
            "      ndf_any_w2 = f1_proxy%vspace%get_ndf()\n"
            "      undf_any_w2 = f1_proxy%vspace%get_undf()\n"
            "      !\n"
            "      ! Call kernels and communication routines\n"
            "      !\n"
            "      IF (f1_proxy%is_dirty(depth=1)) THEN\n"
            "        CALL f1_proxy%halo_exchange(depth=1)\n"
            "      END IF\n"
            "      !\n"
            "      IF (f2_proxy%is_dirty(depth=1)) THEN\n"
            "        CALL f2_proxy%halo_exchange(depth=1)\n"
            "      END IF\n"
            "      !\n"
            "      IF (f3_proxy%is_dirty(depth=1)) THEN\n"
            "        CALL f3_proxy%halo_exchange(depth=1)\n"
            "      END IF\n"
            "      !\n"
            "      DO cell=1,mesh%get_last_halo_cell(1)\n"
            "        !\n"
            "        CALL testkern_multi_anyw2_code(nlayers, "
            "f1_proxy%data, f2_proxy%data, f3_proxy%data, ndf_any_w2, "
            "undf_any_w2, map_any_w2(:,cell))\n"
            "      END DO\n"
            "      !\n"
            "      ! Set halos dirty/clean for fields modified in the "
            "above loop\n"
            "      !\n"
            "      CALL f1_proxy%set_dirty()")
        assert output in generated_code
    else:
        output = (
            "      ! Look-up dofmaps for each function space\n"
            "      !\n"
            "      map_any_w2 => f1_proxy%vspace%get_whole_dofmap()\n"
            "      !\n"
            "      ! Initialise number of DoFs for any_w2\n"
            "      !\n"
            "      ndf_any_w2 = f1_proxy%vspace%get_ndf()\n"
            "      undf_any_w2 = f1_proxy%vspace%get_undf()\n"
            "      !\n"
            "      ! Call our kernels\n"
            "      !\n"
            "      DO cell=1,f1_proxy%vspace%get_ncell()\n"
            "        !\n"
            "        CALL testkern_multi_anyw2_code(nlayers, "
            "f1_proxy%data, f2_proxy%data, f3_proxy%data, ndf_any_w2, "
            "undf_any_w2, map_any_w2(:,cell))\n"
            "      END DO")
        assert output in generated_code


def test_anyw2_vectors():
    '''Check generated code works correctly when we have any_w2 field
    vectors'''
    _, invoke_info = parse(
        os.path.join(BASE_PATH, "21.3_single_invoke_anyw2_vector.f90"),
        api=TEST_API)
    for dist_mem in [False, True]:
        psy = PSyFactory(TEST_API,
                         distributed_memory=dist_mem).create(invoke_info)
        generated_code = str(psy.gen)
        assert "f3_proxy(1) = f3(1)%get_proxy()" in generated_code
        assert "f3_proxy(2) = f3(2)%get_proxy()" in generated_code
        assert "f3_proxy(1)%data, f3_proxy(2)%data" in generated_code


def test_anyw2_operators(dist_mem, tmpdir):
    ''' Check generated code works correctly when we have any_w2 fields
    with operators.

    '''
    _, invoke_info = parse(
        os.path.join(BASE_PATH, "21.4_single_invoke_anyw2_operator.f90"),
        api=TEST_API)
    psy = PSyFactory(TEST_API,
                     distributed_memory=dist_mem).create(invoke_info)
    generated_code = str(psy.gen)

    assert LFRicBuild(tmpdir).code_compiles(psy)

    output = (
        "      ! Initialise number of DoFs for any_w2\n"
        "      !\n"
        "      ndf_any_w2 = mm_w2_proxy%fs_from%get_ndf()\n"
        "      undf_any_w2 = mm_w2_proxy%fs_from%get_undf()\n")
    assert output in generated_code
    output = (
        "      dim_any_w2 = mm_w2_proxy%fs_from%get_dim_space()\n"
        "      ALLOCATE (basis_any_w2_qr(dim_any_w2, ndf_any_w2, "
        "np_xy_qr, np_z_qr))\n"
        "      !\n"
        "      ! Compute basis/diff-basis arrays\n"
        "      !\n"
        "      CALL qr%compute_function(BASIS, mm_w2_proxy%fs_from, "
        "dim_any_w2, ndf_any_w2, basis_any_w2_qr)")
    assert output in generated_code


def test_anyw2_stencils(dist_mem, tmpdir):
    ''' Check generated code works correctly when we have any_w2 fields
    with stencils. '''
    _, invoke_info = parse(
        os.path.join(BASE_PATH, "21.5_single_invoke_anyw2_stencil.f90"),
        api=TEST_API)
    psy = PSyFactory(TEST_API,
                     distributed_memory=dist_mem).create(invoke_info)
    generated_code = str(psy.gen)

    assert LFRicBuild(tmpdir).code_compiles(psy)

    output = (
        "      ! Initialise stencil dofmaps\n"
        "      !\n"
        "      f2_stencil_map => f2_proxy%vspace%get_stencil_dofmap"
        "(STENCIL_CROSS,extent)\n"
        "      f2_stencil_dofmap => f2_stencil_map%get_whole_dofmap()\n"
        "      f2_stencil_size = f2_stencil_map%get_size()\n"
        "      !\n")
    assert output in generated_code


def test_no_halo_for_discontinuous(tmpdir):
    ''' Test that we do not create halo exchange calls when our loop
    only iterates over owned cells (e.g. it writes to a discontinuous
    field), we only read from a discontinuous field and there are no
    stencil accesses '''
    _, info = parse(os.path.join(BASE_PATH,
                                 "1_single_invoke_w2v.f90"),
                    api=TEST_API)
    psy = PSyFactory(TEST_API, distributed_memory=True).create(info)
    result = str(psy.gen)
    assert "halo_exchange" not in result

    assert LFRicBuild(tmpdir).code_compiles(psy)


def test_halo_for_discontinuous(tmpdir, monkeypatch, annexed):
    '''This test checks the case when our loop iterates over owned cells
    (e.g. it writes to a discontinuous field), we read from a
    continuous field, there are no stencil accesses, but we do not
    know anything about the previous writer.

    As we don't know anything about the previous writer we have to
    assume that it may have been over dofs. If so, we could have dirty
    annexed dofs so need to add a halo exchange (for the three
    continuous fields being read (f1, f2 and m1). This is the case
    when api_config.compute_annexed_dofs is False.

    If we always iterate over annexed dofs by default, our annexed
    dofs will always be clean. Therefore we do not need to add a halo
    exchange. This is the case when
    api_config.compute_annexed_dofs is True.

    '''
    api_config = Config.get().api_conf(TEST_API)
    monkeypatch.setattr(api_config, "_compute_annexed_dofs", annexed)
    _, info = parse(os.path.join(BASE_PATH,
                                 "1_single_invoke_w3.f90"),
                    api=TEST_API)
    psy = PSyFactory(TEST_API, distributed_memory=True).create(info)
    result = str(psy.gen)
    if annexed:
        assert "halo_exchange" not in result
    else:
        assert "IF (f1_proxy%is_dirty(depth=1)) THEN" in result
        assert "CALL f1_proxy%halo_exchange(depth=1)" in result
        assert "IF (f2_proxy%is_dirty(depth=1)) THEN" in result
        assert "CALL f2_proxy%halo_exchange(depth=1)" in result
        assert "IF (m1_proxy%is_dirty(depth=1)) THEN" in result
        assert "CALL m1_proxy%halo_exchange(depth=1)" in result

    assert LFRicBuild(tmpdir).code_compiles(psy)


def test_halo_for_discontinuous_2(tmpdir, monkeypatch, annexed):
    '''This test checks the case when our loop iterates over owned cells
    (e.g. it writes to a discontinuous field), we read from a
    continuous field, there are no stencil accesses, and the previous
    writer iterates over ndofs or nannexed.

    When the previous writer iterates over ndofs we have dirty annexed
    dofs so need to add a halo exchange. This is the case when
    api_config.compute_annexed_dofs is False.

    When the previous writer iterates over nannexed we have clean
    annexed dofs so do not need to add a halo exchange. This is the
    case when api_config.compute_annexed_dofs is True

    '''
    api_config = Config.get().api_conf(TEST_API)
    monkeypatch.setattr(api_config, "_compute_annexed_dofs", annexed)
    _, info = parse(os.path.join(BASE_PATH,
                                 "14.7_halo_annexed.f90"),
                    api=TEST_API)
    psy = PSyFactory(TEST_API, distributed_memory=True).create(info)
    result = str(psy.gen)
    if annexed:
        assert "halo_exchange" not in result
    else:
        assert "IF (f1_proxy%is_dirty(depth=1)) THEN" not in result
        assert "CALL f1_proxy%halo_exchange(depth=1)" in result
        assert "IF (f2_proxy%is_dirty(depth=1)) THEN" not in result
        assert "CALL f2_proxy%halo_exchange(depth=1)" in result
        assert "IF (m1_proxy%is_dirty(depth=1)) THEN" in result
        assert "CALL m1_proxy%halo_exchange(depth=1)" in result

    assert LFRicBuild(tmpdir).code_compiles(psy)


def test_arg_discontinuous(monkeypatch, annexed):
    ''' Test that the discontinuous method in the Dynamo0.3 API argument
    class returns the correct values. Check that the code is generated
    correctly when annexed dofs are and are not computed by default as
    the number of halo exchanges produced is different in the two
    cases.

    '''

    # 1) Discontinuous fields return true
    # 1a) Check w3, wtheta and w2v in turn
    api_config = Config.get().api_conf(TEST_API)
    monkeypatch.setattr(api_config, "_compute_annexed_dofs", annexed)
    if annexed:
        # no halo exchanges produced for the w3 example (reads from
        # continuous spaces)
        idchld_list = [0, 0, 0]
    else:
        # 3 halo exchanges produced for the w3 example (reads from
        # continuous spaces)
        idchld_list = [3, 0, 0]
    idarg_list = [4, 0, 0]
    fs_dict = dict(zip(FunctionSpace.DISCONTINUOUS_FUNCTION_SPACES[0:3],
                       zip(idchld_list, idarg_list)))
    for fspace in fs_dict.keys():
        filename = "1_single_invoke_" + fspace + ".f90"
        idchld = fs_dict[fspace][0]
        idarg = fs_dict[fspace][1]
        _, info = parse(os.path.join(BASE_PATH, filename),
                        api=TEST_API)
        psy = PSyFactory(TEST_API, distributed_memory=True).create(info)
        schedule = psy.invokes.invoke_list[0].schedule
        kernel = schedule.children[idchld].loop_body[0]
        field = kernel.arguments.args[idarg]
        assert field.space == fspace
        assert field.discontinuous

    # 1b) w2broken, w2vtrace and wchi return true
    _, info = parse(
        os.path.join(BASE_PATH, "1.5.1_single_invoke_write_multi_fs.f90"),
        api=TEST_API)
    psy = PSyFactory(TEST_API, distributed_memory=True).create(info)
    schedule = psy.invokes.invoke_list[0].schedule
    if annexed:
        index = 12
    else:
        index = 13
    kernel = schedule.children[index].loop_body[0]
    # Test w2broken
    field = kernel.arguments.args[7]
    assert field.space == 'w2broken'
    assert field.discontinuous
    # Test w2vtrace
    field = kernel.arguments.args[11]
    assert field.space == 'w2vtrace'
    assert field.discontinuous
    # Test wchi
    field = kernel.arguments.args[4]
    assert field.space == 'wchi'
    assert not field.discontinuous

    # 1c) any_discontinuous_space returns true
    _, info = parse(
        os.path.join(BASE_PATH,
                     "1_single_invoke_any_discontinuous_space.f90"),
        api=TEST_API)
    psy = PSyFactory(TEST_API, distributed_memory=True).create(info)
    schedule = psy.invokes.invoke_list[0].schedule
    if annexed:
        index = 0
    else:
        index = 2
    kernel = schedule.children[index].loop_body[0]
    field = kernel.arguments.args[0]
    assert field.space == 'any_discontinuous_space_1'
    assert field.discontinuous

    # 2) any_space field returns false
    _, info = parse(os.path.join(BASE_PATH, "11_any_space.f90"),
                    api=TEST_API)
    psy = PSyFactory(TEST_API, distributed_memory=True).create(info)
    schedule = psy.invokes.invoke_list[0].schedule
    if annexed:
        index = 4
    else:
        index = 5
    kernel = schedule.children[index].loop_body[0]
    field = kernel.arguments.args[0]
    assert field.space == 'any_space_1'
    assert not field.discontinuous

    # 3) Continuous field returns false
    # 3a) Test w1
    _, info = parse(os.path.join(BASE_PATH, "1_single_invoke.f90"),
                    api=TEST_API)
    psy = PSyFactory(TEST_API, distributed_memory=True).create(info)
    schedule = psy.invokes.invoke_list[0].schedule
    if annexed:
        index = 3
    else:
        index = 4
    kernel = schedule.children[index].loop_body[0]
    field = kernel.arguments.args[1]
    assert field.space == 'w1'
    assert not field.discontinuous
    # 3b) Test w2trace and w2htrace
    _, info = parse(
        os.path.join(BASE_PATH,
                     "1.5.4_single_invoke_write_anyspace_w2trace.f90"),
        api=TEST_API)
    psy = PSyFactory(TEST_API, distributed_memory=True).create(info)
    schedule = psy.invokes.invoke_list[0].schedule
    if annexed:
        index = 6
    else:
        index = 8
    kernel = schedule.children[index].loop_body[0]
    # Test w2trace
    field = kernel.arguments.args[3]
    assert field.space == 'w2trace'
    assert not field.discontinuous
    # Test w2htrace
    field = kernel.arguments.args[7]
    assert field.space == 'w2htrace'
    assert not field.discontinuous


def test_halo_stencil_redundant_computation():
    '''If a loop contains a kernel with a stencil access and the loop
    computes redundantly into the halo then the value of the stencil
    in the associated halo exchange is returned as type region
    irrespective of the type of kernel stencil. This is because the
    redundant computation will be performed all points (equivalent
    to a full halo) and there is no support for mixing accesses at
    different levels. In this example the kernel stencil is cross.'''

    _, info = parse(os.path.join(BASE_PATH,
                                 "19.1_single_stencil.f90"),
                    api=TEST_API)
    psy = PSyFactory(TEST_API, distributed_memory=True).create(info)
    schedule = psy.invokes.invoke_list[0].schedule
    stencil_halo_exchange = schedule.children[0]
    assert stencil_halo_exchange._compute_stencil_type() == "region"


def test_halo_same_stencils_no_red_comp(tmpdir):
    ''' If a halo has two or more different halo reads associated with it
    and the type of stencils are the same and the loops do not
    redundantly compute into the halo then the chosen stencil type for
    the halo exchange is the same as the kernel stencil type. In this
    case both are cross.

    '''
    _, info = parse(os.path.join(BASE_PATH,
                                 "14.8_halo_same_stencils.f90"),
                    api=TEST_API)
    psy = PSyFactory(TEST_API, distributed_memory=True).create(info)
    schedule = psy.invokes.invoke_list[0].schedule
    stencil_halo_exchange = schedule.children[1]
    assert stencil_halo_exchange._compute_stencil_type() == "cross"

    assert LFRicBuild(tmpdir).code_compiles(psy)


def test_halo_different_stencils_no_red_comp(tmpdir):
    ''' If a halo has two or more different halo reads associated with it
    and the type of stencils are different and the loops do not
    redundantly compute into the halo then the chosen stencil type is
    region. In this case, one is xory and the other is cross, We could
    try to be more clever here in the future as the actual minimum is
    cross!

    '''
    _, info = parse(os.path.join(BASE_PATH,
                                 "14.9_halo_different_stencils.f90"),
                    api=TEST_API)
    psy = PSyFactory(TEST_API, distributed_memory=True).create(info)
    schedule = psy.invokes.invoke_list[0].schedule
    stencil_halo_exchange = schedule.children[1]
    assert stencil_halo_exchange._compute_stencil_type() == "region"

    assert LFRicBuild(tmpdir).code_compiles(psy)


def test_comp_halo_intern_err(monkeypatch):
    '''Check that we raise an exception if the compute_halo_read_info method in
    dynhaloexchange does not find any read dependencies. This should
    never be the case. We use monkeypatch to force the exception to be
    raised'''
    _, invoke_info = parse(os.path.join(BASE_PATH, "1_single_invoke.f90"),
                           api=TEST_API)
    psy = PSyFactory(TEST_API, distributed_memory=True).create(invoke_info)
    schedule = psy.invokes.invoke_list[0].schedule
    halo_exchange = schedule.children[0]
    field = halo_exchange.field
    monkeypatch.setattr(field, "forward_read_dependencies", lambda: [])
    with pytest.raises(GenerationError) as excinfo:
        halo_exchange._compute_halo_read_info()
    assert ("Internal logic error. There should be at least one read "
            "dependence for a halo exchange") in str(excinfo.value)


def test_halo_exch_1_back_dep(monkeypatch):
    '''Check that an internal error is raised if a halo exchange returns
    with more than one write dependency. It should only ever be 0 or 1.'''
    _, invoke_info = parse(os.path.join(BASE_PATH, "1_single_invoke.f90"),
                           api=TEST_API)
    psy = PSyFactory(TEST_API, distributed_memory=True).create(invoke_info)
    schedule = psy.invokes.invoke_list[0].schedule
    halo_exchange = schedule.children[0]
    field = halo_exchange.field
    #
    monkeypatch.setattr(field, "backward_write_dependencies",
                        lambda ignore_halos=False: [1, 1])
    with pytest.raises(GenerationError) as excinfo:
        halo_exchange._compute_halo_write_info()
    assert ("Internal logic error. There should be at most one "
            "write dependence for a halo exchange. Found "
            "'2'") in str(excinfo.value)
    #
    monkeypatch.setattr(field, "backward_write_dependencies",
                        lambda ignore_halos=False: [])
    assert not halo_exchange._compute_halo_write_info()


def test_halo_ex_back_dep_no_call(monkeypatch):
    '''Check that an internal error is raised if a halo exchange
    write dependency is not a call.'''
    _, invoke_info = parse(os.path.join(BASE_PATH,
                                        "14.9_halo_different_stencils.f90"),
                           api=TEST_API)
    psy = PSyFactory(TEST_API, distributed_memory=True).create(invoke_info)
    schedule = psy.invokes.invoke_list[0].schedule
    halo_exchange = schedule.children[1]
    field = halo_exchange.field
    write_dependencies = field.backward_write_dependencies()
    write_dependency = write_dependencies[0]
    monkeypatch.setattr(write_dependency, "_call",
                        lambda: halo_exchange)
    with pytest.raises(GenerationError) as excinfo:
        halo_exchange._compute_halo_write_info()
    # Note, we would expect the call type returned from HaloInfo to be
    # DynHaloExchange as that is the type of the halo_exchange
    # variable but lambda seems to result in the returning object
    # being of type 'function'. I'm not sure why. However, this does
    # not matter in practice as we are just trying to get PSyclone to
    # raise the appropriate exception.
    assert ("Generation Error: In HaloInfo class, field 'f2' should be from a "
            "call but found %s" % type(lambda: halo_exchange)
            in str(excinfo.value))


def test_HaloReadAccess_input_field():
    '''The HaloReadAccess class expects a DynKernelArgument or equivalent
    object as input. If this is not the case an exception is raised. This
    test checks that this exception is raised correctly.'''
    with pytest.raises(GenerationError) as excinfo:
        _ = HaloReadAccess(None)
    assert (
        "Generation Error: HaloInfo class expects an argument of type "
        "DynArgument, or equivalent, on initialisation, but found, "
        "'%s'" % type(None) in str(excinfo.value))


def test_HaloReadAccess_field_in_call():
    ''' The field passed to HaloReadAccess should be within a kernel or
    builtin. If it is not then an exception is raised. This test
    checks that this exception is raised correctly.

    '''
    _, invoke_info = parse(os.path.join(BASE_PATH, "1_single_invoke.f90"),
                           api=TEST_API)
    psy = PSyFactory(TEST_API, distributed_memory=True).create(invoke_info)
    schedule = psy.invokes.invoke_list[0].schedule
    halo_exchange = schedule.children[0]
    field = halo_exchange.field
    with pytest.raises(GenerationError) as excinfo:
        _ = HaloReadAccess(field)
    assert ("field 'f1' should be from a call but found "
            "<class 'psyclone.dynamo0p3.DynHaloExchange'>"
            in str(excinfo.value))


def test_HaloReadAccess_field_not_reader():
    ''' The field passed to HaloReadAccess should be read within its
    associated kernel or builtin. If it is not then an exception is raised.
    This test checks that this exception is raised correctly

    '''
    _, invoke_info = parse(os.path.join(BASE_PATH,
                                        "1_single_invoke_wtheta.f90"),
                           api=TEST_API)
    psy = PSyFactory(TEST_API, distributed_memory=True).create(invoke_info)
    schedule = psy.invokes.invoke_list[0].schedule
    loop = schedule.children[0]
    kernel = loop.loop_body[0]
    argument = kernel.arguments.args[0]
    with pytest.raises(GenerationError) as excinfo:
        _ = HaloReadAccess(argument)
    assert (
        "In HaloInfo class, field 'f1' should be one of ['gh_read', "
        "'gh_readwrite', 'gh_inc'], but found 'gh_write'"
        in str(excinfo.value))


def test_HaloRead_inv_loop_upper(monkeypatch):
    '''The upper bound of a loop in the compute_halo_read_info method within
    the HaloReadAccesss class should be recognised by the logic. If not an
    exception is raised and this test checks that this exception is
    raised correctly
    '''
    _, invoke_info = parse(os.path.join(BASE_PATH, "1_single_invoke.f90"),
                           api=TEST_API)
    psy = PSyFactory(TEST_API, distributed_memory=True).create(invoke_info)
    schedule = psy.invokes.invoke_list[0].schedule
    halo_exchange = schedule.children[0]
    field = halo_exchange.field
    read_dependencies = field.forward_read_dependencies()
    read_dependency = read_dependencies[0]
    loop = read_dependency.call.parent.parent
    monkeypatch.setattr(loop, "_upper_bound_name", "invalid")
    with pytest.raises(GenerationError) as excinfo:
        halo_exchange._compute_halo_read_info()
    assert ("Internal error in HaloReadAccess._compute_from_field. Found "
            "unexpected loop upper bound name 'invalid'") in str(excinfo.value)


def test_HaloReadAccess_discontinuous_field(tmpdir):
    ''' When a discontinuous argument is read in a loop with an iteration
    space over 'ncells' then it only accesses local dofs. This test
    checks that HaloReadAccess works correctly in this situation '''
    _, info = parse(os.path.join(BASE_PATH,
                                 "1_single_invoke_wtheta.f90"),
                    api=TEST_API)
    psy = PSyFactory(TEST_API, distributed_memory=True).create(info)
    schedule = psy.invokes.invoke_list[0].schedule
    loop = schedule.children[0]
    kernel = loop.loop_body[0]
    arg = kernel.arguments.args[1]
    halo_access = HaloReadAccess(arg)
    assert not halo_access.max_depth
    assert halo_access.var_depth is None
    assert halo_access.literal_depth == 0
    assert halo_access.stencil_type is None

    assert LFRicBuild(tmpdir).code_compiles(psy)


def test_loop_cont_read_inv_bound(monkeypatch, annexed, tmpdir):
    '''When a continuous argument is read it may access the halo. The
    logic for this is in _halo_read_access. If the loop type in this
    routine is not known then an exception is raised. This test checks
    that this exception is raised correctly. We test separately for
    annexed dofs being computed or not as this affects the number of
    halo exchanges produced.

    '''
    api_config = Config.get().api_conf(TEST_API)
    monkeypatch.setattr(api_config, "_compute_annexed_dofs", annexed)
    _, invoke_info = parse(
        os.path.join(BASE_PATH,
                     "1_single_invoke_any_discontinuous_space.f90"),
        api=TEST_API)
    psy = PSyFactory(TEST_API, distributed_memory=True).create(invoke_info)
    schedule = psy.invokes.invoke_list[0].schedule
    # First test compilation ...
    assert LFRicBuild(tmpdir).code_compiles(psy)
    # and then proceed to checks
    if annexed:
        # no halo exchanges generated
        loop = schedule.children[0]
    else:
        # 2 halo exchanges generated
        loop = schedule.children[2]
    kernel = loop.loop_body[0]
    f2_arg = kernel.arguments.args[1]
    #
    monkeypatch.setattr(loop, "_upper_bound_name", "invalid")
    with pytest.raises(GenerationError) as excinfo:
        _ = loop._halo_read_access(f2_arg)
    assert ("Internal error in _halo_read_access. It should not be "
            "possible to get to here. loop upper bound name is 'invalid' "
            "and arg 'f2' access is 'gh_read'.") in str(excinfo.value)


def test_new_halo_exch_vect_field(monkeypatch):
    '''If a field requires (or may require) a halo exchange before it is
    accessed and it has more than one backward write dependency then it
    must be a vector (as a vector field requiring a halo exchange
    should have a halo exchange for each vector). The method
    create_halo_exchanges raises an exception if this is not the
    case. This test checks that the exception is raised
    correctly. This test relies on annexed = False as the required
    halo exchanges are not generated when annexed = True.

    '''
    config = Config.get()
    dyn_config = config.api_conf("dynamo0.3")
    monkeypatch.setattr(dyn_config, "_compute_annexed_dofs", False)
    _, invoke_info = parse(os.path.join(BASE_PATH,
                                        "14.4_halo_vector.f90"),
                           api=TEST_API)
    psy = PSyFactory(TEST_API, distributed_memory=True).create(invoke_info)
    invoke = psy.invokes.invoke_list[0]
    schedule = invoke.schedule
    loop = schedule.children[7]
    kernel = loop.loop_body[0]
    f1_field = kernel.arguments.args[0]
    # by changing vector size we change
    # backward_write_dependencies. Therefore also patch this function
    # to return 3 arguments
    monkeypatch.setattr(f1_field, "backward_write_dependencies",
                        lambda ignore_halos=False: [1, 1, 1])
    monkeypatch.setattr(f1_field, "_vector_size", 1)
    with pytest.raises(GenerationError) as excinfo:
        loop.create_halo_exchanges()
    assert ("Error in create_halo_exchanges. Expecting field 'f1' to "
            "be a vector as it has multiple previous dependencies"
            in str(excinfo.value))


def test_new_halo_exch_vect_deps(monkeypatch):
    '''if a field requires (or may require) a halo exchange before it is
    called and it has more than one backward write dependencies then
    it must be a vector (as a vector field requiring a halo exchange
    should have a halo exchange for each vector) and its vector size
    must equal the number of dependencies. The method
    create_halo_exchanges raises an exception if this is not the
    case. This test checks that the exception is raised
    correctly. This test relies on annexed = False as the required
    halo exchanges are not generated when annexed = True.

    '''
    config = Config.get()
    dyn_config = config.api_conf("dynamo0.3")
    monkeypatch.setattr(dyn_config, "_compute_annexed_dofs", False)
    _, invoke_info = parse(os.path.join(BASE_PATH,
                                        "14.4_halo_vector.f90"),
                           api=TEST_API)
    psy = PSyFactory(TEST_API, distributed_memory=True).create(invoke_info)
    invoke = psy.invokes.invoke_list[0]
    schedule = invoke.schedule
    loop = schedule.children[7]
    kernel = loop.loop_body[0]
    f1_field = kernel.arguments.args[0]
    # by changing vector size we change
    # backward_write_dependencies. Therefore also patch this function
    # to return 3 arguments
    monkeypatch.setattr(f1_field, "backward_write_dependencies",
                        lambda ignore_halos=False: [1, 1, 1])
    monkeypatch.setattr(f1_field, "_vector_size", 2)
    with pytest.raises(GenerationError) as excinfo:
        loop.create_halo_exchanges()
    assert (
        "Error in create_halo_exchanges. Expecting a dependence for each "
        "vector index for field 'f1' but the number of dependencies is '2' "
        "and the vector size is '3'." in str(excinfo.value))


def test_new_halo_exch_vect_deps2(monkeypatch):
    '''if a field requires (or may require) a halo exchange before it is
    called and it has more than one backward write dependencies then
    it must be a vector (as a vector field requiring a halo exchange
    should have a halo exchange for each component) and each
    dependency should be a halo exchange. The method
    create_halo_exchanges raises an exception if this is not the
    case. This test checks that the exception is raised
    correctly. This test relies on annexed = False as the required
    halo exchanges are not generated when annexed = True.

    '''
    config = Config.get()
    dyn_config = config.api_conf("dynamo0.3")
    monkeypatch.setattr(dyn_config, "_compute_annexed_dofs", False)
    _, invoke_info = parse(os.path.join(BASE_PATH,
                                        "14.4_halo_vector.f90"),
                           api=TEST_API)
    psy = PSyFactory(TEST_API, distributed_memory=True).create(invoke_info)
    invoke = psy.invokes.invoke_list[0]
    schedule = invoke.schedule
    loop = schedule.children[7]
    kernel = loop.loop_body[0]
    f1_field = kernel.arguments.args[0]
    dependencies = f1_field.backward_write_dependencies()
    new_dependencies = []
    new_dependencies.extend(dependencies)
    # make one of the dependencies be me (an argument from a kernel)
    new_dependencies[2] = f1_field
    monkeypatch.setattr(f1_field, "backward_write_dependencies",
                        lambda ignore_halos=False: new_dependencies)
    with pytest.raises(GenerationError) as excinfo:
        loop.create_halo_exchanges()
    assert (
        "Error in create_halo_exchanges. Expecting all dependent nodes to be "
        "halo exchanges" in str(excinfo.value))


def test_halo_req_no_read_deps(monkeypatch):
    '''If the required method in a halo exchange object does not find any
    read dependencies then there has been an internal error and an
    exception will be raised. This test checks that this exception is
    raised correctly.'''

    _, invoke_info = parse(os.path.join(BASE_PATH, "1_single_invoke.f90"),
                           api=TEST_API)
    psy = PSyFactory(TEST_API, distributed_memory=True).create(invoke_info)
    schedule = psy.invokes.invoke_list[0].schedule
    halo_exchange = schedule.children[0]
    field = halo_exchange.field

    monkeypatch.setattr(field, "_name", "unique")

    with pytest.raises(GenerationError) as excinfo:
        _, _ = halo_exchange.required()
    assert ("Internal logic error. There should be at least one read "
            "dependence for a halo exchange" in str(excinfo.value))


def test_no_halo_exchange_annex_dofs(tmpdir, monkeypatch,
                                     annexed):
    ''' If a kernel writes to a discontinuous field and also reads from a
    continuous field then that fields annexed dofs are read (but not
    the rest of its level1 halo). If the previous modification of this
    continuous field makes the annexed dofs valid then no halo
    exchange is required. This is the case when the previous loop
    iterates over cells as it computes into the l1 halo by default
    precisely in order to ensure that the annexed dofs are correct for
    subsequent reading (whilst the rest of the l1 halo ends up being
    dirty).

    We test that this is True both when annexed dofs are computed by
    default and when they are not. In the former case we also get one
    fewer halo exchange call generated.

    '''
    api_config = Config.get().api_conf(TEST_API)
    monkeypatch.setattr(api_config, "_compute_annexed_dofs", annexed)
    _, invoke_info = parse(os.path.join(BASE_PATH,
                                        "14.7.1_halo_annexed.f90"),
                           api=TEST_API)
    psy = PSyFactory(TEST_API, distributed_memory=True).create(invoke_info)
    result = str(psy.gen)

    assert LFRicBuild(tmpdir).code_compiles(psy)

    if annexed:
        assert "CALL f1_proxy%halo_exchange" not in result
        assert "CALL f2_proxy%halo_exchange" not in result
    else:
        assert "CALL f1_proxy%halo_exchange" in result
        assert "CALL f2_proxy%halo_exchange" in result


def test_annexed_default():
    ''' Test that we do not compute annexed dofs by default (i.e. when
    using the default configuration file). '''
    Config._instance = None
    config = Config()
    config.load(config_file=DEFAULT_CFG_FILE)
    assert not config.api_conf(TEST_API).compute_annexed_dofs


def test_haloex_not_required(monkeypatch):
    '''The dynamic halo exchange required() logic should always return
    False if read dependencies are to annexed dofs and
    Config.compute_annexed_dofs is True, as they are computed by
    default when iterating over dofs and kept up-to-date by redundant
    computation when iterating over cells. However, it should return
    True if there are no previous write dependencies and
    Config.compute_annexed_dofs is False, as a previous writer may
    have iterated over dofs and only written to its own dofs, leaving
    the annexed dofs dirty. This test checks these two cases. Note the
    former case should currently never happen in real code as a halo
    exchange would not be added in the first place.
    '''
    api_config = Config.get().api_conf(TEST_API)
    monkeypatch.setattr(api_config, "_compute_annexed_dofs", False)
    _, info = parse(os.path.join(
        BASE_PATH, "1_single_invoke_w3.f90"),
                    api=TEST_API)
    psy = PSyFactory(TEST_API, distributed_memory=True).create(info)
    invoke = psy.invokes.invoke_list[0]
    schedule = invoke.schedule
    for index in range(3):
        haloex = schedule.children[index]
        assert haloex.required() == (True, False)
    monkeypatch.setattr(api_config, "_compute_annexed_dofs", True)
    for index in range(3):
        haloex = schedule.children[index]
        assert haloex.required() == (False, True)


def test_dyncollection_err1():
    ''' Check that the DynCollection constructor raises the expected
    error if it is not provided with a DynKern or DynInvoke. '''
    from psyclone.dynamo0p3 import DynProxies
    _, info = parse(os.path.join(BASE_PATH, "1_single_invoke.f90"),
                    api=TEST_API)
    psy = PSyFactory(TEST_API, distributed_memory=True).create(info)
    with pytest.raises(InternalError) as err:
        _ = DynProxies(psy)
    assert ("DynCollection takes only a DynInvoke or a DynKern but"
            in str(err.value))


def test_dyncollection_err2(monkeypatch):
    ''' Check that the DynCollection constructor raises the expected
    error if it is not provided with a DynKern or DynInvoke. '''
    from psyclone.dynamo0p3 import DynProxies
    from psyclone.f2pygen import ModuleGen
    _, info = parse(os.path.join(BASE_PATH, "1_single_invoke.f90"),
                    api=TEST_API)
    psy = PSyFactory(TEST_API, distributed_memory=True).create(info)
    invoke = psy.invokes.invoke_list[0]
    # Create a valid sub-class of a DynCollection
    proxies = DynProxies(invoke)
    # Monkeypatch it to break internal state
    monkeypatch.setattr(proxies, "_invoke", None)
    with pytest.raises(InternalError) as err:
        proxies.declarations(ModuleGen(name="testmodule"))
    assert "DynCollection has neither a Kernel or an Invoke" in str(err.value)


def test_dynstencils_extent_vars_err(monkeypatch):
    ''' Check that the _unique_extent_vars method of DynStencils raises
    the expected internal error. '''
    from psyclone.dynamo0p3 import DynStencils
    _, info = parse(os.path.join(BASE_PATH, "1_single_invoke.f90"),
                    api=TEST_API)
    psy = PSyFactory(TEST_API, distributed_memory=True).create(info)
    invoke = psy.invokes.invoke_list[0]
    stencils = DynStencils(invoke)
    # Monkeypatch it to break internal state
    monkeypatch.setattr(stencils, "_invoke", None)
    with pytest.raises(InternalError) as err:
        _ = stencils._unique_extent_vars
    assert ("_unique_extent_vars: have neither Invoke or Kernel"
            in str(err.value))


def test_dynstencils_initialise_err():
    ''' Check that DynStencils.initialise raises the expected InternalError
    if an unsupported stencil type is encountered. '''
    from psyclone.f2pygen import ModuleGen
    from psyclone.dynamo0p3 import DynStencils
    _, info = parse(os.path.join(BASE_PATH, "19.1_single_stencil.f90"),
                    api=TEST_API)
    psy = PSyFactory(TEST_API, distributed_memory=True).create(info)
    invoke = psy.invokes.invoke_list[0]
    stencils = DynStencils(invoke)
    # Break internal state
    stencils._kern_args[0].descriptor.stencil['type'] = "not-a-type"
    with pytest.raises(GenerationError) as err:
        stencils.initialise(ModuleGen(name="testmodule"))
    assert "Unsupported stencil type 'not-a-type' supplied." in str(err.value)


def test_dyncelliterators_err(monkeypatch):
    ''' Check that the DynCellIterators constructor raises the expected
    error if it fails to find any field or operator arguments. '''
    from psyclone.dynamo0p3 import DynCellIterators
    _, info = parse(os.path.join(BASE_PATH, "1_single_invoke.f90"),
                    api=TEST_API)
    psy = PSyFactory(TEST_API, distributed_memory=True).create(info)
    invoke = psy.invokes.invoke_list[0]
    monkeypatch.setattr(invoke, "_psy_unique_vars", [])
    with pytest.raises(GenerationError) as err:
        _ = DynCellIterators(invoke)
    assert ("Cannot create an Invoke with no field/operator arguments"
            in str(err.value))

# tests for class kerncallarglist position methods


def test_kerncallarglist_positions_noquad(dist_mem):
    ''' Check that the positions methods (nlayers_positions, nqp_positions,
    ndf_positions) return the expected values when a kernel has no
    quadrature.

    '''
    _, invoke_info = parse(os.path.join(BASE_PATH, "1_single_invoke.f90"),
                           api=TEST_API)
    psy = PSyFactory(TEST_API,
                     distributed_memory=dist_mem).create(invoke_info)
    schedule = psy.invokes.invoke_list[0].schedule
    index = 0
    if dist_mem:
        index = 4
    loop = schedule.children[index]
    kernel = loop.loop_body[0]
    create_arg_list = KernCallArgList(kernel)
    create_arg_list.generate()
    assert create_arg_list.nlayers_positions == [1]
    assert not create_arg_list.nqp_positions
    assert len(create_arg_list.ndf_positions) == 3
    assert create_arg_list.ndf_positions[0] == (7, "w1")
    assert create_arg_list.ndf_positions[1] == (10, "w2")
    assert create_arg_list.ndf_positions[2] == (13, "w3")


def test_kerncallarglist_positions_quad(dist_mem):
    ''' Check that the positions methods (nlayers_positions,
    nqp_positions, nqp_positions, ndf_positions) return the
    expected values when a kernel has xyoz quadrature.

    '''
    _, invoke_info = parse(
        os.path.join(BASE_PATH, "1.1.0_single_invoke_xyoz_qr.f90"),
        api=TEST_API)
    psy = PSyFactory(TEST_API,
                     distributed_memory=dist_mem).create(invoke_info)
    schedule = psy.invokes.invoke_list[0].schedule
    index = 0
    if dist_mem:
        index = 4
    loop = schedule.children[index]
    kernel = loop.loop_body[0]
    create_arg_list = KernCallArgList(kernel)
    create_arg_list.generate()
    assert create_arg_list.nlayers_positions == [1]
    assert len(create_arg_list.nqp_positions) == 1
    assert create_arg_list.nqp_positions[0]["horizontal"] == 21
    assert create_arg_list.nqp_positions[0]["vertical"] == 22
    assert len(create_arg_list.ndf_positions) == 3
    assert create_arg_list.ndf_positions[0] == (8, "w1")
    assert create_arg_list.ndf_positions[1] == (12, "w2")
    assert create_arg_list.ndf_positions[2] == (16, "w3")

# Class DynKernelArguments start


# (1/4) Method acc_args
def test_dynkernelarguments_acc_args_1():
    '''Test that the acc_args method in the DynKernelArguments class
    returns the expected arguments.

    '''
    _, info = parse(os.path.join(BASE_PATH, "1_single_invoke.f90"))
    psy = PSyFactory(distributed_memory=False).create(info)
    sched = psy.invokes.get('invoke_0_testkern_type').schedule
    kern = sched.kernels()[0]
    kern_args = kern.arguments
    acc_args = kern_args.acc_args
    assert acc_args == [
        'nlayers', 'a', 'f1_proxy', 'f1_proxy%data', 'f2_proxy',
        'f2_proxy%data', 'm1_proxy', 'm1_proxy%data', 'm2_proxy',
        'm2_proxy%data', 'ndf_w1', 'undf_w1', 'map_w1', 'ndf_w2', 'undf_w2',
        'map_w2', 'ndf_w3', 'undf_w3', 'map_w3']


# (2/4) Method acc_args
def test_dynkernelarguments_acc_args_2():
    '''Test that the acc_args method in the DynKernelArguments class
    returns the expected arguments when there is a field vector.

    '''
    _, info = parse(os.path.join(BASE_PATH,
                                 "1_single_invoke_w3_only_vector.f90"))
    psy = PSyFactory(distributed_memory=False).create(info)
    sched = psy.invokes.get('invoke_0_testkern_w3_only_vector_type').schedule
    kern = sched.kernels()[0]
    kern_args = kern.arguments
    acc_args = kern_args.acc_args
    assert acc_args == [
        'nlayers', 'f1_proxy(1)', 'f1_proxy(2)', 'f1_proxy(3)',
        'f1_proxy(1)%data', 'f1_proxy(2)%data', 'f1_proxy(3)%data',
        'f2_proxy(1)', 'f2_proxy(2)', 'f2_proxy(3)',
        'f2_proxy(1)%data', 'f2_proxy(2)%data', 'f2_proxy(3)%data',
        'ndf_w3', 'undf_w3', 'map_w3']


# (3/4) Method acc_args
def test_dynkernelarguments_acc_args_3():
    '''Test that the acc_args method in the DynKernelArguments class
    returns the expected arguments when there is a stencil.

    '''
    _, info = parse(os.path.join(BASE_PATH,
                                 "19.1_single_stencil.f90"))
    psy = PSyFactory(distributed_memory=False).create(info)
    sched = psy.invokes.get('invoke_0_testkern_stencil_type').schedule
    kern = sched.kernels()[0]
    kern_args = kern.arguments
    acc_args = kern_args.acc_args
    assert acc_args == [
        'nlayers', 'f1_proxy', 'f1_proxy%data', 'f2_proxy', 'f2_proxy%data',
        'f2_stencil_size', 'f2_stencil_dofmap', 'f3_proxy', 'f3_proxy%data',
        'f4_proxy', 'f4_proxy%data', 'ndf_w1', 'undf_w1', 'map_w1', 'ndf_w2',
        'undf_w2', 'map_w2', 'ndf_w3', 'undf_w3', 'map_w3']


# (4/4) Method acc_args
def test_dynkernelarguments_acc_args_4():
    ''' Test that the acc_args method in the DynKernelArguments class
    returns the expected arguments when there is an operator.

    '''
    _, info = parse(os.path.join(BASE_PATH,
                                 "10_operator.f90"))
    psy = PSyFactory(distributed_memory=False).create(info)
    sched = psy.invokes.get('invoke_0_testkern_operator_type').schedule
    kern = sched.kernels()[0]
    kern_args = kern.arguments
    acc_args = kern_args.acc_args
    assert acc_args == [
        'cell', 'nlayers', 'mm_w0_proxy', 'mm_w0_proxy%ncell_3d',
        'mm_w0_proxy%local_stencil', 'coord_proxy(1)', 'coord_proxy(2)',
        'coord_proxy(3)', 'coord_proxy(1)%data', 'coord_proxy(2)%data',
        'coord_proxy(3)%data', 'a', 'ndf_w0', 'undf_w0', 'map_w0',
        'basis_w0_qr', 'diff_basis_w0_qr', 'np_xy_qr', 'np_z_qr',
        'weights_xy_qr', 'weights_z_qr']


# (1/1) Method scalars
def test_dynkernelarguments_scalars():
    '''Test that the scalars method in the DynKernelArguments class
    returns an empty string. This is because dynamo0p3 currently does
    nothing with scalars when adding in OpenACC directives (which is
    where this method is used).

    '''
    _, info = parse(os.path.join(BASE_PATH, "1_single_invoke.f90"))
    psy = PSyFactory(distributed_memory=False).create(info)
    sched = psy.invokes.get('invoke_0_testkern_type').schedule
    kern = sched.kernels()[0]
    kern_args = kern.arguments
    assert kern_args.scalars == []


# (1/1) Method data_on_device
def test_dynaccenterdatadirective_dataondevice():
    '''Test that the data_on_device method in the DynACCEnterDataDirective
    class returns None. This is because dynamo0p3 currently does not
    make use of this option.

    '''
    directive = DynACCEnterDataDirective()
    assert directive.data_on_device(None) is None

# Class DynKernelArguments end


def test_dyninvoke_runtime(tmpdir, monkeypatch):
    '''Test that run-time checks are added to the PSy-layer via dyninvoke
    in the expected way (correct location and correct code).

    '''
    # run-time checks are off by default so switch them on
    config = Config.get()
    dyn_config = config.api_conf("dynamo0.3")
    monkeypatch.setattr(dyn_config, "_run_time_checks", True)
    _, invoke_info = parse(os.path.join(BASE_PATH, "1_single_invoke.f90"),
                           api=TEST_API)
    psy = PSyFactory(TEST_API, distributed_memory=True).create(invoke_info)
    assert LFRicBuild(tmpdir).code_compiles(psy)
    generated_code = str(psy.gen)
    expected1 = (
        "      USE testkern_mod, ONLY: testkern_code\n"
        "      USE log_mod, ONLY: log_event, LOG_LEVEL_ERROR\n"
        "      USE fs_continuity_mod\n"
        "      USE mesh_mod, ONLY: mesh_type\n")
    assert expected1 in generated_code
    expected2 = (
        "      m2_proxy = m2%get_proxy()\n"
        "      !\n"
        "      ! Perform run-time checks\n"
        "      !\n"
        "      ! Check field function space and kernel metadata function spac"
        "es are compatible\n"
        "      IF (f1%which_function_space() /= W1) THEN\n"
        "        CALL log_event(\"In alg 'single_invoke' invoke 'invoke_0_tes"
        "tkern_type', the field 'f1' is passed to kernel 'testkern_code' but "
        "its function space is not compatible with the function space specifi"
        "ed in the kernel metadata 'w1'.\", LOG_LEVEL_ERROR)\n"
        "      END IF\n"
        "      IF (f2%which_function_space() /= W2) THEN\n"
        "        CALL log_event(\"In alg 'single_invoke' invoke 'invoke_0_tes"
        "tkern_type', the field 'f2' is passed to kernel 'testkern_code' but "
        "its function space is not compatible with the function space specifi"
        "ed in the kernel metadata 'w2'.\", LOG_LEVEL_ERROR)\n"
        "      END IF\n"
        "      IF (m1%which_function_space() /= W2) THEN\n"
        "        CALL log_event(\"In alg 'single_invoke' invoke 'invoke_0_tes"
        "tkern_type', the field 'm1' is passed to kernel 'testkern_code' but "
        "its function space is not compatible with the function space specifi"
        "ed in the kernel metadata 'w2'.\", LOG_LEVEL_ERROR)\n"
        "      END IF\n"
        "      IF (m2%which_function_space() /= W3) THEN\n"
        "        CALL log_event(\"In alg 'single_invoke' invoke 'invoke_0_tes"
        "tkern_type', the field 'm2' is passed to kernel 'testkern_code' but "
        "its function space is not compatible with the function space specifi"
        "ed in the kernel metadata 'w3'.\", LOG_LEVEL_ERROR)\n"
        "      END IF\n"
        "      ! Check that read-only fields are not modified\n"
        "      IF (f1_proxy%vspace%is_readonly()) THEN\n"
        "        CALL log_event(\"In alg 'single_invoke' invoke 'invoke_0_tes"
        "tkern_type', field 'f1' is on a read-only function space but is modi"
        "fied by kernel 'testkern_code'.\", LOG_LEVEL_ERROR)\n"
        "      END IF\n"
        "      !\n"
        "      ! Initialise number of layers\n")
    assert expected2 in generated_code


def test_dynruntimechecks_anyspace(tmpdir, monkeypatch):
    '''Test that run-time checks are not added for fields where the kernel
    metadata specifies anyspace.

    '''
    # run-time checks are off by default so switch them on
    config = Config.get()
    dyn_config = config.api_conf("dynamo0.3")
    monkeypatch.setattr(dyn_config, "_run_time_checks", True)
    _, invoke_info = parse(os.path.join(BASE_PATH, "11_any_space.f90"),
                           api=TEST_API)
    psy = PSyFactory(TEST_API, distributed_memory=True).create(invoke_info)
    assert LFRicBuild(tmpdir).code_compiles(psy)
    generated_code = str(psy.gen)
    expected1 = (
        "      USE function_space_mod, ONLY: BASIS, DIFF_BASIS\n"
        "      USE log_mod, ONLY: log_event, LOG_LEVEL_ERROR\n"
        "      USE fs_continuity_mod\n"
        "      USE mesh_mod, ONLY: mesh_type")
    assert expected1 in generated_code
    expected2 = (
        "      c_proxy(3) = c(3)%get_proxy()\n"
        "      !\n"
        "      ! Perform run-time checks\n"
        "      !\n"
        "      ! Check field function space and kernel metadata function spac"
        "es are compatible\n"
        "      IF (c(1)%which_function_space() /= W0) THEN\n"
        "        CALL log_event(\"In alg 'any_space_example' invoke 'invoke_0"
        "_testkern_any_space_1_type', the field 'c' is passed to kernel 'test"
        "kern_any_space_1_code' but its function space is not compatible with"
        " the function space specified in the kernel metadata 'w0'.\", LOG_LE"
        "VEL_ERROR)\n"
        "      END IF\n"
        "      ! Check that read-only fields are not modified\n"
        "      IF (a_proxy%vspace%is_readonly()) THEN\n"
        "        CALL log_event(\"In alg 'any_space_example' invoke 'invoke_0"
        "_testkern_any_space_1_type', field 'a' is on a read-only function sp"
        "ace but is modified by kernel 'testkern_any_space_1_code'.\", LOG_LE"
        "VEL_ERROR)\n"
        "      END IF\n"
        "      !\n"
        "      ! Initialise number of layers\n")
    assert expected2 in generated_code


def test_dynruntimechecks_vector(tmpdir, monkeypatch):
    ''' Test that run-time checks work for vector fields. '''
    # run-time checks are off by default so switch them on
    config = Config.get()
    dyn_config = config.api_conf("dynamo0.3")
    monkeypatch.setattr(dyn_config, "_run_time_checks", True)
    _, invoke_info = parse(os.path.join(BASE_PATH, "8_vector_field_2.f90"),
                           api=TEST_API)
    psy = PSyFactory(TEST_API, distributed_memory=True).create(invoke_info)

    assert LFRicBuild(tmpdir).code_compiles(psy)

    generated_code = str(psy.gen)
    expected1 = (
        "      USE testkern_coord_w0_2_mod, ONLY: testkern_coord_w0_2_code\n"
        "      USE log_mod, ONLY: log_event, LOG_LEVEL_ERROR\n"
        "      USE fs_continuity_mod\n"
        "      USE mesh_mod, ONLY: mesh_type\n")
    assert expected1 in generated_code
    expected2 = (
        "      f1_proxy = f1%get_proxy()\n"
        "      !\n"
        "      ! Perform run-time checks\n"
        "      !\n"
        "      ! Check field function space and kernel metadata function spac"
        "es are compatible\n"
        "      IF (chi(1)%which_function_space() /= W0) THEN\n"
        "        CALL log_event(\"In alg 'vector_field' invoke 'invoke_0_test"
        "kern_coord_w0_2_type', the field 'chi' is passed to kernel 'testkern"
        "_coord_w0_2_code' but its function space is not compatible with the "
        "function space specified in the kernel metadata 'w0'.\", "
        "LOG_LEVEL_ERROR)\n"
        "      END IF\n"
        "      IF (f1%which_function_space() /= W0) THEN\n"
        "        CALL log_event(\"In alg 'vector_field' invoke 'invoke_0_test"
        "kern_coord_w0_2_type', the field 'f1' is passed to kernel 'testkern_"
        "coord_w0_2_code' but its function space is not compatible with the "
        "function space specified in the kernel metadata 'w0'.\", "
        "LOG_LEVEL_ERROR)\n"
        "      END IF\n"
        "      ! Check that read-only fields are not modified\n"
        "      IF (chi_proxy(1)%vspace%is_readonly()) THEN\n"
        "        CALL log_event(\"In alg 'vector_field' invoke 'invoke_0_test"
        "kern_coord_w0_2_type', field 'chi' is on a read-only function space "
        "but is modified by kernel 'testkern_coord_w0_2_code'.\", "
        "LOG_LEVEL_ERROR)\n"
        "      END IF\n"
        "      IF (f1_proxy%vspace%is_readonly()) THEN\n"
        "        CALL log_event(\"In alg 'vector_field' invoke 'invoke_0_test"
        "kern_coord_w0_2_type', field 'f1' is on a read-only function space "
        "but is modified by kernel 'testkern_coord_w0_2_code'.\", "
        "LOG_LEVEL_ERROR)\n"
        "      END IF\n"
        "      !\n"
        "      ! Initialise number of layers\n")
    assert expected2 in generated_code


def test_dynruntimechecks_multikern(tmpdir, monkeypatch):
    ''' Test that run-time checks work when there are multiple kernels and
    at least one field is specified as being on a given function space
    more than once. In this case we want to avoid checking the same
    thing twice.

    '''
    # run-time checks are off by default so switch them on
    config = Config.get()
    dyn_config = config.api_conf("dynamo0.3")
    monkeypatch.setattr(dyn_config, "_run_time_checks", True)
    _, invoke_info = parse(os.path.join(BASE_PATH, "1.2_multi_invoke.f90"),
                           api=TEST_API)
    psy = PSyFactory(TEST_API, distributed_memory=True).create(invoke_info)
    assert LFRicBuild(tmpdir).code_compiles(psy)
    generated_code = str(psy.gen)
    expected1 = (
        "      USE testkern_mod, ONLY: testkern_code\n"
        "      USE log_mod, ONLY: log_event, LOG_LEVEL_ERROR\n"
        "      USE fs_continuity_mod\n"
        "      USE mesh_mod, ONLY: mesh_type\n")
    assert expected1 in generated_code
    expected2 = (
        "      f3_proxy = f3%get_proxy()\n"
        "      !\n"
        "      ! Perform run-time checks\n"
        "      !\n"
        "      ! Check field function space and kernel metadata function spac"
        "es are compatible\n"
        "      IF (f1%which_function_space() /= W1) THEN\n"
        "        CALL log_event(\"In alg 'multi_invoke' invoke 'invoke_0', th"
        "e field 'f1' is passed to kernel 'testkern_code' but its function sp"
        "ace is not compatible with the function space specified in the kerne"
        "l metadata 'w1'.\", LOG_LEVEL_ERROR)\n"
        "      END IF\n"
        "      IF (f2%which_function_space() /= W2) THEN\n"
        "        CALL log_event(\"In alg 'multi_invoke' invoke 'invoke_0', th"
        "e field 'f2' is passed to kernel 'testkern_code' but its function sp"
        "ace is not compatible with the function space specified in the kerne"
        "l metadata 'w2'.\", LOG_LEVEL_ERROR)\n"
        "      END IF\n"
        "      IF (m1%which_function_space() /= W2) THEN\n"
        "        CALL log_event(\"In alg 'multi_invoke' invoke 'invoke_0', th"
        "e field 'm1' is passed to kernel 'testkern_code' but its function sp"
        "ace is not compatible with the function space specified in the kerne"
        "l metadata 'w2'.\", LOG_LEVEL_ERROR)\n"
        "      END IF\n"
        "      IF (m2%which_function_space() /= W3) THEN\n"
        "        CALL log_event(\"In alg 'multi_invoke' invoke 'invoke_0', th"
        "e field 'm2' is passed to kernel 'testkern_code' but its function sp"
        "ace is not compatible with the function space specified in the kerne"
        "l metadata 'w3'.\", LOG_LEVEL_ERROR)\n"
        "      END IF\n"
        "      IF (f3%which_function_space() /= W2) THEN\n"
        "        CALL log_event(\"In alg 'multi_invoke' invoke 'invoke_0', th"
        "e field 'f3' is passed to kernel 'testkern_code' but its function sp"
        "ace is not compatible with the function space specified in the kerne"
        "l metadata 'w2'.\", LOG_LEVEL_ERROR)\n"
        "      END IF\n"
        "      IF (m2%which_function_space() /= W2) THEN\n"
        "        CALL log_event(\"In alg 'multi_invoke' invoke 'invoke_0', th"
        "e field 'm2' is passed to kernel 'testkern_code' but its function sp"
        "ace is not compatible with the function space specified in the kerne"
        "l metadata 'w2'.\", LOG_LEVEL_ERROR)\n"
        "      END IF\n"
        "      IF (m1%which_function_space() /= W3) THEN\n"
        "        CALL log_event(\"In alg 'multi_invoke' invoke 'invoke_0', th"
        "e field 'm1' is passed to kernel 'testkern_code' but its function sp"
        "ace is not compatible with the function space specified in the kerne"
        "l metadata 'w3'.\", LOG_LEVEL_ERROR)\n"
        "      END IF\n"
        "      ! Check that read-only fields are not modified\n"
        "      IF (f1_proxy%vspace%is_readonly()) THEN\n"
        "        CALL log_event(\"In alg 'multi_invoke' invoke 'invoke_0', fi"
        "eld 'f1' is on a read-only function space but is modified by kernel "
        "'testkern_code'.\", LOG_LEVEL_ERROR)\n"
        "      END IF\n"
        "      !\n"
        "      ! Initialise number of layers\n")
    assert expected2 in generated_code


def test_dynruntimechecks_builtins(tmpdir, monkeypatch):
    '''Test that run-time checks work when there are builtins.'''
    # run-time checks are off by default so switch them on
    config = Config.get()
    dyn_config = config.api_conf("dynamo0.3")
    monkeypatch.setattr(dyn_config, "_run_time_checks", True)
    _, invoke_info = parse(os.path.join(BASE_PATH,
                                        "15.1.1_X_plus_Y_builtin.f90"),
                           api=TEST_API)
    psy = PSyFactory(TEST_API, distributed_memory=True).create(invoke_info)
    assert LFRicBuild(tmpdir).code_compiles(psy)
    generated_code = str(psy.gen)
    expected_code1 = (
        "      USE log_mod, ONLY: log_event, LOG_LEVEL_ERROR\n"
        "      USE fs_continuity_mod\n"
        "      TYPE(field_type), intent(in) :: f3, f1, f2\n")
    assert expected_code1 in generated_code
    expected_code2 = (
        "      f2_proxy = f2%get_proxy()\n"
        "      !\n"
        "      ! Perform run-time checks\n"
        "      !\n"
        "      ! Check field function space and kernel metadata function spac"
        "es are compatible\n"
        "      ! Check that read-only fields are not modified\n"
        "      IF (f3_proxy%vspace%is_readonly()) THEN\n"
        "        CALL log_event(\"In alg 'single_invoke' invoke 'invoke_0', f"
        "ield 'f3' is on a read-only function space but is modified by kernel"
        " 'x_plus_y'.\", LOG_LEVEL_ERROR)\n"        "      END IF\n"
        "      !\n"
        "      ! Call kernels and communication routines\n")
    assert expected_code2 in generated_code


def test_dynruntimechecks_anydiscontinuous(tmpdir, monkeypatch):
    '''Test that run-time checks work when we have checks for a field
    function space being consistent with an any_discontinuous_*
    function space.

    '''
    # run-time checks are off by default so switch them on
    config = Config.get()
    dyn_config = config.api_conf("dynamo0.3")
    monkeypatch.setattr(dyn_config, "_run_time_checks", True)
    _, invoke_info = parse(os.path.join(BASE_PATH,
                                        "11.4_any_discontinuous_space.f90"),
                           api=TEST_API)
    psy = PSyFactory(TEST_API, distributed_memory=True).create(invoke_info)
    assert LFRicBuild(tmpdir).code_compiles(psy)
    generated_code = str(psy.gen)
    expected1 = (
        "      USE testkern_any_discontinuous_space_op_1_mod, ONLY: testkern_"
        "any_discontinuous_space_op_1_code\n"
        "      USE log_mod, ONLY: log_event, LOG_LEVEL_ERROR\n"
        "      USE fs_continuity_mod\n"
        "      USE mesh_mod, ONLY: mesh_type\n")
    assert expected1 in generated_code
    expected2 = (
        "      op4_proxy = op4%get_proxy()\n"
        "      !\n"
        "      ! Perform run-time checks\n"
        "      !\n"
        "      ! Check field function space and kernel metadata function spac"
        "es are compatible\n"
        "      IF (f1(1)%which_function_space() /= W3 .and. f1(1)%which_funct"
        "ion_space() /= WTHETA .and. f1(1)%which_function_space() /= W2V .and"
        ". f1(1)%which_function_space() /= W2VTRACE .and. f1(1)%which_funct"
        "ion_space() /= W2BROKEN) THEN\n"
        "        CALL log_event(\"In alg 'any_discontinuous_space_op_example_"
        "1' invoke 'invoke_0_testkern_any_discontinuous_space_op_1_type', the"
        " field 'f1' is passed to kernel 'testkern_any_discontinuous_space_op"
        "_1_code' but its function space is not compatible with the function "
        "space specified in the kernel metadata 'any_discontinuous_space_1'."
        "\", LOG_LEVEL_ERROR)\n"
        "      END IF\n"
        "      IF (f2%which_function_space() /= W3 .and. f2%which_function_sp"
        "ace() /= WTHETA .and. f2%which_function_space() /= W2V .and. f2%whic"
        "h_function_space() /= W2VTRACE .and. f2%which_function_space() /= "
        "W2BROKEN) THEN\n"
        "        CALL log_event(\"In alg 'any_discontinuous_space_op_example_"
        "1' invoke 'invoke_0_testkern_any_discontinuous_space_op_1_type', the"
        " field 'f2' is passed to kernel 'testkern_any_discontinuous_space_op"
        "_1_code' but its function space is not compatible with the function "
        "space specified in the kernel metadata 'any_discontinuous_space_2'."
        "\", LOG_LEVEL_ERROR)\n"
        "      END IF\n"
        "      ! Check that read-only fields are not modified\n"
        "      IF (f2_proxy%vspace%is_readonly()) THEN\n"
        "        CALL log_event(\"In alg 'any_discontinuous_space_op_example_"
        "1' invoke 'invoke_0_testkern_any_discontinuous_space_op_1_type', fie"
        "ld 'f2' is on a read-only function space but is modified by kernel '"
        "testkern_any_discontinuous_space_op_1_code'.\", LOG_LEVEL_ERROR)\n"
        "      END IF\n"
        "      !\n"
        "      ! Initialise number of layers\n")
    assert expected2 in generated_code


def test_dynruntimechecks_anyw2(tmpdir, monkeypatch):
    '''Test that run-time checks work when we have checks for a field
    function space being consistent with an anyw2 function
    space.

    '''
    # run-time checks are off by default so switch them on
    config = Config.get()
    dyn_config = config.api_conf("dynamo0.3")
    monkeypatch.setattr(dyn_config, "_run_time_checks", True)
    _, invoke_info = parse(os.path.join(BASE_PATH,
                                        "21.1_single_invoke_multi_anyw2.f90"),
                           api=TEST_API)
    psy = PSyFactory(TEST_API, distributed_memory=True).create(invoke_info)
    assert LFRicBuild(tmpdir).code_compiles(psy)
    generated_code = str(psy.gen)
    expected1 = (
        "      USE testkern_multi_anyw2_mod, ONLY: testkern_multi_anyw2_code\n"
        "      USE log_mod, ONLY: log_event, LOG_LEVEL_ERROR\n"
        "      USE fs_continuity_mod\n"
        "      USE mesh_mod, ONLY: mesh_type\n")
    assert expected1 in generated_code
    expected2 = (
        "      f3_proxy = f3%get_proxy()\n"
        "      !\n"
        "      ! Perform run-time checks\n"
        "      !\n"
        "      ! Check field function space and kernel metadata function spac"
        "es are compatible\n"
        "      IF (f1%which_function_space() /= W2 .and. f1%which_function_sp"
        "ace() /= W2H .and. f1%which_function_space() /= W2V .and. f1%which_f"
        "unction_space() /= W2BROKEN) THEN\n"
        "        CALL log_event(\"In alg 'single_invoke_multi_anyw2' invoke '"
        "invoke_0_testkern_multi_anyw2_type', the field 'f1' is passed to ker"
        "nel 'testkern_multi_anyw2_code' but its function space is not compat"
        "ible with the function space specified in the kernel metadata 'any_w"
        "2'.\", LOG_LEVEL_ERROR)\n"
        "      END IF\n"
        "      IF (f2%which_function_space() /= W2 .and. f2%which_function_sp"
        "ace() /= W2H .and. f2%which_function_space() /= W2V .and. f2%which_f"
        "unction_space() /= W2BROKEN) THEN\n"
        "        CALL log_event(\"In alg 'single_invoke_multi_anyw2' invoke '"
        "invoke_0_testkern_multi_anyw2_type', the field 'f2' is passed to ker"
        "nel 'testkern_multi_anyw2_code' but its function space is not compat"
        "ible with the function space specified in the kernel metadata 'any_w"
        "2'.\", LOG_LEVEL_ERROR)\n"
        "      END IF\n"
        "      IF (f3%which_function_space() /= W2 .and. f3%which_function_sp"
        "ace() /= W2H .and. f3%which_function_space() /= W2V .and. f3%which_f"
        "unction_space() /= W2BROKEN) THEN\n"
        "        CALL log_event(\"In alg 'single_invoke_multi_anyw2' invoke '"
        "invoke_0_testkern_multi_anyw2_type', the field 'f3' is passed to ker"
        "nel 'testkern_multi_anyw2_code' but its function space is not compat"
        "ible with the function space specified in the kernel metadata 'any_w"
        "2'.\", LOG_LEVEL_ERROR)\n"
        "      END IF\n"
        "      ! Check that read-only fields are not modified\n"
        "      IF (f1_proxy%vspace%is_readonly()) THEN\n"
        "        CALL log_event(\"In alg 'single_invoke_multi_anyw2' invoke '"
        "invoke_0_testkern_multi_anyw2_type', field 'f1' is on a read-only fu"
        "nction space but is modified by kernel 'testkern_multi_anyw2_code'."
        "\", LOG_LEVEL_ERROR)\n"
        "      END IF\n"
        "      !\n"
        "      ! Initialise number of layers\n")
    assert expected2 in generated_code


def test_read_only_fields_hex(tmpdir):
    '''Test that halo exchange code is produced for read-only fields.'''

    _, invoke_info = parse(os.path.join(BASE_PATH,
                                        "24.1_read_fs.f90"),
                           api=TEST_API)
    psy = PSyFactory(TEST_API, distributed_memory=True).create(invoke_info)
    assert LFRicBuild(tmpdir).code_compiles(psy)
    generated_code = str(psy.gen)
    expected = (
        "      IF (f2_proxy(1)%is_dirty(depth=1)) THEN\n"
        "        CALL f2_proxy(1)%halo_exchange(depth=1)\n"
        "      END IF\n"
        "      !\n"
        "      IF (f2_proxy(2)%is_dirty(depth=1)) THEN\n"
        "        CALL f2_proxy(2)%halo_exchange(depth=1)\n"
        "      END IF\n"
        "      !\n"
        "      IF (f2_proxy(3)%is_dirty(depth=1)) THEN\n"
        "        CALL f2_proxy(3)%halo_exchange(depth=1)\n"
        "      END IF\n")
    assert expected in generated_code<|MERGE_RESOLUTION|>--- conflicted
+++ resolved
@@ -5718,86 +5718,6 @@
         assert output in generated_code
 
 
-<<<<<<< HEAD
-=======
-def test_unexpected_type_error(dist_mem):
-    ''' Check that we raise an exception if an unexpected argument type is
-    found when running the ArgOrdering generate method. As it is abstract we
-    use the KernCallArgList sub class.
-
-    '''
-    _, invoke_info = parse(
-        os.path.join(BASE_PATH,
-                     "1.0.1_single_named_invoke.f90"),
-        api=TEST_API)
-    psy = PSyFactory(TEST_API,
-                     distributed_memory=dist_mem).create(invoke_info)
-    schedule = psy.invokes.invoke_list[0].schedule
-    if dist_mem:
-        index = 4
-    else:
-        index = 0
-    loop = schedule.children[index]
-    kernel = loop.loop_body[0]
-    # Sabotage one of the arguments to make it have an invalid type.
-    kernel.arguments.args[0]._type = "invalid"
-    # Now call KernCallArgList to raise an exception
-    create_arg_list = KernCallArgList(kernel)
-    with pytest.raises(InternalError) as excinfo:
-        create_arg_list.generate()
-    assert (
-        "dynamo0p3.ArgOrdering.generate(): Unexpected argument "
-        "type. Expected one of {0} but found 'invalid'".
-        format(LFRicArgDescriptor.VALID_ARG_TYPE_NAMES)
-        in str(excinfo.value))
-
-
-def test_argordering_exceptions(dist_mem):
-    ''' Check that we raise an exception if the abstract methods are called
-    in an instance of the ArgOrdering class. '''
-    _, invoke_info = parse(
-        os.path.join(BASE_PATH,
-                     "1.0.1_single_named_invoke.f90"),
-        api=TEST_API)
-    psy = PSyFactory(TEST_API,
-                     distributed_memory=dist_mem).create(invoke_info)
-    schedule = psy.invokes.invoke_list[0].schedule
-    if dist_mem:
-        index = 4
-    else:
-        index = 0
-    loop = schedule.children[index]
-    kernel = loop.loop_body[0]
-    from psyclone.dynamo0p3 import ArgOrdering
-    create_arg_list = ArgOrdering(kernel)
-    for method in [create_arg_list.cell_map,
-                   create_arg_list.cell_position,
-                   create_arg_list.mesh_height,
-                   create_arg_list.mesh_ncell2d]:
-        with pytest.raises(NotImplementedError):
-            method()
-    for method in [create_arg_list.field_vector,
-                   create_arg_list.field,
-                   create_arg_list.stencil_unknown_extent,
-                   create_arg_list.stencil_unknown_direction,
-                   create_arg_list.stencil,
-                   create_arg_list.operator,
-                   create_arg_list.scalar,
-                   create_arg_list.fs_common,
-                   create_arg_list.fs_compulsory_field,
-                   create_arg_list.basis,
-                   create_arg_list.diff_basis,
-                   create_arg_list.orientation,
-                   create_arg_list.field_bcs_kernel,
-                   create_arg_list.operator_bcs_kernel,
-                   create_arg_list.banded_dofmap,
-                   create_arg_list.indirection_dofmap,
-                   create_arg_list.cma_operator]:
-        with pytest.raises(NotImplementedError):
-            method(None)
-
-
->>>>>>> deed5faf
 def test_kernel_args_has_op():
     ''' Check that we raise an exception if the arg. type supplied to
     DynKernelArguments.has_operator() is not a valid operator. '''
@@ -5813,57 +5733,6 @@
     assert "'op_type' must be a valid operator type" in str(excinfo.value)
 
 
-<<<<<<< HEAD
-=======
-def test_kerncallarglist_args_error(dist_mem):
-    ''' Check that we raise an exception if we call the methods that return
-    information in KernCallArgList without first calling the generate
-    method.
-
-    '''
-    _, invoke_info = parse(
-        os.path.join(BASE_PATH,
-                     "1.0.1_single_named_invoke.f90"),
-        api=TEST_API)
-    psy = PSyFactory(TEST_API,
-                     distributed_memory=dist_mem).create(invoke_info)
-    schedule = psy.invokes.invoke_list[0].schedule
-    if dist_mem:
-        loop = schedule.children[4]
-    else:
-        loop = schedule.children[0]
-    create_arg_list = KernCallArgList(loop.loop_body[0])
-
-    # nlayers_positions method
-    with pytest.raises(InternalError) as excinfo:
-        _ = create_arg_list.nlayers_positions
-    assert (
-        "KernCallArgList: the generate() method should be called before "
-        "the nlayers_positions() method") in str(excinfo.value)
-
-    # nqp_positions method
-    with pytest.raises(InternalError) as excinfo:
-        _ = create_arg_list.nqp_positions
-    assert (
-        "KernCallArgList: the generate() method should be called before "
-        "the nqp_positions() method") in str(excinfo.value)
-
-    # ndf_positions method
-    with pytest.raises(InternalError) as excinfo:
-        _ = create_arg_list.ndf_positions
-    assert (
-        "KernCallArgList: the generate() method should be called before "
-        "the ndf_positions() method") in str(excinfo.value)
-
-    # arglist method
-    with pytest.raises(InternalError) as excinfo:
-        _ = create_arg_list.arglist
-    assert (
-        "KernCallArgList: the generate() method should be called before "
-        "the arglist() method") in str(excinfo.value)
-
-
->>>>>>> deed5faf
 def test_kerncallarglist_quad_rule_error(dist_mem, tmpdir):
     ''' Check that we raise the expected exception if we encounter an
     unsupported quadrature shape in the quad_rule() method. '''
