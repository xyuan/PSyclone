# -----------------------------------------------------------------------------
# BSD 3-Clause License
#
# Copyright (c) 2018-2019, Science and Technology Facilities Council.
# All rights reserved.
#
# Redistribution and use in source and binary forms, with or without
# modification, are permitted provided that the following conditions are met:
#
# * Redistributions of source code must retain the above copyright notice, this
#   list of conditions and the following disclaimer.
#
# * Redistributions in binary form must reproduce the above copyright notice,
#   this list of conditions and the following disclaimer in the documentation
#   and/or other materials provided with the distribution.
#
# * Neither the name of the copyright holder nor the names of its
#   contributors may be used to endorse or promote products derived from
#   this software without specific prior written permission.
#
# THIS SOFTWARE IS PROVIDED BY THE COPYRIGHT HOLDERS AND CONTRIBUTORS
# "AS IS" AND ANY EXPRESS OR IMPLIED WARRANTIES, INCLUDING, BUT NOT
# LIMITED TO, THE IMPLIED WARRANTIES OF MERCHANTABILITY AND FITNESS
# FOR A PARTICULAR PURPOSE ARE DISCLAIMED. IN NO EVENT SHALL THE
# COPYRIGHT HOLDER OR CONTRIBUTORS BE LIABLE FOR ANY DIRECT, INDIRECT,
# INCIDENTAL, SPECIAL, EXEMPLARY, OR CONSEQUENTIAL DAMAGES (INCLUDING,
# BUT NOT LIMITED TO, PROCUREMENT OF SUBSTITUTE GOODS OR SERVICES;
# LOSS OF USE, DATA, OR PROFITS; OR BUSINESS INTERRUPTION) HOWEVER
# CAUSED AND ON ANY THEORY OF LIABILITY, WHETHER IN CONTRACT, STRICT
# LIABILITY, OR TORT (INCLUDING NEGLIGENCE OR OTHERWISE) ARISING IN
# ANY WAY OUT OF THE USE OF THIS SOFTWARE, EVEN IF ADVISED OF THE
# POSSIBILITY OF SUCH DAMAGE.
# ----------------------------------------------------------------------------
# Authors R. W. Ford and A. R. Porter, STFC Daresbury Lab
# Modified I. Kavcic, Met Office

'''
API-agnostic tests for various transformation classes.
'''

from __future__ import absolute_import, print_function
import pytest
from psyclone.transformations import TransformationError


def test_accloop():
    ''' Generic tests for the ACCLoopTrans transformation class '''
    from psyclone.transformations import ACCLoopTrans
    from psyclone.psyGen import Node, ACCLoopDirective
    trans = ACCLoopTrans()
    assert trans.name == "ACCLoopTrans"
    assert str(trans) == "Adds an 'OpenACC loop' directive to a loop"

    pnode = Node()
    cnode = Node()
    tdir = trans._directive(pnode, [cnode])
    assert isinstance(tdir, ACCLoopDirective)


def test_accparallel():
    ''' Generic tests for the ACCParallelTrans class '''
    from psyclone.transformations import ACCParallelTrans
    acct = ACCParallelTrans()
    assert acct.name == "ACCParallelTrans"


def test_accenterdata():
    ''' Generic tests for the ACCEnterDataTrans class '''
    from psyclone.transformations import ACCEnterDataTrans
    acct = ACCEnterDataTrans()
    assert acct.name == "ACCEnterDataTrans"
    assert str(acct) == "Adds an OpenACC 'enter data' directive"


def test_accenterdata_internalerr(monkeypatch):
    ''' Check that the ACCEnterDataTrans.apply() method raises an internal
    error if the _validate method fails to throw out an invalid type of
    Schedule. '''
    from psyclone.transformations import ACCEnterDataTrans
    from psyclone.psyGen import InternalError
    acct = ACCEnterDataTrans()
    monkeypatch.setattr(acct, "_validate", lambda sched: None)
    with pytest.raises(InternalError) as err:
        _, _ = acct.apply("Not a schedule")
    assert "validate() has not rejected an (unsupported) schedule" in str(err)


def test_omploop_no_collapse():
    ''' Check that the OMPLoopTrans.directive() method rejects the
    collapse argument '''
    from psyclone.psyGen import Node
    from psyclone.transformations import OMPLoopTrans
    trans = OMPLoopTrans()
    pnode = Node()
    cnode = Node()
    with pytest.raises(NotImplementedError) as err:
        _ = trans._directive(pnode, cnode, collapse=2)
    assert ("The COLLAPSE clause is not yet supported for '!$omp do' "
            "directives" in str(err))


def test_ifblock_children_region():
    ''' Check that we reject attempts to transform the conditional part of
    an If statement or to include both the if- and else-clauses in a region
    (without their parent). '''
    from psyclone.psyGen import IfBlock, Reference, Schedule
    from psyclone.transformations import ACCParallelTrans
    acct = ACCParallelTrans()
    # Construct a valid IfBlock
    ifblock = IfBlock()
    # Condition
    ref1 = Reference('condition1', parent=ifblock)
    ifblock.addchild(ref1)
    # If-body
    sch = Schedule(parent=ifblock)
    ifblock.addchild(sch)
    # Else-body
    sch2 = Schedule(parent=ifblock)
    ifblock.addchild(sch2)
    # Attempt to put all of the children of the IfBlock into a region. This
    # is an error because the first child is the conditional part of the
    # IfBlock.
    with pytest.raises(TransformationError) as err:
        super(ACCParallelTrans, acct)._validate(ifblock.children)
    assert ("transformation to the immediate children of an IfBlock" in
            str(err))
    with pytest.raises(TransformationError) as err:
        super(ACCParallelTrans, acct)._validate(ifblock.children[1:])
<<<<<<< HEAD
    assert ("transformation to the immediate children of an IfBlock "
=======
    assert ("Cannot enclose both the if- and else- clauses of an IfBlock by "
>>>>>>> c1d9ce1e
            in str(err))


def test_fusetrans_error_incomplete():
    ''' Check that we reject attempts to fuse loops which are incomplete. '''
    from psyclone.psyGen import Loop, Schedule, Literal, Return
<<<<<<< HEAD
    from psyclone.transformations import LoopFuseTrans
=======
    from psyclone.transformations import LoopFuseTrans, TransformationError
>>>>>>> c1d9ce1e
    sch = Schedule()
    loop1 = Loop(variable_name="i", parent=sch)
    loop2 = Loop(variable_name="j", parent=sch)
    sch.addchild(loop1)
    sch.addchild(loop2)

    fuse = LoopFuseTrans()

    # Check first loop
    with pytest.raises(TransformationError) as err:
<<<<<<< HEAD
        fuse._validate(loop1, loop2)
=======
        fuse.validate(loop1, loop2)
>>>>>>> c1d9ce1e
    assert "Error in LoopFuse transformation. The first loop does not have " \
        "4 children." in str(err.value)

    loop1.addchild(Literal("start", parent=loop1))
    loop1.addchild(Literal("stop", parent=loop1))
    loop1.addchild(Literal("step", parent=loop1))
    loop1.addchild(Schedule(parent=loop1))
    loop1.loop_body.addchild(Return(parent=loop1.loop_body))

    # Check second loop
    with pytest.raises(TransformationError) as err:
<<<<<<< HEAD
        fuse._validate(loop1, loop2)
=======
        fuse.validate(loop1, loop2)
>>>>>>> c1d9ce1e
    assert "Error in LoopFuse transformation. The second loop does not have " \
        "4 children." in str(err.value)

    loop2.addchild(Literal("start", parent=loop2))
    loop2.addchild(Literal("stop", parent=loop2))
    loop2.addchild(Literal("step", parent=loop2))
    loop2.addchild(Schedule(parent=loop2))
    loop2.loop_body.addchild(Return(parent=loop2.loop_body))

    # Validation should now pass
<<<<<<< HEAD
    fuse._validate(loop1, loop2)
=======
    fuse.validate(loop1, loop2)
>>>>>>> c1d9ce1e


def test_fusetrans_error_not_same_parent():
    ''' Check that we reject attempts to fuse loops which don't share the
    same parent '''
    from psyclone.psyGen import Loop, Schedule, Literal
<<<<<<< HEAD
    from psyclone.transformations import LoopFuseTrans
=======
    from psyclone.transformations import LoopFuseTrans, TransformationError
>>>>>>> c1d9ce1e

    sch1 = Schedule()
    sch2 = Schedule()
    loop1 = Loop(variable_name="i", parent=sch1)
    loop2 = Loop(variable_name="j", parent=sch2)
    sch1.addchild(loop1)
    sch2.addchild(loop2)

    loop1.addchild(Literal("1", parent=loop1))  # start
    loop1.addchild(Literal("10", parent=loop1))  # stop
    loop1.addchild(Literal("1", parent=loop1))  # step
    loop1.addchild(Schedule(parent=loop1))  # loop body

    loop2.addchild(Literal("1", parent=loop2))  # start
    loop2.addchild(Literal("10", parent=loop2))  # stop
    loop2.addchild(Literal("1", parent=loop2))  # step
    loop2.addchild(Schedule(parent=loop2))  # loop body

    fuse = LoopFuseTrans()

    # Try to fuse loops with different parents
    with pytest.raises(TransformationError) as err:
<<<<<<< HEAD
        fuse._validate(loop1, loop2)
    assert "Error in LoopFuse transformation. Loops do not have the " \
        "same parent" in str(err.value)


def test_regiontrans_wrong_children():
    ''' Check that the validate method raises the expected error if
        passed the wrong children of a Node. (e.g. those representing the
        bounds of a Loop.) '''
    from psyclone.psyGen import Loop, Literal, Schedule
    # RegionTrans is abstract so use a concrete sub-class
    from psyclone.transformations import RegionTrans, ACCParallelTrans
    rtrans = ACCParallelTrans()
    # Construct a valid Loop in the PSyIR
    parent = Loop(parent=None)
    parent.addchild(Literal("1", parent))
    parent.addchild(Literal("10", parent))
    parent.addchild(Literal("1", parent))
    parent.addchild(Schedule(parent=parent))
    with pytest.raises(TransformationError) as err:
        RegionTrans._validate(rtrans, parent.children)
    assert ("Cannot apply transformation to the immediate children of a "
            "Loop unless" in str(err.value))
=======
        fuse.validate(loop1, loop2)
    assert "Error in LoopFuse transformation. Loops do not have the " \
        "same parent" in str(err.value)
>>>>>>> c1d9ce1e
<|MERGE_RESOLUTION|>--- conflicted
+++ resolved
@@ -126,22 +126,14 @@
             str(err))
     with pytest.raises(TransformationError) as err:
         super(ACCParallelTrans, acct)._validate(ifblock.children[1:])
-<<<<<<< HEAD
     assert ("transformation to the immediate children of an IfBlock "
-=======
-    assert ("Cannot enclose both the if- and else- clauses of an IfBlock by "
->>>>>>> c1d9ce1e
             in str(err))
 
 
 def test_fusetrans_error_incomplete():
     ''' Check that we reject attempts to fuse loops which are incomplete. '''
     from psyclone.psyGen import Loop, Schedule, Literal, Return
-<<<<<<< HEAD
     from psyclone.transformations import LoopFuseTrans
-=======
-    from psyclone.transformations import LoopFuseTrans, TransformationError
->>>>>>> c1d9ce1e
     sch = Schedule()
     loop1 = Loop(variable_name="i", parent=sch)
     loop2 = Loop(variable_name="j", parent=sch)
@@ -152,11 +144,7 @@
 
     # Check first loop
     with pytest.raises(TransformationError) as err:
-<<<<<<< HEAD
-        fuse._validate(loop1, loop2)
-=======
         fuse.validate(loop1, loop2)
->>>>>>> c1d9ce1e
     assert "Error in LoopFuse transformation. The first loop does not have " \
         "4 children." in str(err.value)
 
@@ -168,11 +156,7 @@
 
     # Check second loop
     with pytest.raises(TransformationError) as err:
-<<<<<<< HEAD
-        fuse._validate(loop1, loop2)
-=======
         fuse.validate(loop1, loop2)
->>>>>>> c1d9ce1e
     assert "Error in LoopFuse transformation. The second loop does not have " \
         "4 children." in str(err.value)
 
@@ -183,22 +167,14 @@
     loop2.loop_body.addchild(Return(parent=loop2.loop_body))
 
     # Validation should now pass
-<<<<<<< HEAD
-    fuse._validate(loop1, loop2)
-=======
     fuse.validate(loop1, loop2)
->>>>>>> c1d9ce1e
 
 
 def test_fusetrans_error_not_same_parent():
     ''' Check that we reject attempts to fuse loops which don't share the
     same parent '''
     from psyclone.psyGen import Loop, Schedule, Literal
-<<<<<<< HEAD
     from psyclone.transformations import LoopFuseTrans
-=======
-    from psyclone.transformations import LoopFuseTrans, TransformationError
->>>>>>> c1d9ce1e
 
     sch1 = Schedule()
     sch2 = Schedule()
@@ -221,8 +197,7 @@
 
     # Try to fuse loops with different parents
     with pytest.raises(TransformationError) as err:
-<<<<<<< HEAD
-        fuse._validate(loop1, loop2)
+        fuse.validate(loop1, loop2)
     assert "Error in LoopFuse transformation. Loops do not have the " \
         "same parent" in str(err.value)
 
@@ -244,9 +219,4 @@
     with pytest.raises(TransformationError) as err:
         RegionTrans._validate(rtrans, parent.children)
     assert ("Cannot apply transformation to the immediate children of a "
-            "Loop unless" in str(err.value))
-=======
-        fuse.validate(loop1, loop2)
-    assert "Error in LoopFuse transformation. Loops do not have the " \
-        "same parent" in str(err.value)
->>>>>>> c1d9ce1e
+            "Loop unless" in str(err.value))