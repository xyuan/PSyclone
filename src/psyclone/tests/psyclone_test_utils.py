# -----------------------------------------------------------------------------
# BSD 3-Clause License
#
# Copyright (c) 2017-2018, Science and Technology Facilities Council.
# All rights reserved.
#
# Redistribution and use in source and binary forms, with or without
# modification, are permitted provided that the following conditions are met:
#
# * Redistributions of source code must retain the above copyright notice, this
#   list of conditions and the following disclaimer.
#
# * Redistributions in binary form must reproduce the above copyright notice,
#   this list of conditions and the following disclaimer in the documentation
#   and/or other materials provided with the distribution.
#
# * Neither the name of the copyright holder nor the names of its
#   contributors may be used to endorse or promote products derived from
#   this software without specific prior written permission.
#
# THIS SOFTWARE IS PROVIDED BY THE COPYRIGHT HOLDERS AND CONTRIBUTORS
# "AS IS" AND ANY EXPRESS OR IMPLIED WARRANTIES, INCLUDING, BUT NOT
# LIMITED TO, THE IMPLIED WARRANTIES OF MERCHANTABILITY AND FITNESS
# FOR A PARTICULAR PURPOSE ARE DISCLAIMED. IN NO EVENT SHALL THE
# COPYRIGHT HOLDER OR CONTRIBUTORS BE LIABLE FOR ANY DIRECT, INDIRECT,
# INCIDENTAL, SPECIAL, EXEMPLARY, OR CONSEQUENTIAL DAMAGES (INCLUDING,
# BUT NOT LIMITED TO, PROCUREMENT OF SUBSTITUTE GOODS OR SERVICES;
# LOSS OF USE, DATA, OR PROFITS; OR BUSINESS INTERRUPTION) HOWEVER
# CAUSED AND ON ANY THEORY OF LIABILITY, WHETHER IN CONTRACT, STRICT
# LIABILITY, OR TORT (INCLUDING NEGLIGENCE OR OTHERWISE) ARISING IN
# ANY WAY OUT OF THE USE OF THIS SOFTWARE, EVEN IF ADVISED OF THE
# POSSIBILITY OF SUCH DAMAGE.
# -----------------------------------------------------------------------------
# Authors: R. W. Ford and A. R. Porter, STFC Daresbury Lab

''' Test utilities including support for testing that code compiles. '''

from __future__ import absolute_import, print_function

import os
import pytest

from fparser.common.readfortran import FortranStringReader
from fparser.two.parser import ParserFactory
<<<<<<< HEAD
from psyclone.psyir.frontend.fparser2 import Fparser2Reader
=======
from psyclone.psyGen import Fparser2ASTProcessor
>>>>>>> 08f25cfa


# The various file suffixes we recognise as being Fortran
FORTRAN_SUFFIXES = ["f90", "F90", "x90"]


class CompileError(Exception):
    '''
    Exception raised when compilation of a Fortran source file

    fails.
    :param value: description of the error condition.
    :type value: str or :py:class:`bytes`

    '''
    def __init__(self, value):
        # pylint: disable=super-init-not-called
        self.value = "Compile error: " + str(value)

    def __str__(self):
        return repr(self.value)


# =============================================================================
def line_number(root, string_name):
    '''helper routine which returns the first index of the supplied
    string or -1 if it is not found'''
    lines = str(root).splitlines()
    for idx, line in enumerate(lines):
        if string_name in line:
            return idx
    return -1


# =============================================================================
def count_lines(root, string_name):
    '''helper routine which returns the number of lines that contain the
    supplied string'''
    count = 0
    lines = str(root).splitlines()
    for line in lines:
        if string_name in line:
            count += 1
    return count


# =============================================================================
def print_diffs(expected, actual):
    '''
    Pretty-print the diff between the two, possibly multi-line, strings

    :param str expected: Multi-line string
    :param str actual: Multi-line string
    '''
    import difflib
    from pprint import pprint
    expected_lines = expected.splitlines()
    actual_lines = actual.splitlines()
    diff = difflib.Differ()
    diff_list = list(diff.compare(expected_lines, actual_lines))
    pprint(diff_list)


# =============================================================================
class Compile(object):
    '''This class provides compile functionality to the testing framework.
    It stores the name of the compiler, compiler flags, and a temporary
    directory used for test compiles. The temporary directory will be
    defined per test case, so a new instance must be created for each
    test function.
    API-specific classes are derived from this class to manage handling
    of the corresponding infrastructure library.
    :param tmpdir: py.test-supplied temporary directory
    :type tmpdir: :py:class:`LocalPath`
    '''

    # Class variable to store if compilation is enabled (--compile).
    TEST_COMPILE = False

    # Class variable to store if opencl compilation is enabled
    # (--compileopencl).
    TEST_COMPILE_OPENCL = False

    # Class variable to store the chosen Fortran compiler (--f90, default
    # gfortran).
    F90 = "gfortran"

    # Class variable to store the chosen f90 compiler flags (--f90flags).
    F90FLAGS = ""

    @staticmethod
    def store_compilation_flags(config):
        '''This function is called from the conftest session fixture
        infra_compile. It sets the class variables related to
        compilation based on the command line option.
        :param config: The config object from pytest.
        :type config: Instance of :py:class:`pytest.config.
        '''
        # Whether or not we run tests requiring code compilation is picked-up
        # from a command-line flag. (This is set-up in conftest.py.)
        Compile.TEST_COMPILE = config.getoption("--compile")
        Compile.TEST_COMPILE_OPENCL = config.getoption("--compileopencl")
        Compile.F90 = config.getoption("--f90")
        Compile.F90FLAGS = config.getoption("--f90flags")

    def __init__(self, tmpdir=None):
        self._tmpdir = tmpdir
        # Take the compiler and compile flags from the static variables.
        # This allows a specific instance to use different compiler options
        # which is used in some of the compilation tests.
        self._f90 = Compile.F90
        self._f90flags = Compile.F90FLAGS
        self._base_path = None

    @property
    def base_path(self):
        '''Returns the directory of all Fortran test files for the API,
        i.e. .../psyclone/tests/test_files/<API>.
        Needs to be set by each API-specific compile class.
        :returns: A string with the base path of all API specific files.
        :rtype: str
        '''
        return self._base_path

    @base_path.setter
    def base_path(self, base_path):
        '''Sets the base path of all test files for the API., i.e.
        .../psyclone/tests/test_files/<API>. Needs to be called by
        each API-specific compile class.
        :param str base_path: A string with the base path of all
               API-specific files.
        '''
        self._base_path = base_path

    def get_infrastructure_flags(self):
        # pylint: disable=no-self-use
        '''Returns a list with the required flags to use the required
        infrastructure library. This is typically ["-I", some_path] so that
        the module files of the infrastructure can be found.
        :returns: A list of strings with the compiler flags required.
        :rtype: list
        '''
        # pylint: disable=no-self-use
        return []

    @staticmethod
    def skip_if_compilation_disabled():
        '''This function is used in all tests that should only run
        if compilation is enabled. It calls pytest.skip if compilation
        is not enabled.'''
        if not Compile.TEST_COMPILE:
            pytest.skip("Need --compile option to run")

    @staticmethod
    def skip_if_opencl_compilation_disabled():
        # pylint:disable=invalid-name
        '''This function is used in all tests that should only run
        if opencl compilation is enabled. It calls pytest.skip if
        opencl compilation is not enabled.'''

        if not Compile.TEST_COMPILE_OPENCL:
            pytest.skip("Need --compileopencl option to run")

    @staticmethod
    def find_fortran_file(search_paths, root_name):
        ''' Returns the full path to a Fortran source file. Searches for
        files with suffixes defined in FORTRAN_SUFFIXES.

        :param search_paths: List of locations to search for Fortran file
        :type search_paths: list of str
        :param str root_name: Base name of the Fortran file to look for
        :return: Full path to a Fortran source file
        :rtype: str
        :raises IOError: Raises IOError if no matching file is found.
        '''

        for path in search_paths:
            name = os.path.join(path, root_name)
            for suffix in FORTRAN_SUFFIXES:
                if os.path.isfile(str(name)+"."+suffix):
                    name += "." + suffix
                    return name
        raise IOError("Cannot find a Fortran file '{0}' with suffix in {1}".
                      format(name, FORTRAN_SUFFIXES))

    def compile_file(self, filename, link=False):
        ''' Compiles the specified Fortran file into an object file (in
        the current working directory). The compiler to be used (default
        'gfortran') and compiler flags (default none) can be specified on
        the command line using --f90 and --f90flags.

        :param str filename: Full path to the Fortran file to compile.
        :param bool link: If true will also try to link the file.
            Used in testing.
        :raises CompileError: if the compilation fails.
        '''

        if not Compile.TEST_COMPILE and not Compile.TEST_COMPILE_OPENCL:
            # Compilation testing is not enabled
            return

        # Build the command to execute. Note that the f90 flags are a string
        # and so must be split into individual parts for popen (otherwise
        # "-I /some/path" will result in the compiler trying to compile the
        # file "-I /some/path").
        arg_list = [self._f90, filename] + self._f90flags.split() + \
            self.get_infrastructure_flags()
        if not link:
            arg_list.append("-c")

        # Attempt to execute it using subprocess
        import subprocess
        try:
            build = subprocess.Popen(arg_list,
                                     stdout=subprocess.PIPE,
                                     stderr=subprocess.STDOUT)
            (output, error) = build.communicate()
        except OSError as err:
            import sys
            print("Failed to run: {0}: ".format(" ".join(arg_list)),
                  file=sys.stderr)
            print("Error was: ", str(err), file=sys.stderr)
            raise CompileError(str(err))

        # Check the return code
        stat = build.returncode
        if stat != 0:
            import sys
            print(output, file=sys.stderr)
            if error:
                print("=========", file=sys.stderr)
                print(error, file=sys.stderr)
            raise CompileError(output)

    def _code_compiles(self, psy_ast):
        '''Attempts to build the Fortran code supplied as an AST of
        f2pygen objects. Returns True for success, False otherwise.
        It is meant for internal test uses only, and must only be
        called when compilation is actually enabled (use code_compiles
        otherwse). All files produced are deleted.

        :param psy_ast: The AST of the generated PSy layer
        :type psy_ast: Instance of :py:class:`psyclone.psyGen.PSy`
        :return: True if generated code compiles, False otherwise
        :rtype: bool
        '''

        kernel_modules = set()
        # Get the names of the modules associated with the kernels.
        # By definition, built-ins do not have associated Fortran modules.
        for invoke in psy_ast.invokes.invoke_list:
            for call in invoke.schedule.coded_kernels():
                kernel_modules.add(call.module_name)

        # Change to the temporary directory passed in to us from
        # pytest. (This is a LocalPath object.)
        old_pwd = self._tmpdir.chdir()

        # Create a file containing our generated PSy layer.
        psy_filename = "psy.f90"
        with open(psy_filename, 'w') as psy_file:
            # We limit the line lengths of the generated code so that
            # we don't trip over compiler limits.
            from psyclone.line_length import FortLineLength
            fll = FortLineLength()
            psy_file.write(fll.process(str(psy_ast.gen)))

        success = True

        try:
            # Build the kernels. We allow kernels to also be located in
            # the temporary directory that we have been passed.
            for fort_file in kernel_modules:

                # Skip file if it is not Fortran. TODO #372: Add support
                # for C/OpenCL compiling as part of the test suite.
                if fort_file.endswith(".cl"):
                    continue

                name = self.find_fortran_file([self.base_path,
                                               str(self._tmpdir)], fort_file)
                self.compile_file(name)

            # Finally, we can build the psy file we have generated
            self.compile_file(psy_filename)
        except CompileError:
            # Failed to compile one of the files
            success = False
        finally:
            old_pwd.chdir()

        return success

    def code_compiles(self, psy_ast):
        '''Attempts to build the Fortran code supplied as an AST of
        f2pygen objects. Returns True for success, False otherwise.
        If compilation is not enabled returns true. Uses _code_compiles
        for the actual compilation. All files produced are deleted.

        :param psy_ast: The AST of the generated PSy layer
        :type psy_ast: Instance of :py:class:`psyclone.psyGen.PSy`
        :return: True if generated code compiles, False otherwise
        :rtype: bool
        '''
        if not Compile.TEST_COMPILE and not Compile.TEST_COMPILE_OPENCL:
            # Compilation testing is not enabled
            return True

        return self._code_compiles(psy_ast)

    def string_compiles(self, code):
        '''
        Attempts to build the Fortran code supplied as a string.
        Returns True for success, False otherwise.
        If no Fortran compiler is available or compilation testing is not
        enabled then it returns True. All files produced are deleted.

        :param str code: The code to compile. Must have no external
               dependencies.
        :return: True if generated code compiles, False otherwise
        :rtype: bool

        '''
        if not Compile.TEST_COMPILE and not Compile.TEST_COMPILE_OPENCL:
            # Compilation testing (--compile flag to py.test) is not enabled
            # so we just return True.
            return True

        # Change to the temporary directory passed in to us from
        # pytest. (This is a LocalPath object.)
        old_pwd = self._tmpdir.chdir()

        filename = "generated.f90"
        with open(filename, 'w') as test_file:
            test_file.write(code)

        success = True
        try:
            self.compile_file(filename)
        except CompileError:
            # Failed to compile the file
            success = False
        finally:
            old_pwd.chdir()

        return success


# =============================================================================
def get_invoke(algfile, api, idx=None, name=None):
    '''
    Utility method to get the idx'th or named invoke from the algorithm
    in the specified file.
    :param str algfile: name of the Algorithm source file (Fortran)
    :param str api: which PSyclone API this Algorithm uses
    :param int idx: the index of the invoke from the Algorithm to return
                    or None if name is specified
    :param str name: the name of the required invoke or None if an index
                     is supplied
    :returns: (psy object, invoke object)
    :rtype: 2-tuple containing :py:class:`psyclone.psyGen.PSy` and
            :py:class:`psyclone.psyGen.Invoke` objects.
    :raises RuntimeError: if neither idx or name are supplied or if
                          both are supplied
    :raises RuntimeError: if the supplied name does not match an invoke in
                          the Algorithm
    '''
    from psyclone.parse.algorithm import parse
    from psyclone.psyGen import PSyFactory

    if (idx is None and not name) or (idx is not None and name):
        raise RuntimeError("Either the index or the name of the "
                           "requested invoke must be specified")

    # Set up a mapping of supported APIs and corresponding directories
    api_2_path = {"dynamo0.1": "dynamo0p1",
                  "dynamo0.3": "dynamo0p3",
                  "gocean1.0": "gocean1p0",
                  "gocean0.1": "gocean0p1"}
    try:
        dir_name = api_2_path[api]
    except KeyError:
        raise RuntimeError("The API '{0}' is not supported by get_invoke. "
                           "Supported types are {1}.".
                           format(api, api_2_path.keys()))

    _, info = parse(os.path.
                    join(os.path.dirname(os.path.abspath(__file__)),
                         "test_files", dir_name, algfile),
                    api=api)
    psy = PSyFactory(api).create(info)
    if name:
        invoke = psy.invokes.get(name)
    else:
        invoke = psy.invokes.invoke_list[idx]
    return psy, invoke


# =============================================================================
<<<<<<< HEAD
def create_schedule(code, ast_processor=Fparser2Reader):
=======
def create_schedule(code, ast_processor=Fparser2ASTProcessor):
>>>>>>> 08f25cfa
    '''Utility function that returns a PSyIR tree from Fortran
    code using fparser2 and (by default) Fparser2ASTProcessor.

    :param str code: Fortran code.
    :param ast_processor: the particular ASTProcessor to use. Defaults \
    to FParser2ASTProcessor.
    :type ast_processor: :py:class:`psyclone.psyGen.Fparser2ASTProcessor`


    :returns: PSyIR tree representing the Fortran code.
    :rtype: Subclass of :py:class:`psyclone.psyGen.Node`

    '''
    reader = FortranStringReader(code)
    f2003_parser = ParserFactory().create(std="f2003")
    parse_tree = f2003_parser(reader)

    # Generate PSyIR schedule from fparser2 parse tree
    processor = ast_processor()
    schedule = processor.generate_schedule("tmp", parse_tree)

    return schedule<|MERGE_RESOLUTION|>--- conflicted
+++ resolved
@@ -42,11 +42,7 @@
 
 from fparser.common.readfortran import FortranStringReader
 from fparser.two.parser import ParserFactory
-<<<<<<< HEAD
 from psyclone.psyir.frontend.fparser2 import Fparser2Reader
-=======
-from psyclone.psyGen import Fparser2ASTProcessor
->>>>>>> 08f25cfa
 
 
 # The various file suffixes we recognise as being Fortran
@@ -182,14 +178,12 @@
         self._base_path = base_path
 
     def get_infrastructure_flags(self):
-        # pylint: disable=no-self-use
         '''Returns a list with the required flags to use the required
         infrastructure library. This is typically ["-I", some_path] so that
         the module files of the infrastructure can be found.
         :returns: A list of strings with the compiler flags required.
         :rtype: list
         '''
-        # pylint: disable=no-self-use
         return []
 
     @staticmethod
@@ -446,11 +440,7 @@
 
 
 # =============================================================================
-<<<<<<< HEAD
 def create_schedule(code, ast_processor=Fparser2Reader):
-=======
-def create_schedule(code, ast_processor=Fparser2ASTProcessor):
->>>>>>> 08f25cfa
     '''Utility function that returns a PSyIR tree from Fortran
     code using fparser2 and (by default) Fparser2ASTProcessor.
 
