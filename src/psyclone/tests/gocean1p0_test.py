--- conflicted
+++ resolved
@@ -9,15 +9,9 @@
 '''Tests for PSy-layer code generation that are specific to the
 GOcean 1.0 API.'''
 
-<<<<<<< HEAD
-import os
-import pytest
-
-=======
 from __future__ import absolute_import
 import os
 import pytest
->>>>>>> 5d66af5f
 from psyclone.parse import parse
 from psyclone.psyGen import PSyFactory
 from psyclone.generator import GenerationError, ParseError
