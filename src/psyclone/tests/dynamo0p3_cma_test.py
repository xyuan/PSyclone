--- conflicted
+++ resolved
@@ -1,7 +1,7 @@
 # -----------------------------------------------------------------------------
 # BSD 3-Clause License
 #
-# Copyright (c) 2017-2018, Science and Technology Facilities Council
+# Copyright (c) 2017-2019, Science and Technology Facilities Council
 # All rights reserved.
 #
 # Redistribution and use in source and binary forms, with or without
@@ -42,13 +42,9 @@
 import pytest
 import fparser
 from fparser import api as fpapi
-<<<<<<< HEAD
+from dynamo0p3_build import Dynamo0p3Build
 from psyclone.parse.algorithm import parse
 from psyclone.parse.utils import ParseError
-=======
-from dynamo0p3_build import Dynamo0p3Build
-from psyclone.parse import ParseError, parse
->>>>>>> ccffeca4
 from psyclone.dynamo0p3 import DynKernMetadata
 from psyclone.psyGen import PSyFactory, GenerationError
 from psyclone.gen_kernel_stub import generate
@@ -632,11 +628,7 @@
             "for a CMA assembly kernel but found 2") in str(excinfo)
 
 
-<<<<<<< HEAD
-def test_cma_asm(tmpdir, f90, f90flags, dist_mem):
-=======
-def test_cma_asm(tmpdir):
->>>>>>> ccffeca4
+def test_cma_asm(tmpdir, dist_mem):
     ''' Test that we generate correct code for an invoke containing
     a kernel that assembles a CMA operator '''
     _, invoke_info = parse(
@@ -668,13 +660,10 @@
             "cbanded_map_any_space_1_lma_op1, ndf_any_space_2_lma_op1, "
             "cbanded_map_any_space_2_lma_op1)") in code
 
-    if TEST_COMPILE:
-        # If compilation testing has been enabled
-        # (--compile --f90="<compiler_name>" flags to py.test)
-        assert code_compiles("dynamo0.3", psy, tmpdir, f90, f90flags)
-
-
-def test_cma_asm_field(dist_mem):
+    assert Dynamo0p3Build(tmpdir).code_compiles(psy)
+
+
+def test_cma_asm_field(tmpdir, dist_mem):
     ''' Test that we generate correct code for an invoke containing
     a kernel that assembles a CMA operator with a field as argument '''
     _, invoke_info = parse(
@@ -698,30 +687,17 @@
     assert "INTEGER ncell_2d" in code
     assert "ncell_2d = cma_op1_proxy%ncell_2d" in code
     assert "cma_op1_proxy = cma_op1%get_proxy()" in code
-    expected = ("CALL columnwise_op_asm_field_kernel_code(cell, "
-                "nlayers, ncell_2d, "
-                "afield_proxy%data, lma_op1_proxy%ncell_3d, "
-                "lma_op1_proxy%local_stencil, "
-                "cma_op1_matrix, cma_op1_nrow, cma_op1_ncol, "
-<<<<<<< HEAD
-                "cma_op1_bandwidth, cma_op1_alpha, "
-                "cma_op1_beta, cma_op1_gamma_m, "
-                "cma_op1_gamma_p, ndf_any_space_1_afield, "
-                "undf_any_space_1_afield, "
-                "map_any_space_1_afield(:,cell), "
-                "cbanded_map_any_space_1_afield, "
-                "ndf_any_space_2_lma_op1, "
-                "cbanded_map_any_space_2_lma_op1)")
-    print(expected)
+    expected = (
+        "CALL columnwise_op_asm_field_kernel_code(cell, nlayers, ncell_2d, "
+        "afield_proxy%data, lma_op1_proxy%ncell_3d, "
+        "lma_op1_proxy%local_stencil, cma_op1_matrix, cma_op1_nrow, "
+        "cma_op1_ncol, cma_op1_bandwidth, cma_op1_alpha, cma_op1_beta, "
+        "cma_op1_gamma_m, cma_op1_gamma_p, ndf_any_space_1_afield, "
+        "undf_any_space_1_afield, map_any_space_1_afield(:,cell), "
+        "cbanded_map_any_space_1_afield, ndf_any_space_2_lma_op1, "
+        "cbanded_map_any_space_2_lma_op1)")
     assert expected in code
-=======
-                "cma_op1_bandwidth, cma_op1_alpha, cma_op1_beta, "
-                "cma_op1_gamma_m, cma_op1_gamma_p, ndf_any_space_1_lma_op1, "
-                "cbanded_map_any_space_1_lma_op1, ndf_any_space_2_lma_op1, "
-                "cbanded_map_any_space_2_lma_op1)") in code
-
-        assert Dynamo0p3Build(tmpdir).code_compiles(psy)
->>>>>>> ccffeca4
+    assert Dynamo0p3Build(tmpdir).code_compiles(psy)
 
 
 def test_cma_asm_scalar(dist_mem):
@@ -837,8 +813,7 @@
             "CMA operator but found 3") in str(excinfo)
 
 
-<<<<<<< HEAD
-def test_cma_apply(tmpdir, f90, f90flags, dist_mem):
+def test_cma_apply(tmpdir, dist_mem):
     ''' Test that we generate correct code for
     a kernel that applies a CMA operator '''
     _, invoke_info = parse(
@@ -878,61 +853,10 @@
     # We do not perform halo swaps for operators
     assert "cma_op1_proxy%is_dirty(" not in code
 
-    if TEST_COMPILE:
-        # If compilation testing has been enabled
-        # (--compile --f90="<compiler_name>" flags to py.test)
-        assert code_compiles("dynamo0.3", psy, tmpdir, f90, f90flags)
-
-
-def test_cma_apply_discontinuous_spaces(tmpdir, f90, f90flags, dist_mem):
-=======
-def test_cma_apply(tmpdir):
-    ''' Test that we generate correct code for
-    a kernel that applies a CMA operator '''
-    for distmem in [False, True]:
-        _, invoke_info = parse(
-            os.path.join(BASE_PATH,
-                         "20.1_cma_apply.f90"),
-            distributed_memory=distmem,
-            api="dynamo0.3")
-        psy = PSyFactory("dynamo0.3",
-                         distributed_memory=distmem).create(invoke_info)
-        code = str(psy.gen)
-        print(code)
-        assert "INTEGER ncell_2d" in code
-        assert "TYPE(columnwise_operator_proxy_type) cma_op1_proxy" in code
-        assert "ncell_2d = cma_op1_proxy%ncell_2d" in code
-        assert ("INTEGER, pointer :: cma_indirection_map_any_space_1_"
-                "field_a(:) => null(), "
-                "cma_indirection_map_any_space_2_field_b(:) => null()\n") \
-            in code
-        assert ("ndf_any_space_1_field_a = field_a_proxy%vspace%get_ndf()\n"
-                "      undf_any_space_1_field_a = field_a_proxy%vspace%"
-                "get_undf()") in code
-        assert ("cma_indirection_map_any_space_1_field_a => "
-                "cma_op1_proxy%indirection_dofmap_to") in code
-        assert ("cma_indirection_map_any_space_2_field_b => "
-                "cma_op1_proxy%indirection_dofmap_from") in code
-        assert ("CALL columnwise_op_app_kernel_code(cell, ncell_2d, "
-                "field_a_proxy%data, field_b_proxy%data, "
-                "cma_op1_matrix, cma_op1_nrow, cma_op1_ncol, "
-                "cma_op1_bandwidth, cma_op1_alpha, "
-                "cma_op1_beta, cma_op1_gamma_m, cma_op1_gamma_p, "
-                "ndf_any_space_1_field_a, undf_any_space_1_field_a, "
-                "map_any_space_1_field_a(:,cell), "
-                "cma_indirection_map_any_space_1_field_a, "
-                "ndf_any_space_2_field_b, undf_any_space_2_field_b, "
-                "map_any_space_2_field_b(:,cell), "
-                "cma_indirection_map_any_space_2_field_b)") \
-            in code
-        # We do not perform halo swaps for operators
-        assert "cma_op1_proxy%is_dirty(" not in code
-
-        assert Dynamo0p3Build(tmpdir).code_compiles(psy)
-
-
-def test_cma_apply_discontinuous_spaces(tmpdir):
->>>>>>> ccffeca4
+    assert Dynamo0p3Build(tmpdir).code_compiles(psy)
+
+
+def test_cma_apply_discontinuous_spaces(tmpdir, dist_mem):
     ''' Test that we generate correct code for a kernel that applies
     a CMA operator to fields on discontinuous spaces w3 and w2v '''
     _, invoke_info = parse(
@@ -976,7 +900,6 @@
     else:
         assert "DO cell=1,field_a_proxy%vspace%get_ncell()" in code
         assert "DO cell=1,field_c_proxy%vspace%get_ncell()" in code
-
     # Check w3
     assert ("CALL columnwise_op_app_w3_kernel_code(cell, ncell_2d, "
             "field_a_proxy%data, field_b_proxy%data, "
@@ -1008,51 +931,10 @@
         assert "CALL field_c_proxy%set_dirty()" in code
         assert "cma_op2_proxy%is_dirty(" not in code
 
-<<<<<<< HEAD
-    if TEST_COMPILE:
-        # If compilation testing has been enabled
-        # (--compile --f90="<compiler_name>" flags to py.test)
-        assert code_compiles("dynamo0.3", psy, tmpdir, f90, f90flags)
+    assert Dynamo0p3Build(tmpdir).code_compiles(psy)
 
 
 def test_cma_apply_same_space(dist_mem):
-=======
-        # Check w3
-        assert ("CALL columnwise_op_app_w3_kernel_code(cell, ncell_2d, "
-                "field_a_proxy%data, field_b_proxy%data, "
-                "cma_op1_matrix, cma_op1_nrow, cma_op1_ncol, "
-                "cma_op1_bandwidth, cma_op1_alpha, "
-                "cma_op1_beta, cma_op1_gamma_m, cma_op1_gamma_p, "
-                "ndf_w3, undf_w3, map_w3(:,cell), cma_indirection_map_w3, "
-                "ndf_any_space_1_field_b, undf_any_space_1_field_b, "
-                "map_any_space_1_field_b(:,cell), "
-                "cma_indirection_map_any_space_1_field_b)") \
-            in code
-        # Check w2v
-        assert ("CALL columnwise_op_app_w2v_kernel_code(cell, ncell_2d, "
-                "field_c_proxy%data, field_d_proxy%data, "
-                "cma_op2_matrix, cma_op2_nrow, cma_op2_ncol, "
-                "cma_op2_bandwidth, cma_op2_alpha, "
-                "cma_op2_beta, cma_op2_gamma_m, cma_op2_gamma_p, "
-                "ndf_w2v, undf_w2v, map_w2v(:,cell), cma_indirection_map_w2v, "
-                "ndf_any_space_2_field_d, undf_any_space_2_field_d, "
-                "map_any_space_2_field_d(:,cell), "
-                "cma_indirection_map_any_space_2_field_d)") \
-            in code
-
-        if distmem:
-            # Check w3
-            assert "CALL field_a_proxy%set_dirty()" in code
-            assert "cma_op1_proxy%is_dirty(" not in code
-            # Check w2v
-            assert "CALL field_c_proxy%set_dirty()" in code
-            assert "cma_op2_proxy%is_dirty(" not in code
-
-        assert Dynamo0p3Build(tmpdir).code_compiles(psy)
-
-
-def test_cma_apply_same_space():
->>>>>>> ccffeca4
     ''' Test that we generate correct code for
     a kernel that applies a CMA operator which has the same to- and from-
     spaces '''
@@ -1088,8 +970,7 @@
         assert "cma_op1_proxy%is_dirty(" not in code
 
 
-<<<<<<< HEAD
-def test_cma_matrix_matrix(tmpdir, f90, f90flags, dist_mem):
+def test_cma_matrix_matrix(tmpdir, dist_mem):
     ''' Test that we generate correct code for an invoke containing
     a kernel that performs a matrix-matrix CMA calculation '''
     _, invoke_info = parse(
@@ -1124,13 +1005,10 @@
     if dist_mem:
         assert "_dirty(" not in code
 
-    if TEST_COMPILE:
-        # If compilation testing has been enabled
-        # (--compile --f90="<compiler_name>" flags to py.test)
-        assert code_compiles("dynamo0.3", psy, tmpdir, f90, f90flags)
-
-
-def test_cma_matrix_matrix_2scalars(tmpdir, f90, f90flags, dist_mem):
+    assert Dynamo0p3Build(tmpdir).code_compiles(psy)
+
+
+def test_cma_matrix_matrix_2scalars(tmpdir, dist_mem):
     ''' Test that we generate correct code for an invoke containing
     a kernel that performs a matrix-matrix CMA calculation including
     scalar arguments. '''
@@ -1168,13 +1046,10 @@
     if dist_mem:
         assert "_dirty(" not in code
 
-    if TEST_COMPILE:
-        # If compilation testing has been enabled
-        # (--compile --f90="<compiler_name>" flags to py.test)
-        assert code_compiles("dynamo0.3", psy, tmpdir, f90, f90flags)
-
-
-def test_cma_multi_kernel(tmpdir, f90, f90flags, dist_mem):
+    assert Dynamo0p3Build(tmpdir).code_compiles(psy)
+
+
+def test_cma_multi_kernel(tmpdir, dist_mem):
     ''' Test that we generate correct code when an invoke contains multiple
     kernels with CMA operator arguments '''
     _, invoke_info = parse(
@@ -1249,174 +1124,7 @@
             "cma_opc_bandwidth, cma_opc_alpha, cma_opc_beta, "
             "cma_opc_gamma_m, cma_opc_gamma_p)") in code
 
-    if TEST_COMPILE:
-        # If compilation testing has been enabled
-        # (--compile --f90="<compiler_name>" flags to py.test)
-        assert code_compiles("dynamo0.3", psy, tmpdir, f90, f90flags)
-=======
-def test_cma_matrix_matrix(tmpdir):
-    ''' Test that we generate correct code for an invoke containing
-    a kernel that performs a matrix-matrix CMA calculation '''
-    for distmem in [False, True]:
-        _, invoke_info = parse(
-            os.path.join(BASE_PATH,
-                         "20.2_cma_matrix_matrix.f90"),
-            distributed_memory=distmem,
-            api="dynamo0.3")
-        psy = PSyFactory("dynamo0.3",
-                         distributed_memory=distmem).create(invoke_info)
-        code = str(psy.gen)
-        print(code)
-        assert "INTEGER ncell_2d" in code
-        assert "ncell_2d = cma_opc_proxy%ncell_2d" in code
-
-        if distmem:
-            # When distributed-memory is enabled then we compute operators
-            # redundantly (out to the L1 halo)
-            assert "DO cell=1,mesh%get_last_halo_cell(1)\n" in code
-        else:
-            assert "DO cell=1,cma_opc_proxy%fs_from%get_ncell()\n" in code
-
-        assert ("CALL columnwise_op_mul_kernel_code(cell, "
-                "ncell_2d, "
-                "cma_opa_matrix, cma_opa_nrow, cma_opa_ncol, "
-                "cma_opa_bandwidth, cma_opa_alpha, "
-                "cma_opa_beta, cma_opa_gamma_m, cma_opa_gamma_p, "
-                "cma_opb_matrix, cma_opb_nrow, cma_opb_ncol, "
-                "cma_opb_bandwidth, cma_opb_alpha, "
-                "cma_opb_beta, cma_opb_gamma_m, cma_opb_gamma_p, "
-                "cma_opc_matrix, cma_opc_nrow, cma_opc_ncol, "
-                "cma_opc_bandwidth, cma_opc_alpha, "
-                "cma_opc_beta, cma_opc_gamma_m, cma_opc_gamma_p)") in code
-        if distmem:
-            assert "_dirty(" not in code
-
-        assert Dynamo0p3Build(tmpdir).code_compiles(psy)
-
-
-def test_cma_matrix_matrix_2scalars(tmpdir):
-    ''' Test that we generate correct code for an invoke containing
-    a kernel that performs a matrix-matrix CMA calculation including
-    scalar arguments. '''
-    for distmem in [False, True]:
-        _, invoke_info = parse(
-            os.path.join(BASE_PATH,
-                         "20.2.1_cma_matrix_matrix.f90"),
-            distributed_memory=distmem,
-            api="dynamo0.3")
-        psy = PSyFactory("dynamo0.3",
-                         distributed_memory=distmem).create(invoke_info)
-        code = str(psy.gen)
-        print(code)
-        assert "INTEGER ncell_2d" in code
-        assert "ncell_2d = cma_opc_proxy%ncell_2d" in code
-
-        if distmem:
-            # When distributed-memory is enabled then we compute operators
-            # redundantly (out to the L1 halo)
-            assert "DO cell=1,mesh%get_last_halo_cell(1)\n" in code
-        else:
-            assert "DO cell=1,cma_opc_proxy%fs_from%get_ncell()\n" in code
-
-        assert ("CALL columnwise_op_mul_2scalars_kernel_code(cell, "
-                "ncell_2d, "
-                "cma_opa_matrix, cma_opa_nrow, cma_opa_ncol, "
-                "cma_opa_bandwidth, cma_opa_alpha, "
-                "cma_opa_beta, cma_opa_gamma_m, cma_opa_gamma_p, "
-                "alpha, "
-                "cma_opb_matrix, cma_opb_nrow, cma_opb_ncol, "
-                "cma_opb_bandwidth, cma_opb_alpha, "
-                "cma_opb_beta, cma_opb_gamma_m, cma_opb_gamma_p, "
-                "beta, "
-                "cma_opc_matrix, cma_opc_nrow, cma_opc_ncol, "
-                "cma_opc_bandwidth, cma_opc_alpha, "
-                "cma_opc_beta, cma_opc_gamma_m, cma_opc_gamma_p)") in code
-        if distmem:
-            assert "_dirty(" not in code
-
-        assert Dynamo0p3Build(tmpdir).code_compiles(psy)
-
-
-def test_cma_multi_kernel(tmpdir):
-    ''' Test that we generate correct code when an invoke contains multiple
-    kernels with CMA operator arguments '''
-    for distmem in [False, True]:
-        _, invoke_info = parse(
-            os.path.join(BASE_PATH,
-                         "20.5_multi_cma_invoke.f90"),
-            distributed_memory=distmem,
-            api="dynamo0.3")
-        psy = PSyFactory("dynamo0.3",
-                         distributed_memory=distmem).create(invoke_info)
-        code = str(psy.gen)
-        print(code)
-        assert ("      afield_proxy = afield%get_proxy()\n"
-                "      lma_op1_proxy = lma_op1%get_proxy()\n"
-                "      cma_op1_proxy = cma_op1%get_proxy()\n"
-                "      field_a_proxy = field_a%get_proxy()\n"
-                "      field_b_proxy = field_b%get_proxy()\n"
-                "      cma_opb_proxy = cma_opb%get_proxy()\n"
-                "      cma_opc_proxy = cma_opc%get_proxy()\n") in code
-
-        assert "cma_op1_matrix => cma_op1_proxy%columnwise_matrix\n" in code
-        assert "cma_op1_ncol = cma_op1_proxy%ncol\n" in code
-        assert "cma_op1_nrow = cma_op1_proxy%nrow\n" in code
-        assert "cma_op1_bandwidth = cma_op1_proxy%bandwidth\n" in code
-        assert "cma_op1_alpha = cma_op1_proxy%alpha\n" in code
-        assert "cma_op1_beta = cma_op1_proxy%beta\n" in code
-
-        assert ("      cbanded_map_any_space_1_afield => "
-                "cma_op1_proxy%column_banded_dofmap_to\n"
-                "      cbanded_map_any_space_2_lma_op1 => "
-                "cma_op1_proxy%column_banded_dofmap_from\n") in code
-        assert ("cma_indirection_map_any_space_1_field_a => "
-                "cma_op1_proxy%indirection_dofmap_to\n"
-                "      cma_indirection_map_any_space_2_field_b => "
-                "cma_op1_proxy%indirection_dofmap_from\n") in code
-
-        if distmem:
-            # When distributed-memory is enabled then we compute operators
-            # redundantly (out to the L1 halo). Since the field that the
-            # CMA operator is applied to is on any-space, we must assume
-            # the worst and also loop out to L1 for it too.
-            assert code.count("DO cell=1,mesh%get_last_halo_cell(1)\n") == 3
-        else:
-            assert "DO cell=1,cma_op1_proxy%fs_from%get_ncell()\n" in code
-            assert "DO cell=1,field_a_proxy%vspace%get_ncell()\n" in code
-            assert "DO cell=1,cma_opc_proxy%fs_from%get_ncell()\n" in code
-
-        assert ("CALL columnwise_op_asm_field_kernel_code(cell, nlayers, "
-                "ncell_2d, afield_proxy%data, lma_op1_proxy%ncell_3d, "
-                "lma_op1_proxy%local_stencil, cma_op1_matrix, cma_op1_nrow, "
-                "cma_op1_ncol, cma_op1_bandwidth, cma_op1_alpha, "
-                "cma_op1_beta, cma_op1_gamma_m, cma_op1_gamma_p, "
-                "ndf_any_space_1_afield, undf_any_space_1_afield, "
-                "map_any_space_1_afield(:,cell), "
-                "cbanded_map_any_space_1_afield, ndf_any_space_2_lma_op1, "
-                "cbanded_map_any_space_2_lma_op1)") in code
-        assert ("CALL columnwise_op_app_kernel_code(cell, ncell_2d, "
-                "field_a_proxy%data, field_b_proxy%data, cma_op1_matrix, "
-                "cma_op1_nrow, cma_op1_ncol, cma_op1_bandwidth, "
-                "cma_op1_alpha, cma_op1_beta, cma_op1_gamma_m, "
-                "cma_op1_gamma_p, ndf_any_space_1_field_a, "
-                "undf_any_space_1_field_a, map_any_space_1_field_a(:,cell), "
-                "cma_indirection_map_any_space_1_field_a, "
-                "ndf_any_space_2_field_b, undf_any_space_2_field_b, "
-                "map_any_space_2_field_b(:,cell), "
-                "cma_indirection_map_any_space_2_field_b)\n") in code
-        assert ("CALL columnwise_op_mul_kernel_code(cell, ncell_2d, "
-                "cma_op1_matrix, cma_op1_nrow, cma_op1_ncol, "
-                "cma_op1_bandwidth, cma_op1_alpha, cma_op1_beta, "
-                "cma_op1_gamma_m, cma_op1_gamma_p, cma_opb_matrix, "
-                "cma_opb_nrow, cma_opb_ncol, cma_opb_bandwidth, "
-                "cma_opb_alpha, cma_opb_beta, cma_opb_gamma_m, "
-                "cma_opb_gamma_p, cma_opc_matrix, cma_opc_nrow, cma_opc_ncol, "
-                "cma_opc_bandwidth, cma_opc_alpha, cma_opc_beta, "
-                "cma_opc_gamma_m, cma_opc_gamma_p)") in code
-
-        assert Dynamo0p3Build(tmpdir).code_compiles(psy)
->>>>>>> ccffeca4
-
+    assert Dynamo0p3Build(tmpdir).code_compiles(psy)
 
 # Tests for the kernel-stub generator
 
