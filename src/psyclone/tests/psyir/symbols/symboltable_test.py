# -----------------------------------------------------------------------------
# BSD 3-Clause License
#
# Copyright (c) 2017-2020, Science and Technology Facilities Council.
# All rights reserved.
#
# Redistribution and use in source and binary forms, with or without
# modification, are permitted provided that the following conditions are met:
#
# * Redistributions of source code must retain the above copyright notice, this
#   list of conditions and the following disclaimer.
#
# * Redistributions in binary form must reproduce the above copyright notice,
#   this list of conditions and the following disclaimer in the documentation
#   and/or other materials provided with the distribution.
#
# * Neither the name of the copyright holder nor the names of its
#   contributors may be used to endorse or promote products derived from
#   this software without specific prior written permission.
#
# THIS SOFTWARE IS PROVIDED BY THE COPYRIGHT HOLDERS AND CONTRIBUTORS
# "AS IS" AND ANY EXPRESS OR IMPLIED WARRANTIES, INCLUDING, BUT NOT
# LIMITED TO, THE IMPLIED WARRANTIES OF MERCHANTABILITY AND FITNESS
# FOR A PARTICULAR PURPOSE ARE DISCLAIMED. IN NO EVENT SHALL THE
# COPYRIGHT HOLDER OR CONTRIBUTORS BE LIABLE FOR ANY DIRECT, INDIRECT,
# INCIDENTAL, SPECIAL, EXEMPLARY, OR CONSEQUENTIAL DAMAGES (INCLUDING,
# BUT NOT LIMITED TO, PROCUREMENT OF SUBSTITUTE GOODS OR SERVICES;
# LOSS OF USE, DATA, OR PROFITS; OR BUSINESS INTERRUPTION) HOWEVER
# CAUSED AND ON ANY THEORY OF LIABILITY, WHETHER IN CONTRACT, STRICT
# LIABILITY, OR TORT (INCLUDING NEGLIGENCE OR OTHERWISE) ARISING IN
# ANY WAY OUT OF THE USE OF THIS SOFTWARE, EVEN IF ADVISED OF THE
# POSSIBILITY OF SUCH DAMAGE.
# -----------------------------------------------------------------------------
# Authors R. W. Ford, A. R. Porter and S. Siso, STFC Daresbury Lab
#         I. Kavcic, Met Office
#         J. Henrichs, Bureau of Meteorology
# -----------------------------------------------------------------------------

''' Perform py.test tests on the psygen.psyir.symbols.symboltable file '''

from __future__ import absolute_import
import re
import pytest
from psyclone.psyir.nodes import Schedule
from psyclone.psyir.symbols import SymbolTable, DataSymbol, ContainerSymbol, \
    LocalInterface, GlobalInterface, ArgumentInterface, UnresolvedInterface, \
    ScalarType, ArrayType, DeferredType, REAL_TYPE, INTEGER_TYPE, Symbol
from psyclone.errors import InternalError


def test_new_symbol_name_1():
    '''Test that the new_symbol_name method returns names that are not
    already in the symbol table.

    '''
    # Create a symbol table containing a symbol
    sym_table = SymbolTable()
    sym_table.add(ContainerSymbol("my_mod"))

    # Check we can generate a new symbol name (and add it to the symbol
    # table as this is required for further testing).
    name = sym_table.new_symbol_name()
    assert name == "psyir_tmp"
    sym_table.add(DataSymbol(name, REAL_TYPE))
    # Check we return the expected symbol name when there is a
    # supplied root name.
    assert sym_table.new_symbol_name(root_name="my_name") == "my_name"
    # Check we return a new symbol by appending an integer index to
    # the root name when the names clash.
    name = sym_table.new_symbol_name(root_name="my_mod")
    assert name == "my_mod_1"
    sym_table.add(ContainerSymbol(name))
    name = sym_table.new_symbol_name(root_name="my_mod")
    assert name == "my_mod_2"
    name = sym_table.new_symbol_name(root_name="my_mod_1")
    assert name == "my_mod_1_1"
    # Check we return a new symbol by appending an integer index to
    # the default name when the names clash.
    name = sym_table.new_symbol_name()
    assert name == "psyir_tmp_1"
    sym_table.add(DataSymbol(name, REAL_TYPE))
    assert sym_table.new_symbol_name() == "psyir_tmp_2"


def test_new_symbol_name_2():
    '''Test that the new_symbol_name method returns an internal name if
    the supplied root_name argument is an empty string.

    '''
    sym_table = SymbolTable()
    name = sym_table.new_symbol_name(root_name="")
    assert name == "psyir_tmp"


def test_new_symbol_name_3():
    '''Test that the new_symbol_name method returns an internal name if
    the supplied root_name argument is None.

    '''
    sym_table = SymbolTable()
    name = sym_table.new_symbol_name(root_name=None)
    assert name == "psyir_tmp"


def test_new_symbol_name_4():
    '''Test that the new_symbol_name method raises the expected exception
    if the root_name argument has the wrong type.

    '''
    sym_table = SymbolTable()
    with pytest.raises(TypeError) as excinfo:
        _ = sym_table.new_symbol_name(root_name=7)
    assert ("Argument root_name should be of type str or NoneType but found "
            "'int'." in str(excinfo.value))


def test_add():
    '''Test that the add method inserts new symbols in the symbol table,
    but raises appropriate errors when provided with wrong parameters
    or duplicate declarations.'''
    sym_table = SymbolTable()

    # Declare a symbol
    my_mod = ContainerSymbol("my_mod")
    sym_table.add(my_mod)
    array_type = ArrayType(REAL_TYPE, [5, 1])
    sym_table.add(DataSymbol("var1", array_type,
                             interface=GlobalInterface(my_mod)))
    assert sym_table._symbols["my_mod"].name == "my_mod"
    assert sym_table._symbols["var1"].name == "var1"
    assert (sym_table._symbols["var1"].datatype.intrinsic ==
            ScalarType.Intrinsic.REAL)
    assert (sym_table._symbols["var1"].datatype.precision ==
            ScalarType.Precision.UNDEFINED)
    assert sym_table._symbols["var1"].datatype.shape == [5, 1]
    assert sym_table._symbols["var1"].interface.container_symbol == my_mod

    # Declare a duplicate name symbol
    with pytest.raises(KeyError) as error:
        sym_table.add(DataSymbol("var1", REAL_TYPE))
    assert ("Symbol table already contains a symbol with name "
            "'var1'.") in str(error.value)

    # Test that an exception is raised if a non-symbol is added
    with pytest.raises(InternalError) as error:
        sym_table.add("string-not-symbol")
    assert "Symbol 'string-not-symbol' is not a symbol, but 'str'" in \
        str(error.value)


def test_add_with_tags():
    '''Test that the add method with a tag inserts new symbols in the symbol
    table and raises appropiate errors.'''
    sym_table = SymbolTable()

    sym1 = Symbol("symbol_notag")
    sym2 = Symbol("symbol_tag1")
    sym3 = Symbol("symbol_tag2")
    sym_table.add(sym1)
    assert not sym_table._tags  # No tag added if none given
    sym_table.add(sym2, tag="tag1")
    sym_table.add(sym3, tag="tag2")

    assert len(sym_table._symbols) == 3
    assert len(sym_table._tags) == 2
    assert "tag1" in sym_table._tags
    assert sym_table._tags["tag1"] == sym2
    assert "tag2" in sym_table._tags
    assert sym_table._tags["tag2"] == sym3

    with pytest.raises(KeyError) as error:
        sym_table.add(DataSymbol("var1", REAL_TYPE), tag="tag1")
    assert ("Symbol table already contains the tag 'tag1' for symbol "
            "'symbol_tag1', so it can not be associated to symbol "
            "'var1'.") in str(error.value)


def test_imported_symbols():
    ''' Test the imported_symbols method. '''
    sym_table = SymbolTable()
    my_mod = ContainerSymbol("my_mod")
    sym_table.add(my_mod)
    assert sym_table.imported_symbols(my_mod) == []
    var1 = DataSymbol("var1", REAL_TYPE, interface=LocalInterface())
    sym_table.add(var1)
    assert sym_table.imported_symbols(my_mod) == []
    var2 = DataSymbol("var2", INTEGER_TYPE,
                      interface=GlobalInterface(my_mod))
    assert sym_table.imported_symbols(my_mod) == []
    sym_table.add(var2)
    assert sym_table.imported_symbols(my_mod) == [var2]
    var3 = DataSymbol("var3", INTEGER_TYPE,
                      interface=GlobalInterface(my_mod))
    sym_table.add(var3)
    imported_symbols = sym_table.imported_symbols(my_mod)
    assert var3 in imported_symbols
    assert var2 in imported_symbols
    # Passing something that is not a ContainerSymbol is an error
    with pytest.raises(TypeError) as err:
        sym_table.imported_symbols(var2)
    assert "expects a ContainerSymbol but got an object of type" in \
        str(err.value)
    # Passing a ContainerSymbol that is not in the SymbolTable is an error
    with pytest.raises(KeyError) as err:
        sym_table.imported_symbols(ContainerSymbol("another_mod"))
    assert "Could not find 'another_mod' in " in str(err.value)
    # Passing a ContainerSymbol that is not in the SymbolTable but that has
    # the same name as one that is is an error
    with pytest.raises(KeyError) as err:
        sym_table.imported_symbols(ContainerSymbol("my_mod"))
    assert ("The 'my_mod' entry in this SymbolTable is not the supplied "
            "ContainerSymbol" in str(err.value))


def test_remove():
    '''Test that the remove method removes ContainerSymbols from the symbol
    table. Also checks that appropriate errors are raised when the method is
    provided with wrong parameters or if there are DataSymbols that reference
    the provided ContainerSymbol. '''
    sym_table = SymbolTable()

    # Declare a symbol
    my_mod = ContainerSymbol("my_mod")
    sym_table.add(my_mod)
    array_type = ArrayType(REAL_TYPE, [5, 1])
    sym_table.add(DataSymbol("var1", array_type,
                             interface=GlobalInterface(my_mod)))
    var1 = sym_table.lookup("var1")
    assert var1
    assert sym_table.imported_symbols(my_mod) == [var1]
    # We should not be able to remove a Symbol that is not a ContainerSymbol
    with pytest.raises(TypeError) as err:
        sym_table.remove(var1)
    assert "expects a ContainerSymbol object but got" in str(err.value)
    # We should not be able to remove a Container if it is referenced
    # by an existing Symbol
    with pytest.raises(ValueError) as err:
        sym_table.remove(my_mod)
    assert ("Cannot remove ContainerSymbol 'my_mod' because symbols "
            "['var1'] are imported from it" in str(err.value))
    # Change the interface on var1
    var1.interface = LocalInterface()
    # We should now be able to remove the ContainerSymbol
    sym_table.remove(my_mod)
    with pytest.raises(KeyError) as err:
        sym_table.lookup("my_mod")
    assert "Could not find 'my_mod'" in str(err.value)
    # Attempting to remove it a second time is an error
    with pytest.raises(KeyError) as err:
        sym_table.remove(my_mod)
    assert ("Cannot remove Symbol 'my_mod' from symbol table because it does "
            "not" in str(err.value))
    # Attempt to supply something that is not a Symbol
    with pytest.raises(TypeError) as err:
        sym_table.remove("broken")
    assert ("remove() expects a ContainerSymbol object but got: "
            in str(err.value))
    # Attempting to remove a Symbol that is not in the table but that has
    # the same name as an entry in the table is an error
    sym_table.add(ContainerSymbol("my_mod"))
    with pytest.raises(InternalError) as err:
        sym_table.remove(ContainerSymbol("my_mod"))
    assert ("Symbol with name 'my_mod' in this symbol table is not the "
            "same" in str(err.value))


def test_swap_symbol_properties():
    ''' Test the symboltable swap_properties method '''

    symbol1 = DataSymbol("var1", INTEGER_TYPE, constant_value=7)
    symbol2 = DataSymbol("dim1", INTEGER_TYPE,
                         interface=ArgumentInterface(
                             ArgumentInterface.Access.READ))
    symbol3 = DataSymbol("dim2", INTEGER_TYPE,
                         interface=ArgumentInterface(
                             ArgumentInterface.Access.READ))
    array_type = ArrayType(REAL_TYPE, [symbol2, symbol3])
    symbol4 = DataSymbol("var2", array_type,
                         interface=ArgumentInterface(
                             ArgumentInterface.Access.READWRITE))
    sym_table = SymbolTable()
    sym_table.add(symbol1)

    # Raise exception if the first argument is not a symbol
    with pytest.raises(TypeError) as excinfo:
        sym_table.swap_symbol_properties(None, symbol1)
    assert ("Arguments should be of type 'Symbol' but found 'NoneType'."
            "") in str(excinfo.value)

    # Raise exception if the second argument is not a symbol
    with pytest.raises(TypeError) as excinfo:
        sym_table.swap_symbol_properties(symbol1, "symbol")
    assert ("Arguments should be of type 'Symbol' but found 'str'."
            "") in str(excinfo.value)

    # Raise exception if the first symbol does not exist in the symbol table
    with pytest.raises(KeyError) as excinfo:
        sym_table.swap_symbol_properties(symbol4, symbol1)
    assert "Symbol 'var2' is not in the symbol table." in str(excinfo.value)

    # Raise exception if the second symbol does not exist in the symbol table
    with pytest.raises(KeyError) as excinfo:
        sym_table.swap_symbol_properties(symbol1, symbol4)
    assert "Symbol 'var2' is not in the symbol table." in str(excinfo.value)

    # Raise exception if both symbols have the same name
    with pytest.raises(ValueError) as excinfo:
        sym_table.swap_symbol_properties(symbol1, symbol1)
    assert("The symbols should have different names, but found 'var1' for "
           "both.") in str(excinfo.value)

    sym_table.add(symbol2)
    sym_table.add(symbol3)
    sym_table.add(symbol4)
    sym_table.specify_argument_list([symbol2, symbol3, symbol4])

    # Check that properties are swapped
    sym_table.swap_symbol_properties(symbol1, symbol4)

    assert symbol1.name == "var1"
    assert symbol1.datatype.intrinsic == ScalarType.Intrinsic.REAL
    assert symbol1.datatype.precision == ScalarType.Precision.UNDEFINED
    assert symbol1.datatype.shape == [symbol2, symbol3]
    assert symbol1.is_argument
    assert symbol1.constant_value is None
    assert symbol1.interface.access == ArgumentInterface.Access.READWRITE

    assert symbol4.name == "var2"
    assert symbol4.datatype.intrinsic == ScalarType.Intrinsic.INTEGER
    assert symbol4.datatype.precision == ScalarType.Precision.UNDEFINED
    assert not symbol4.shape
    assert symbol4.is_local
    assert symbol4.constant_value.value == "7"
    assert (symbol4.constant_value.datatype.intrinsic ==
            symbol4.datatype.intrinsic)
    assert (symbol4.constant_value.datatype.precision ==
            symbol4.datatype.precision)

    # Check symbol references are unaffected
    sym_table.swap_symbol_properties(symbol2, symbol3)
    assert symbol1.shape[0].name == "dim1"
    assert symbol1.shape[1].name == "dim2"

    # Check argument positions are updated. The original positions
    # were [dim1, dim2, var2]. They should now be [dim2, dim1, var1]
    assert sym_table.argument_list[0].name == "dim2"
    assert sym_table.argument_list[1].name == "dim1"
    assert sym_table.argument_list[2].name == "var1"


def test_lookup():
    '''Test that the lookup method retrieves symbols from the symbol table
    if the name exists, otherwise it raises an error.'''
    sym_table = SymbolTable()
    array_type = ArrayType(REAL_TYPE, [ArrayType.Extent.ATTRIBUTE,
                                       ArrayType.Extent.ATTRIBUTE])

    sym_table.add(DataSymbol("var1", array_type))
    sym_table.add(DataSymbol("var2", INTEGER_TYPE))
    sym_table.add(DataSymbol("var3", REAL_TYPE))

    assert isinstance(sym_table.lookup("var1"), DataSymbol)
    assert sym_table.lookup("var1").name == "var1"
    assert isinstance(sym_table.lookup("var2"), DataSymbol)
    assert sym_table.lookup("var2").name == "var2"
    assert isinstance(sym_table.lookup("var3"), DataSymbol)
    assert sym_table.lookup("var3").name == "var3"

    with pytest.raises(KeyError) as error:
        sym_table.lookup("notdeclared")
    assert "Could not find 'notdeclared' in the Symbol Table." in \
        str(error.value)


def test_lookup_with_tag():
    '''Test that the lookup_with_tag method retrieves symbols from the symbol
    table if the tag exists, otherwise it raises an error.'''
    sym_table = SymbolTable()

    sym1 = Symbol("symbol_notag")
    sym2 = Symbol("symbol_tag1")
    sym3 = Symbol("symbol_tag2")
    sym_table.add(sym1)
    sym_table.add(sym2, tag="tag1")
    sym_table.add(sym3, tag="tag2")

    assert sym_table.lookup_with_tag("tag1").name == "symbol_tag1"
    assert sym_table.lookup_with_tag("tag2").name == "symbol_tag2"

    with pytest.raises(KeyError) as error:
        sym_table.lookup_with_tag("symbol_tag1")
    assert "Could not find the tag 'symbol_tag1' in the Symbol Table." in \
        str(error.value)


def test_view(capsys):
    '''Test the view method of the SymbolTable class, it should print to
    standard out a representation of the full SymbolTable.'''
    sym_table = SymbolTable()
    sym_table.add(DataSymbol("var1", REAL_TYPE))
    sym_table.add(DataSymbol("var2", INTEGER_TYPE))
    sym_table.view()
    output, _ = capsys.readouterr()
    assert "Symbol Table:\n" in output
    assert "var1" in output
    assert "var2" in output


def test_can_be_printed():
    '''Test that a SymbolTable instance can always be printed. (i.e. is
    initialised fully)'''
    sym_table = SymbolTable()
    my_mod = ContainerSymbol("my_mod")
    sym_table.add(my_mod)
    sym_table.add(DataSymbol("var1", REAL_TYPE))
    sym_table.add(DataSymbol("var2", INTEGER_TYPE))
    sym_table.add(DataSymbol("var3", DeferredType(),
                             interface=GlobalInterface(my_mod)))
    sym_table_text = str(sym_table)
    assert "Symbol Table:\n" in sym_table_text
    assert "var1" in sym_table_text
    assert "var2" in sym_table_text
    assert "\nmy_mod" in sym_table_text
    assert "Global(container='my_mod')" in sym_table_text


def test_specify_argument_list():
    '''Test that the specify argument list method sets the argument_list
    with references to each DataSymbol and updates the DataSymbol attributes
    when needed.'''
    sym_table = SymbolTable()
<<<<<<< HEAD
    sym_v1 = DataSymbol("var1", DataType.REAL, shape=[])
    sym_table.add(sym_v1)
    sym_table.add(DataSymbol("var2", DataType.REAL, shape=[]))
=======
    sym_v1 = DataSymbol("var1", REAL_TYPE)
    sym_table.add(sym_v1)
    sym_table.add(DataSymbol("var2", REAL_TYPE))
>>>>>>> cc130194
    sym_v1.interface = ArgumentInterface(ArgumentInterface.Access.UNKNOWN)
    sym_table.specify_argument_list([sym_v1])

    assert len(sym_table.argument_list) == 1
    assert sym_table.argument_list[0].is_argument
    assert sym_table.argument_list[0].interface.access == \
        ArgumentInterface.Access.UNKNOWN

    # Test that repeated calls still produce a valid argument list
    sym_table.specify_argument_list([sym_v1])
    assert len(sym_table.argument_list) == 1

    # Check that specifying the Interface allows us to specify how
    # the argument is accessed
    sym_v2 = sym_table.lookup("var2")
    sym_v2.interface = ArgumentInterface(ArgumentInterface.Access.READWRITE)
    sym_table.specify_argument_list([sym_v1, sym_v2])
    assert sym_table.argument_list[1].is_argument
    assert sym_table.argument_list[1].interface.access == \
        ArgumentInterface.Access.READWRITE


def test_specify_arg_list_errors():
    ''' Check that supplying specify_argument_list() with DataSymbols that
    don't have the correct Interface information raises the expected
    errors. '''
    sym_table = SymbolTable()
<<<<<<< HEAD
    sym_table.add(DataSymbol("var1", DataType.REAL, shape=[]))
    sym_table.add(DataSymbol("var2", DataType.REAL, shape=[]))
=======
    sym_table.add(DataSymbol("var1", REAL_TYPE))
    sym_table.add(DataSymbol("var2", REAL_TYPE))
>>>>>>> cc130194
    sym_v1 = sym_table.lookup("var1")
    # Attempt to say the argument list consists of "var1" which at this
    # point is just a local variable.
    with pytest.raises(ValueError) as err:
        sym_table.specify_argument_list([sym_v1])
    assert "Symbol 'var1:" in str(err.value)
    assert "has an interface of type '" in str(err.value)
    # Now add an Interface for "var1" but of the wrong type
    sym_v1.interface = GlobalInterface(ContainerSymbol("my_mod"))
    with pytest.raises(ValueError) as err:
        sym_table.specify_argument_list([sym_v1])
    assert "Symbol 'var1:" in str(err.value)
    assert "has an interface of type '" in str(err.value)


def test_argument_list_errors():
    ''' Tests the internal sanity checks of the SymbolTable.argument_list
    property. '''
    sym_table = SymbolTable()
<<<<<<< HEAD
    sym_table.add(DataSymbol("var1", DataType.REAL, shape=[]))
    sym_table.add(DataSymbol("var2", DataType.REAL, shape=[]))
    sym_table.add(DataSymbol("var3", DataType.REAL,
=======
    sym_table.add(DataSymbol("var1", REAL_TYPE))
    sym_table.add(DataSymbol("var2", REAL_TYPE))
    sym_table.add(DataSymbol("var3", REAL_TYPE,
>>>>>>> cc130194
                             interface=GlobalInterface(
                                 ContainerSymbol("my_mod"))))
    # Manually put a local symbol into the internal list of arguments
    sym_table._argument_list = [sym_table.lookup("var1")]
    with pytest.raises(ValueError) as err:
        sym_table._validate_arg_list(sym_table._argument_list)
    pattern = ("Symbol \'var1.*\' is listed as a kernel argument but has an "
               "interface of type .* rather than ArgumentInterface")
    assert re.search(pattern, str(err.value)) is not None
    # Check that the argument_list property converts this error into an
    # InternalError
    with pytest.raises(InternalError) as err:
        _ = sym_table.argument_list
    assert re.search(pattern, str(err.value)) is not None
    # Check that we reject a symbol imported from a module
    with pytest.raises(ValueError) as err:
        sym_table._validate_arg_list([sym_table.lookup("var3")])
    # Manually put that symbol into the argument list
    sym_table._argument_list = [sym_table.lookup("var3")]
    pattern = (r"Symbol \'var3.*\' is listed as a kernel argument but has an "
               r"interface of type")
    assert re.search(pattern, str(err.value)) is not None
    # Check that the argument_list property converts this error into an
    # InternalError
    with pytest.raises(InternalError) as err:
        _ = sym_table.argument_list
    assert re.search(pattern, str(err.value)) is not None
    # Check that we get the expected TypeError if we provide a list containing
    # objects that are not Symbols
    with pytest.raises(TypeError) as err:
        sym_table._validate_arg_list(["Not a symbol"])
    assert "Expected a list of DataSymbols but found an object of type" \
        in str(err.value)


def test_validate_non_args():
    ''' Checks for the validation of non-argument entries in the
    SymbolTable. '''
    sym_table = SymbolTable()
<<<<<<< HEAD
    sym_table.add(DataSymbol("var1", DataType.REAL, shape=[]))
    sym_table.add(DataSymbol("var2", DataType.REAL, shape=[]))
    sym_table.add(DataSymbol("var3", DataType.REAL,
=======
    sym_table.add(DataSymbol("var1", REAL_TYPE))
    sym_table.add(DataSymbol("var2", REAL_TYPE))
    sym_table.add(DataSymbol("var3", REAL_TYPE,
>>>>>>> cc130194
                             interface=GlobalInterface(
                                 ContainerSymbol("my_mod"))))
    # Everything should be fine so far
    sym_table._validate_non_args()
    # Add an entry with an Argument interface
    sym_table.add(DataSymbol("var4", REAL_TYPE,
                             interface=ArgumentInterface()))
    # Since this symbol isn't in the argument list, the SymbolTable
    # is no longer valid
    with pytest.raises(ValueError) as err:
        sym_table._validate_non_args()
    pattern = (r"Symbol 'var4.* is not listed as a kernel argument and yet "
               "has an ArgumentInterface interface")
    assert re.search(pattern, str(err.value)) is not None


def test_contains():
    '''Test that the __contains__ method returns True if the given name
    is in the SymbolTable, otherwise returns False.'''
    sym_table = SymbolTable()

<<<<<<< HEAD
    sym_table.add(DataSymbol("var1", DataType.REAL, shape=[]))
    sym_table.add(DataSymbol("var2", DataType.REAL,
                             shape=[DataSymbol.Extent.ATTRIBUTE]))
=======
    sym_table.add(DataSymbol("var1", REAL_TYPE))
    array_type = ArrayType(REAL_TYPE, [ArrayType.Extent.ATTRIBUTE])
    sym_table.add(DataSymbol("var2", array_type))
>>>>>>> cc130194

    assert "var1" in sym_table
    assert "var2" in sym_table
    assert "var3" not in sym_table


def test_symbols():
    '''Test that the symbols property returns a list of the symbols in the
    SymbolTable.'''
    sym_table = SymbolTable()
    assert sym_table.symbols == []
<<<<<<< HEAD
    sym_table.add(DataSymbol("var1", DataType.REAL, shape=[]))
    sym_table.add(DataSymbol("var2", DataType.REAL,
                             shape=[DataSymbol.Extent.ATTRIBUTE]))
    assert len(sym_table.symbols) == 2
    sym_table.add(DataSymbol("var3", DataType.REAL, shape=[],
=======
    sym_table.add(DataSymbol("var1", REAL_TYPE))
    array_type = ArrayType(REAL_TYPE, [ArrayType.Extent.ATTRIBUTE])
    sym_table.add(DataSymbol("var2", array_type))
    assert len(sym_table.symbols) == 2
    sym_table.add(DataSymbol("var3", REAL_TYPE,
>>>>>>> cc130194
                             interface=GlobalInterface(
                                 ContainerSymbol("my_mod"))))
    assert len(sym_table.symbols) == 3


def test_local_datasymbols():
    '''Test that the local_datasymbols property returns a list with the
    symbols with local scope.'''
    sym_table = SymbolTable()
    assert [] == sym_table.local_datasymbols

<<<<<<< HEAD
    sym_table.add(DataSymbol("var1", DataType.REAL, shape=[]))
    sym_table.add(DataSymbol("var2", DataType.REAL,
                             shape=[DataSymbol.Extent.ATTRIBUTE]))
    sym_table.add(DataSymbol("var3", DataType.REAL, shape=[]))
=======
    sym_table.add(DataSymbol("var1", REAL_TYPE))
    array_type = ArrayType(REAL_TYPE, [ArrayType.Extent.ATTRIBUTE])
    sym_table.add(DataSymbol("var2", array_type))
    sym_table.add(DataSymbol("var3", REAL_TYPE))
>>>>>>> cc130194

    assert len(sym_table.local_datasymbols) == 3
    assert sym_table.lookup("var1") in sym_table.local_datasymbols
    assert sym_table.lookup("var2") in sym_table.local_datasymbols
    assert sym_table.lookup("var3") in sym_table.local_datasymbols
    sym_v1 = sym_table.lookup("var1")
    sym_v1.interface = ArgumentInterface(ArgumentInterface.Access.READWRITE)
    sym_table.specify_argument_list([sym_v1])

    assert len(sym_table.local_datasymbols) == 2
    assert sym_table.lookup("var1") not in sym_table.local_datasymbols
    assert sym_table.lookup("var2") in sym_table.local_datasymbols
    assert sym_table.lookup("var3") in sym_table.local_datasymbols

<<<<<<< HEAD
    sym_table.add(DataSymbol("var4", DataType.REAL, shape=[],
=======
    sym_table.add(DataSymbol("var4", REAL_TYPE,
>>>>>>> cc130194
                             interface=GlobalInterface(
                                 ContainerSymbol("my_mod"))))
    assert len(sym_table.local_datasymbols) == 2
    assert sym_table.lookup("var4") not in sym_table.local_datasymbols


def test_global_datasymbols():
    '''Test that the global_datasymbols property returns those DataSymbols with
    'global' scope (i.e. that represent data that exists outside the current
    scoping unit) but are not routine arguments. '''
    sym_table = SymbolTable()
    assert sym_table.global_datasymbols == []
    # Add some local symbols
<<<<<<< HEAD
    sym_table.add(DataSymbol("var1", DataType.REAL, shape=[]))
    sym_table.add(DataSymbol("var2", DataType.REAL,
                             shape=[DataSymbol.Extent.ATTRIBUTE]))
    assert sym_table.global_datasymbols == []
    # Add some global symbols
    sym_table.add(DataSymbol("gvar1", DataType.REAL, shape=[],
=======
    sym_table.add(DataSymbol("var1", REAL_TYPE))
    array_type = ArrayType(REAL_TYPE, [ArrayType.Extent.ATTRIBUTE])
    sym_table.add(DataSymbol("var2", array_type))
    assert sym_table.global_datasymbols == []
    # Add some global symbols
    sym_table.add(DataSymbol("gvar1", REAL_TYPE,
>>>>>>> cc130194
                             interface=GlobalInterface(
                                 ContainerSymbol("my_mod"))))
    assert sym_table.lookup("gvar1") in sym_table.global_datasymbols
    sym_table.add(
<<<<<<< HEAD
        DataSymbol("gvar2", DataType.REAL, shape=[],
=======
        DataSymbol("gvar2", REAL_TYPE,
>>>>>>> cc130194
                   interface=ArgumentInterface(
                       ArgumentInterface.Access.READWRITE)))
    gsymbols = sym_table.global_datasymbols
    assert len(gsymbols) == 1
    assert sym_table.lookup("gvar2") not in gsymbols


def test_abstract_properties():
    '''Test that the SymbolTable abstract properties raise the appropriate
    error.'''
    sym_table = SymbolTable()

    with pytest.raises(NotImplementedError) as error:
        _ = sym_table.data_arguments
    assert "Abstract property. Which symbols are data arguments is " \
        "API-specific." in str(error.value)

    with pytest.raises(NotImplementedError) as error:
        _ = sym_table.iteration_indices
    assert "Abstract property. Which symbols are iteration indices is " \
        "API-specific." in str(error.value)


def test_unresolved():
    ''' Tests for the get_unresolved_datasymbols method. '''
    sym_table = SymbolTable()
<<<<<<< HEAD
    sym_table.add(DataSymbol("s1", DataType.INTEGER, shape=[]))
=======
    sym_table.add(DataSymbol("s1", INTEGER_TYPE))
>>>>>>> cc130194
    # Check that we get an empty list if everything is defined
    assert sym_table.get_unresolved_datasymbols() == []
    # Add a symbol with a deferred interface
    rdef = DataSymbol("r_def", INTEGER_TYPE,
                      interface=UnresolvedInterface())
    sym_table.add(rdef)
    assert sym_table.get_unresolved_datasymbols() == ["r_def"]
    # Add a symbol that uses r_def for its precision
<<<<<<< HEAD
    sym_table.add(DataSymbol("s2", DataType.REAL, shape=[], precision=rdef))
=======
    scalar_type = ScalarType(ScalarType.Intrinsic.REAL, rdef)
    sym_table.add(DataSymbol("s2", scalar_type))
>>>>>>> cc130194
    # By default we should get this precision symbol
    assert sym_table.get_unresolved_datasymbols() == ["r_def"]
    # But not if we request that precision symbols be ignored
    assert sym_table.get_unresolved_datasymbols(ignore_precision=True) == []


def test_copy_external_global():
    ''' Tests the SymbolTable copy_external_global method. '''

    symtab = SymbolTable()

    # Test input argument type checking
    with pytest.raises(TypeError) as error:
        symtab.copy_external_global("invalid_type")
    assert "The globalvar argument of SymbolTable.copy_external_global " \
        "method should be a DataSymbol, but found " \
        in str(error.value)

    with pytest.raises(TypeError) as error:
        symtab.copy_external_global(DataSymbol("var1", REAL_TYPE))
    assert "The globalvar argument of SymbolTable.copy_external_global " \
        "method should have a GlobalInterface interface, but found " \
        "'LocalInterface'." \
        in str(error.value)

    # Copy a globalvar
    container = ContainerSymbol("my_mod")
    var = DataSymbol("a", DeferredType(),
                     interface=GlobalInterface(container))
    symtab.copy_external_global(var)
    assert "a" in symtab
    assert "my_mod" in symtab
    assert var.interface.container_symbol.name == "my_mod"
    # The symtab items should be new copies not connected to the original
    assert symtab.lookup("a") != var
    assert symtab.lookup("my_mod") != container
    assert symtab.lookup("a").interface.container_symbol != container

    # Copy a second globalvar with a reference to the same external Container
    container2 = ContainerSymbol("my_mod")
    var2 = DataSymbol("b", DeferredType(),
                      interface=GlobalInterface(container2))
    symtab.copy_external_global(var2)
    assert "b" in symtab
    assert "my_mod" in symtab
    assert var2.interface.container_symbol.name == "my_mod"
    assert symtab.lookup("b") != var2
    assert symtab.lookup("my_mod") != container2
    assert symtab.lookup("b").interface.container_symbol != container2

    # The new globalvar should reuse the available container reference
    assert symtab.lookup("a").interface.container_symbol == \
        symtab.lookup("b").interface.container_symbol

    # The copy of globalvars that already exist is supported
    var3 = DataSymbol("b", DeferredType(),
                      interface=GlobalInterface(container2))
    symtab.copy_external_global(var3)

    # But if the symbol is different (e.g. points to a different container),
    # it should fail
    container3 = ContainerSymbol("my_other_mod")
    var4 = DataSymbol("b", DeferredType(),
                      interface=GlobalInterface(container3))
    with pytest.raises(KeyError) as error:
        symtab.copy_external_global(var4)
    assert "Couldn't copy 'b: <DeferredType, Global(container=" \
           "'my_other_mod')>' into the SymbolTable. The name 'b' is already" \
           " used by another symbol." in str(error.value)

    # If the symbol is the same but the given tag in not in the symbol table,
    # the new tag should reference the existing symbol
    symtab.copy_external_global(var3, tag="anothertag")
    assert symtab.lookup_with_tag("anothertag").name == "b"

    # If a tag is given but this is already used, it should fail
    symtab.add(Symbol("symbol"), tag="tag")
    var5 = DataSymbol("c", DeferredType(),
                      interface=GlobalInterface(container3))
    with pytest.raises(KeyError) as error:
        symtab.copy_external_global(var5, "tag")
    assert "Symbol table already contains the tag 'tag' for symbol 'symbol'," \
           " so it can not be associated to symbol 'c'." in str(error.value)

    # It should also fail if the symbol exist and the tag is given to another
    # symbol
    with pytest.raises(KeyError) as error:
        symtab.copy_external_global(var3, "tag")
    assert " into the SymbolTable. The tag 'tag' is already used by another" \
        " symbol." in str(error.value)

    # If the tag does not already exist, the tag is associated with the new
    # symbol
    var6 = DataSymbol("d", DeferredType(),
                      interface=GlobalInterface(container3))
    symtab.copy_external_global(var6, "newtag")
    assert symtab.lookup_with_tag("newtag").name == "d"


def test_normalization():
    ''' Tests the SymbolTable normalize method lower cases the strings '''
    assert SymbolTable._normalize("aAbB") == "aabb"


def test_shallow_copy():
    ''' Tests the SymbolTable shallow copy generated new top-level containers
    but keeps the same objects in the symbol table'''

    # Create an initial SymbolTable
    dummy = Schedule()
    symtab = SymbolTable(schedule=dummy)
    sym1 = DataSymbol("symbol1", INTEGER_TYPE,
                      interface=ArgumentInterface(
                          ArgumentInterface.Access.READ))
    sym2 = Symbol("symbol2")
    symtab.add(sym1)
    symtab.add(sym2, tag="tag1")
    symtab.specify_argument_list([sym1])

    # Create a copy and check the contents are the same
    symtab2 = symtab.shallow_copy()
    assert "symbol1" in symtab2
    assert symtab2.lookup("symbol1") == sym1
    assert symtab2.lookup_with_tag("tag1") == sym2
    assert symtab2._schedule == dummy
    assert sym1 in symtab2.argument_list

    # Add new symbols in both symbols tables and check they are not added
    # to the other symbol table
    symtab.add(Symbol("st1"))
    symtab2.add(Symbol("st2"))
    assert "st1" in symtab
    assert "st2" in symtab2
    assert "st2" not in symtab
    assert "st1" not in symtab2


def test_name_from_tag():
    ''' Tests the SymbolTable name_from_tag method '''
    symtab = SymbolTable()
    symtab.add(Symbol("symbol1"), tag="tag1")

    # If the give tag exist, return the symbol name
    assert symtab.name_from_tag("tag1") == "symbol1"

    # If the tag does not exist, create a symbol with the tag as name
    assert symtab.name_from_tag("tag2") == "tag2"
    assert symtab.lookup("tag2").name == "tag2"
    assert symtab.lookup_with_tag("tag2").name == "tag2"

    # If the tag does not exist and a root name is givem create a new symbol
    # with the given name as root
    assert symtab.name_from_tag("tag3", root="newsymbol") == "newsymbol"
    assert symtab.lookup("newsymbol").name == "newsymbol"
    assert symtab.lookup_with_tag("tag3").name == "newsymbol"
    assert symtab.name_from_tag("tag4", root="newsymbol") == "newsymbol_1"<|MERGE_RESOLUTION|>--- conflicted
+++ resolved
@@ -429,15 +429,9 @@
     with references to each DataSymbol and updates the DataSymbol attributes
     when needed.'''
     sym_table = SymbolTable()
-<<<<<<< HEAD
-    sym_v1 = DataSymbol("var1", DataType.REAL, shape=[])
-    sym_table.add(sym_v1)
-    sym_table.add(DataSymbol("var2", DataType.REAL, shape=[]))
-=======
     sym_v1 = DataSymbol("var1", REAL_TYPE)
     sym_table.add(sym_v1)
     sym_table.add(DataSymbol("var2", REAL_TYPE))
->>>>>>> cc130194
     sym_v1.interface = ArgumentInterface(ArgumentInterface.Access.UNKNOWN)
     sym_table.specify_argument_list([sym_v1])
 
@@ -465,13 +459,8 @@
     don't have the correct Interface information raises the expected
     errors. '''
     sym_table = SymbolTable()
-<<<<<<< HEAD
-    sym_table.add(DataSymbol("var1", DataType.REAL, shape=[]))
-    sym_table.add(DataSymbol("var2", DataType.REAL, shape=[]))
-=======
     sym_table.add(DataSymbol("var1", REAL_TYPE))
     sym_table.add(DataSymbol("var2", REAL_TYPE))
->>>>>>> cc130194
     sym_v1 = sym_table.lookup("var1")
     # Attempt to say the argument list consists of "var1" which at this
     # point is just a local variable.
@@ -491,15 +480,9 @@
     ''' Tests the internal sanity checks of the SymbolTable.argument_list
     property. '''
     sym_table = SymbolTable()
-<<<<<<< HEAD
-    sym_table.add(DataSymbol("var1", DataType.REAL, shape=[]))
-    sym_table.add(DataSymbol("var2", DataType.REAL, shape=[]))
-    sym_table.add(DataSymbol("var3", DataType.REAL,
-=======
     sym_table.add(DataSymbol("var1", REAL_TYPE))
     sym_table.add(DataSymbol("var2", REAL_TYPE))
     sym_table.add(DataSymbol("var3", REAL_TYPE,
->>>>>>> cc130194
                              interface=GlobalInterface(
                                  ContainerSymbol("my_mod"))))
     # Manually put a local symbol into the internal list of arguments
@@ -539,15 +522,9 @@
     ''' Checks for the validation of non-argument entries in the
     SymbolTable. '''
     sym_table = SymbolTable()
-<<<<<<< HEAD
-    sym_table.add(DataSymbol("var1", DataType.REAL, shape=[]))
-    sym_table.add(DataSymbol("var2", DataType.REAL, shape=[]))
-    sym_table.add(DataSymbol("var3", DataType.REAL,
-=======
     sym_table.add(DataSymbol("var1", REAL_TYPE))
     sym_table.add(DataSymbol("var2", REAL_TYPE))
     sym_table.add(DataSymbol("var3", REAL_TYPE,
->>>>>>> cc130194
                              interface=GlobalInterface(
                                  ContainerSymbol("my_mod"))))
     # Everything should be fine so far
@@ -569,15 +546,9 @@
     is in the SymbolTable, otherwise returns False.'''
     sym_table = SymbolTable()
 
-<<<<<<< HEAD
-    sym_table.add(DataSymbol("var1", DataType.REAL, shape=[]))
-    sym_table.add(DataSymbol("var2", DataType.REAL,
-                             shape=[DataSymbol.Extent.ATTRIBUTE]))
-=======
     sym_table.add(DataSymbol("var1", REAL_TYPE))
     array_type = ArrayType(REAL_TYPE, [ArrayType.Extent.ATTRIBUTE])
     sym_table.add(DataSymbol("var2", array_type))
->>>>>>> cc130194
 
     assert "var1" in sym_table
     assert "var2" in sym_table
@@ -589,19 +560,11 @@
     SymbolTable.'''
     sym_table = SymbolTable()
     assert sym_table.symbols == []
-<<<<<<< HEAD
-    sym_table.add(DataSymbol("var1", DataType.REAL, shape=[]))
-    sym_table.add(DataSymbol("var2", DataType.REAL,
-                             shape=[DataSymbol.Extent.ATTRIBUTE]))
-    assert len(sym_table.symbols) == 2
-    sym_table.add(DataSymbol("var3", DataType.REAL, shape=[],
-=======
     sym_table.add(DataSymbol("var1", REAL_TYPE))
     array_type = ArrayType(REAL_TYPE, [ArrayType.Extent.ATTRIBUTE])
     sym_table.add(DataSymbol("var2", array_type))
     assert len(sym_table.symbols) == 2
     sym_table.add(DataSymbol("var3", REAL_TYPE,
->>>>>>> cc130194
                              interface=GlobalInterface(
                                  ContainerSymbol("my_mod"))))
     assert len(sym_table.symbols) == 3
@@ -613,17 +576,10 @@
     sym_table = SymbolTable()
     assert [] == sym_table.local_datasymbols
 
-<<<<<<< HEAD
-    sym_table.add(DataSymbol("var1", DataType.REAL, shape=[]))
-    sym_table.add(DataSymbol("var2", DataType.REAL,
-                             shape=[DataSymbol.Extent.ATTRIBUTE]))
-    sym_table.add(DataSymbol("var3", DataType.REAL, shape=[]))
-=======
     sym_table.add(DataSymbol("var1", REAL_TYPE))
     array_type = ArrayType(REAL_TYPE, [ArrayType.Extent.ATTRIBUTE])
     sym_table.add(DataSymbol("var2", array_type))
     sym_table.add(DataSymbol("var3", REAL_TYPE))
->>>>>>> cc130194
 
     assert len(sym_table.local_datasymbols) == 3
     assert sym_table.lookup("var1") in sym_table.local_datasymbols
@@ -638,11 +594,7 @@
     assert sym_table.lookup("var2") in sym_table.local_datasymbols
     assert sym_table.lookup("var3") in sym_table.local_datasymbols
 
-<<<<<<< HEAD
-    sym_table.add(DataSymbol("var4", DataType.REAL, shape=[],
-=======
     sym_table.add(DataSymbol("var4", REAL_TYPE,
->>>>>>> cc130194
                              interface=GlobalInterface(
                                  ContainerSymbol("my_mod"))))
     assert len(sym_table.local_datasymbols) == 2
@@ -656,30 +608,17 @@
     sym_table = SymbolTable()
     assert sym_table.global_datasymbols == []
     # Add some local symbols
-<<<<<<< HEAD
-    sym_table.add(DataSymbol("var1", DataType.REAL, shape=[]))
-    sym_table.add(DataSymbol("var2", DataType.REAL,
-                             shape=[DataSymbol.Extent.ATTRIBUTE]))
-    assert sym_table.global_datasymbols == []
-    # Add some global symbols
-    sym_table.add(DataSymbol("gvar1", DataType.REAL, shape=[],
-=======
     sym_table.add(DataSymbol("var1", REAL_TYPE))
     array_type = ArrayType(REAL_TYPE, [ArrayType.Extent.ATTRIBUTE])
     sym_table.add(DataSymbol("var2", array_type))
     assert sym_table.global_datasymbols == []
     # Add some global symbols
     sym_table.add(DataSymbol("gvar1", REAL_TYPE,
->>>>>>> cc130194
                              interface=GlobalInterface(
                                  ContainerSymbol("my_mod"))))
     assert sym_table.lookup("gvar1") in sym_table.global_datasymbols
     sym_table.add(
-<<<<<<< HEAD
-        DataSymbol("gvar2", DataType.REAL, shape=[],
-=======
         DataSymbol("gvar2", REAL_TYPE,
->>>>>>> cc130194
                    interface=ArgumentInterface(
                        ArgumentInterface.Access.READWRITE)))
     gsymbols = sym_table.global_datasymbols
@@ -706,11 +645,7 @@
 def test_unresolved():
     ''' Tests for the get_unresolved_datasymbols method. '''
     sym_table = SymbolTable()
-<<<<<<< HEAD
-    sym_table.add(DataSymbol("s1", DataType.INTEGER, shape=[]))
-=======
     sym_table.add(DataSymbol("s1", INTEGER_TYPE))
->>>>>>> cc130194
     # Check that we get an empty list if everything is defined
     assert sym_table.get_unresolved_datasymbols() == []
     # Add a symbol with a deferred interface
@@ -719,12 +654,8 @@
     sym_table.add(rdef)
     assert sym_table.get_unresolved_datasymbols() == ["r_def"]
     # Add a symbol that uses r_def for its precision
-<<<<<<< HEAD
-    sym_table.add(DataSymbol("s2", DataType.REAL, shape=[], precision=rdef))
-=======
     scalar_type = ScalarType(ScalarType.Intrinsic.REAL, rdef)
     sym_table.add(DataSymbol("s2", scalar_type))
->>>>>>> cc130194
     # By default we should get this precision symbol
     assert sym_table.get_unresolved_datasymbols() == ["r_def"]
     # But not if we request that precision symbols be ignored
