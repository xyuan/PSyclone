--- conflicted
+++ resolved
@@ -50,11 +50,7 @@
 from psyclone.errors import InternalError, GenerationError
 from psyclone.psyir.symbols import DataSymbol, ContainerSymbol, SymbolTable, \
     ArgumentInterface, SymbolError, ScalarType, ArrayType, INTEGER_TYPE, \
-<<<<<<< HEAD
-    REAL_TYPE, Symbol
-=======
-    REAL_TYPE, DeferredType
->>>>>>> 3361c56a
+    REAL_TYPE, Symbol, DeferredType
 from psyclone.psyir.frontend.fparser2 import Fparser2Reader, \
     _get_symbol_table, _is_array_range_literal, _is_bound_full_extent, \
     _is_range_full_extent, _check_args, default_precision, \
@@ -720,8 +716,6 @@
     assert isinstance(newsymbol, DataSymbol)
     assert isinstance(newsymbol.datatype, DeferredType)
 
-<<<<<<< HEAD
-=======
     # Test with unsupported attribute
     reader = FortranStringReader("real, public :: p2")
     fparser2spec = Specification_Part(reader).content[0]
@@ -730,7 +724,6 @@
     assert isinstance(newsymbol, DataSymbol)
     assert isinstance(newsymbol.datatype, DeferredType)
 
->>>>>>> 3361c56a
     # Char lengths are not supported
     # TODO: It would be simpler to do just a Specification_Part(reader) instead
     # of parsing a full program, but fparser/169 needs to be fixed first.
@@ -823,17 +816,10 @@
 
     reader = FortranStringReader("integer, external :: arg1")
     fparser2spec = Specification_Part(reader).content[0]
-<<<<<<< HEAD
-    with pytest.raises(NotImplementedError) as error:
-        processor.process_declarations(fake_parent, [fparser2spec], [])
-    assert "Could not process " in str(error.value)
-    assert ". Unrecognised attribute " in str(error.value)
-=======
     processor.process_declarations(fake_parent, [fparser2spec], [])
     sym = fake_parent.symbol_table.lookup("arg1")
     assert isinstance(sym, DataSymbol)
     assert isinstance(sym.datatype, DeferredType)
->>>>>>> 3361c56a
 
     reader = FortranStringReader("real, allocatable :: p3")
     fparser2spec = Specification_Part(reader).content[0]
