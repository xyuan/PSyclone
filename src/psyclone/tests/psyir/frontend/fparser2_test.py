# -----------------------------------------------------------------------------
# BSD 3-Clause License
#
# Copyright (c) 2017-2019, Science and Technology Facilities Council.
# All rights reserved.
#
# Redistribution and use in source and binary forms, with or without
# modification, are permitted provided that the following conditions are met:
#
# * Redistributions of source code must retain the above copyright notice, this
#   list of conditions and the following disclaimer.
#
# * Redistributions in binary form must reproduce the above copyright notice,
#   this list of conditions and the following disclaimer in the documentation
#   and/or other materials provided with the distribution.
#
# * Neither the name of the copyright holder nor the names of its
#   contributors may be used to endorse or promote products derived from
#   this software without specific prior written permission.
#
# THIS SOFTWARE IS PROVIDED BY THE COPYRIGHT HOLDERS AND CONTRIBUTORS
# "AS IS" AND ANY EXPRESS OR IMPLIED WARRANTIES, INCLUDING, BUT NOT
# LIMITED TO, THE IMPLIED WARRANTIES OF MERCHANTABILITY AND FITNESS
# FOR A PARTICULAR PURPOSE ARE DISCLAIMED. IN NO EVENT SHALL THE
# COPYRIGHT HOLDER OR CONTRIBUTORS BE LIABLE FOR ANY DIRECT, INDIRECT,
# INCIDENTAL, SPECIAL, EXEMPLARY, OR CONSEQUENTIAL DAMAGES (INCLUDING,
# BUT NOT LIMITED TO, PROCUREMENT OF SUBSTITUTE GOODS OR SERVICES;
# LOSS OF USE, DATA, OR PROFITS; OR BUSINESS INTERRUPTION) HOWEVER
# CAUSED AND ON ANY THEORY OF LIABILITY, WHETHER IN CONTRACT, STRICT
# LIABILITY, OR TORT (INCLUDING NEGLIGENCE OR OTHERWISE) ARISING IN
# ANY WAY OUT OF THE USE OF THIS SOFTWARE, EVEN IF ADVISED OF THE
# POSSIBILITY OF SUCH DAMAGE.
# -----------------------------------------------------------------------------
# Authors R. W. Ford, A. R. Porter and S. Siso, STFC Daresbury Lab
# Modified I. Kavcic, Met Office
# -----------------------------------------------------------------------------

''' Performs py.test tests on the fparser2 PSyIR front-end '''

from __future__ import absolute_import
import pytest
from fparser.common.readfortran import FortranStringReader
from fparser.two.Fortran2003 import Specification_Part
from psyclone.psyGen import PSyFactory, Node, Directive, Schedule, \
    CodeBlock, Assignment, Return, UnaryOperation, BinaryOperation, \
    NaryOperation, Literal, IfBlock, Reference, Array, KernelSchedule, \
    Container, InternalError, GenerationError
from psyclone.psyir.symbols import DataSymbol, ContainerSymbol, SymbolTable, \
    ArgumentInterface
from psyclone.psyir.frontend.fparser2 import Fparser2Reader


# Fixtures
@pytest.fixture(scope="module", name="f2008_parser")
def fixture_f2008_parser():
    '''Initialise fparser2 with Fortran2008 standard'''
    from fparser.two.parser import ParserFactory
    return ParserFactory().create(std="f2008")


def process_declarations(code):
    '''
    Utility routine to create PSyIR for Fortran variable declarations.

    :param str code: Fortran declaration statement(s)

    :returns: a 2-tuple consisting of a KernelSchedule with populated Symbol \
              Table and the parse tree for the specification part.
    :rtype: (:py:class:`psyclone.psyGen.KernelSchedule`, \
             :py:class:`fparser.two.Fortran2003.Specification_Part`)
    '''
    sched = KernelSchedule("dummy_schedule")
    processor = Fparser2Reader()
    reader = FortranStringReader(code)
    fparser2spec = Specification_Part(reader).content
    processor.process_declarations(sched, fparser2spec, [])
    return sched, fparser2spec


# Tests

FAKE_KERNEL_METADATA = '''
module dummy_mod
  type, extends(kernel_type) :: dummy_type
     type(arg_type) meta_args(3) =                     &
          (/ arg_type(gh_field, gh_write,     w3),     &
             arg_type(gh_field, gh_readwrite, wtheta), &
             arg_type(gh_field, gh_inc,       w1)      &
           /)
     integer :: iterates_over = cells
   contains
     procedure, nopass :: code => dummy_code
  end type dummy_type
contains
  subroutine dummy_code()
  end subroutine dummy_code
end module dummy_mod
'''


# Class Fparser2Reader


# Method generate_container
def test_generate_container(parser):
<<<<<<< HEAD
    ''' '''
    dummy_module_metadata = '''
=======
    ''' Test that generate_container creates a PSyIR container with the
    contents of the given fparser2 fortran module.'''
    dummy_module = '''
>>>>>>> c80042c3
    module dummy_mod
        use mod1
        use mod2, only: var1
        real :: modvar1
    contains
        subroutine dummy_code(f1, f2, f3)
            real(wp), dimension(:,:), intent(in)  :: f1
            real(wp), dimension(:,:), intent(out)  :: f2
            real(wp), dimension(:,:) :: f3
            f2 = f1 + 1
        end subroutine dummy_code
    end module dummy_mod
    '''
<<<<<<< HEAD
    reader = FortranStringReader(dummy_module_metadata)
=======
    reader = FortranStringReader(dummy_module)
>>>>>>> c80042c3
    ast = parser(reader)
    processor = Fparser2Reader()
    container = processor.generate_container(ast)
    assert isinstance(container, Container)
    assert not container.children
    assert container.symbol_table
    assert container.symbol_table.lookup("modvar1")
    assert container.symbol_table.lookup("var1")
<<<<<<< HEAD
    # TODO: uncomment below
    # assert container.symbol_table.lookup("mod1")
    # assert container.symbol_table.lookup("mod2")
=======
    assert container.symbol_table.lookup("mod1")
    assert container.symbol_table.lookup("mod2")
>>>>>>> c80042c3


def test_generate_container_two_modules(parser):
    ''' Tests the fparser2Reader generate_container method raises an exception
    when more than one fparser2 module node is provided.
    '''
    reader = FortranStringReader(FAKE_KERNEL_METADATA*2)
    ast = parser(reader)
    processor = Fparser2Reader()
    # Test kernel with two modules
    with pytest.raises(GenerationError) as error:
        _ = processor.generate_container(ast)
    assert "Could not process" in str(error.value)
    assert "Just one module definition per file supported." in str(error.value)


# Method generate_schedule
def test_generate_schedule_empty_subroutine(parser):
    ''' Tests the fp2Reader generate_schedule method with an empty
    subroutine.
    '''
    reader = FortranStringReader(FAKE_KERNEL_METADATA)
    ast = parser(reader)
    processor = Fparser2Reader()
    # Test properly formed but empty kernel schedule
    schedule = processor.generate_schedule("dummy_code", ast)
    assert isinstance(schedule, KernelSchedule)

    # Test that the container is created correctly
    assert isinstance(schedule.parent, Container)
    container = schedule.parent
    assert len(container.children) == 1
    assert container.children[0] is schedule
    assert container.name == "dummy_mod"
    assert not container.symbol_table.symbols

    # Test that we get an error for a nonexistant subroutine name
    with pytest.raises(GenerationError) as error:
        schedule = processor.generate_schedule("nonexistent_code", ast)
    assert "Unexpected kernel AST. Could not find " \
           "subroutine: nonexistent_code" in str(error.value)

    # Test corrupting ast by deleting subroutine
    del ast.content[0].content[2]
    with pytest.raises(GenerationError) as error:
        schedule = processor.generate_schedule("dummy_code", ast)
    assert "Unexpected kernel AST. Could not find " \
           "subroutine: dummy_code" in str(error.value)


def test_generate_schedule_module_decls(parser):
    '''Test that the generate_schedule method in the Fparser2Reader class
    stores module variables in the generated container's symbol table.

    '''
    input_code = FAKE_KERNEL_METADATA.replace(
        "  end type dummy_type\n",
        "  end type dummy_type\n"
        "  real :: scalar1\n"
        "  real :: array1(10,10,10)\n")
    reader = FortranStringReader(input_code)
    ast = parser(reader)
    processor = Fparser2Reader()
    schedule = processor.generate_schedule("dummy_code", ast)
    symbol_table = schedule.parent.symbol_table
    assert isinstance(symbol_table, SymbolTable)
    assert len(symbol_table.symbols) == 2
    assert symbol_table.lookup("scalar1")
    assert symbol_table.lookup("array1")


def test_generate_schedule_dummy_subroutine(parser):
    ''' Tests the fparser2Reader generate_schedule method with a simple
    subroutine.
    '''
    dummy_kernel_metadata = '''
    module dummy_mod
      type, extends(kernel_type) :: dummy_type
         type(arg_type) meta_args(3) =                     &
              (/ arg_type(gh_field, gh_write,     w3),     &
                 arg_type(gh_field, gh_readwrite, wtheta), &
                 arg_type(gh_field, gh_inc,       w1)      &
               /)
         integer :: iterates_over = cells
       contains
         procedure, nopass :: code => dummy_code
      end type dummy_type
    contains
     subroutine dummy_code(f1, f2, f3)
        real(wp), dimension(:,:), intent(in)  :: f1
        real(wp), dimension(:,:), intent(out)  :: f2
        real(wp), dimension(:,:) :: f3
        f2 = f1 + 1
      end subroutine dummy_code
    end module dummy_mod
    '''
    reader = FortranStringReader(dummy_kernel_metadata)
    ast = parser(reader)
    processor = Fparser2Reader()
    # Test properly formed kernel module
    schedule = processor.generate_schedule("dummy_code", ast)
    assert isinstance(schedule, KernelSchedule)

    # Test argument intent is inferred when not available in the declaration
    assert schedule.symbol_table.lookup('f3').interface.access is \
        ArgumentInterface.Access.READWRITE

    # Test that a kernel subroutine without Execution_Part still creates a
    # valid KernelSchedule
    del ast.content[0].content[2].content[1].content[2]
    schedule = processor.generate_schedule("dummy_code", ast)
    assert isinstance(schedule, KernelSchedule)
    assert not schedule.children


def test_generate_schedule_no_args_subroutine(parser):
    ''' Tests the fparser2Reader generate_schedule method with a simple
    subroutine with no arguments.
    '''
    dummy_kernel_metadata = '''
    module dummy_mod
      type, extends(kernel_type) :: dummy_type
         type(arg_type) meta_args(3) =                      &
              (/ arg_type(gh_field, gh_write,     w3),     &
                 arg_type(gh_field, gh_readwrite, wtheta), &
                 arg_type(gh_field, gh_inc,       w1)      &
               /)
         integer :: iterates_over = cells
       contains
         procedure, nopass :: code => dummy_code
      end type dummy_type
    contains
     subroutine dummy_code()
        real(wp), dimension(:,:) :: f3
        f3 = f3 + 1
      end subroutine dummy_code
    end module dummy_mod
    '''
    reader = FortranStringReader(dummy_kernel_metadata)
    ast = parser(reader)
    processor = Fparser2Reader()
    # Test kernel with no arguments, should still proceed
    schedule = processor.generate_schedule("dummy_code", ast)
    assert isinstance(schedule, KernelSchedule)
    # TODO: In the future we could validate that metadata matches
    # the kernel arguments, then this test would fail. Issue #288


def test_generate_schedule_unmatching_arguments(parser):
    ''' Tests the fparser2Reader generate_schedule with unmatching kernel
    arguments and declarations raises the appropriate exception.
    '''
    dummy_kernel_metadata = '''
    module dummy_mod
      type, extends(kernel_type) :: dummy_type
         type(arg_type) meta_args(3) =                     &
              (/ arg_type(gh_field, gh_write,     w3),     &
                 arg_type(gh_field, gh_readwrite, wtheta), &
                 arg_type(gh_field, gh_inc,       w1)      &
               /)
         integer :: iterates_over = cells
       contains
         procedure, nopass :: code => dummy_code
      end type dummy_type
    contains
     subroutine dummy_code(f1, f2, f3, f4)
        real(wp), dimension(:,:), intent(in)  :: f1
        real(wp), dimension(:,:), intent(out)  :: f2
        real(wp), dimension(:,:) :: f3
        f2 = f1 + 1
      end subroutine dummy_code
    end module dummy_mod
    '''
    reader = FortranStringReader(dummy_kernel_metadata)
    ast = parser(reader)
    processor = Fparser2Reader()
    # Test exception for unmatching argument list
    with pytest.raises(InternalError) as error:
        _ = processor.generate_schedule("dummy_code", ast)
    assert "The kernel argument list" in str(error.value)
    assert "does not match the variable declarations for fparser nodes" \
        in str(error.value)


def test_process_declarations(f2008_parser):
    '''Test that process_declarations method of fparse2reader
    converts the fparser2 declarations to symbols in the provided
    parent Kernel Schedule.
    '''
    fake_parent = KernelSchedule("dummy_schedule")
    processor = Fparser2Reader()

    # Test simple declarations
    reader = FortranStringReader("integer :: l1")
    fparser2spec = Specification_Part(reader).content[0]
    processor.process_declarations(fake_parent, [fparser2spec], [])
    assert fake_parent.symbol_table.lookup("l1").name == 'l1'
    assert fake_parent.symbol_table.lookup("l1").datatype == 'integer'
    assert fake_parent.symbol_table.lookup("l1").shape == []
    assert fake_parent.symbol_table.lookup("l1").is_local
    assert not fake_parent.symbol_table.lookup("l1").precision

    reader = FortranStringReader("Real      ::      l2")
    fparser2spec = Specification_Part(reader).content[0]
    processor.process_declarations(fake_parent, [fparser2spec], [])
    assert fake_parent.symbol_table.lookup("l2").name == "l2"
    assert fake_parent.symbol_table.lookup("l2").datatype == 'real'
    assert not fake_parent.symbol_table.lookup("l2").precision

    reader = FortranStringReader("LOGICAL      ::      b")
    fparser2spec = Specification_Part(reader).content[0]
    processor.process_declarations(fake_parent, [fparser2spec], [])
    assert fake_parent.symbol_table.lookup("b").name == "b"
    assert fake_parent.symbol_table.lookup("b").datatype == 'boolean'
    assert not fake_parent.symbol_table.lookup("b").precision

    # RHS array specifications
    reader = FortranStringReader("integer :: l3(l1)")
    fparser2spec = Specification_Part(reader).content[0]
    processor.process_declarations(fake_parent, [fparser2spec], [])
    assert fake_parent.symbol_table.lookup("l3").name == 'l3'
    assert fake_parent.symbol_table.lookup("l3").datatype == 'integer'
    assert len(fake_parent.symbol_table.lookup("l3").shape) == 1
    assert not fake_parent.symbol_table.lookup("l3").precision

    reader = FortranStringReader("integer :: l4(l1, 2)")
    fparser2spec = Specification_Part(reader).content[0]
    processor.process_declarations(fake_parent, [fparser2spec], [])
    assert fake_parent.symbol_table.lookup("l4").name == 'l4'
    assert fake_parent.symbol_table.lookup("l4").datatype == 'integer'
    assert len(fake_parent.symbol_table.lookup("l4").shape) == 2
    assert not fake_parent.symbol_table.lookup("l4").precision

    reader = FortranStringReader("integer :: l5(2), l6(3)")
    fparser2spec = Specification_Part(reader).content[0]
    processor.process_declarations(fake_parent, [fparser2spec], [])
    assert fake_parent.symbol_table.lookup("l5").shape == [2]
    assert fake_parent.symbol_table.lookup("l6").shape == [3]

    # Initialisations of static constant values (parameters)
    reader = FortranStringReader("integer, parameter :: i1 = 1")
    fparser2spec = Specification_Part(reader).content[0]
    processor.process_declarations(fake_parent, [fparser2spec], [])
    assert fake_parent.symbol_table.lookup("i1").constant_value == 1

    reader = FortranStringReader("real, parameter :: i2 = 2.2, i3 = 3.3")
    fparser2spec = Specification_Part(reader).content[0]
    processor.process_declarations(fake_parent, [fparser2spec], [])
    assert fake_parent.symbol_table.lookup("i2").constant_value == 2.2
    assert fake_parent.symbol_table.lookup("i3").constant_value == 3.3

    # Static constant expresions are not supported
    reader = FortranStringReader("real, parameter :: a = 1.1, b = a * 2")
    fparser2spec = Specification_Part(reader).content[0]
    with pytest.raises(NotImplementedError) as error:
        processor.process_declarations(fake_parent, [fparser2spec], [])
    assert "Could not process " in str(error.value)
    assert "Initialisations with static expressions are not supported." \
        in str(error.value)

    # Static constant expresions are not supported
    reader = FortranStringReader("real:: a = 1.1")
    fparser2spec = Specification_Part(reader).content[0]
    with pytest.raises(NotImplementedError) as error:
        processor.process_declarations(fake_parent, [fparser2spec], [])
    assert "Could not process " in str(error.value)
    assert "Initialisations on the declaration statements are only " \
           "supported for parameter declarations." in str(error.value)

    # Test that component-array-spec has priority over dimension attribute
    reader = FortranStringReader("integer, dimension(2) :: l7(3, 2)")
    fparser2spec = Specification_Part(reader).content[0]
    processor.process_declarations(fake_parent, [fparser2spec], [])
    assert fake_parent.symbol_table.lookup("l7").name == 'l7'
    assert fake_parent.symbol_table.lookup("l7").shape == [3, 2]

    # Test with unsupported data type
    reader = FortranStringReader("doubleprecision     ::      c2")
    fparser2spec = Specification_Part(reader).content[0]
    with pytest.raises(NotImplementedError) as error:
        processor.process_declarations(fake_parent, [fparser2spec], [])
    assert "Could not process " in str(error.value)
    assert (". Only 'real', 'integer', 'logical' and 'character' intrinsic "
            "types are supported.") in str(error.value)

    # Test with unsupported attribute
    reader = FortranStringReader("real, public :: p2")
    fparser2spec = Specification_Part(reader).content[0]
    with pytest.raises(NotImplementedError) as error:
        processor.process_declarations(fake_parent, [fparser2spec], [])
    assert "Could not process " in str(error.value)
    assert "Unrecognized attribute type " in str(error.value)

    # Char lengths are not supported
    # TODO: It would be simpler to do just a Specification_Part(reader) instead
    # of parsing a full program, but fparser/169 needs to be fixed first.
    reader = FortranStringReader("program dummy\ncharacter :: l*4"
                                 "\nend program")
    program = f2008_parser(reader)
    fparser2spec = program.content[0].content[1].content[0]
    with pytest.raises(NotImplementedError) as error:
        processor.process_declarations(fake_parent, [fparser2spec], [])
    assert ("Character length specifications are not "
            "supported.") in str(error.value)


def test_process_not_supported_declarations(f2008_parser):
    '''Test that process_declarations method raises the proper errors when
    declarations contain unsupported attributes.
    '''
    fake_parent = KernelSchedule("dummy_schedule")
    processor = Fparser2Reader()

    reader = FortranStringReader("integer, external :: arg1")
    fparser2spec = Specification_Part(reader).content[0]
    with pytest.raises(NotImplementedError) as error:
        processor.process_declarations(fake_parent, [fparser2spec], [])
    assert "Could not process " in str(error.value)
    assert ". Unrecognized attribute " in str(error.value)

    reader = FortranStringReader("integer, save :: arg1")
    fparser2spec = Specification_Part(reader).content[0]
    with pytest.raises(NotImplementedError) as error:
        processor.process_declarations(fake_parent, [fparser2spec], [])
    assert "Could not process " in str(error.value)
    assert ". Unrecognized attribute " in str(error.value)


def test_process_declarations_intent(f2008_parser):
    '''Test that process_declarations method handles various different
    specifications of variable attributes.
    '''
    from fparser.two.Fortran2003 import Name
    fake_parent = KernelSchedule("dummy_schedule")
    processor = Fparser2Reader()

    reader = FortranStringReader("integer, intent(in) :: arg1")
    fparser2spec = Specification_Part(reader).content[0]
    arg_list = [Name("arg1")]
    processor.process_declarations(fake_parent, [fparser2spec], arg_list)
    assert fake_parent.symbol_table.lookup("arg1").interface.access == \
        ArgumentInterface.Access.READ

    reader = FortranStringReader("integer, intent( IN ) :: arg2")
    arg_list.append(Name("arg2"))
    fparser2spec = Specification_Part(reader).content[0]
    processor.process_declarations(fake_parent, [fparser2spec], arg_list)
    assert fake_parent.symbol_table.lookup("arg2").interface.access == \
        ArgumentInterface.Access.READ

    reader = FortranStringReader("integer, intent( Out ) :: arg3")
    arg_list.append(Name("arg3"))
    fparser2spec = Specification_Part(reader).content[0]
    processor.process_declarations(fake_parent, [fparser2spec], arg_list)
    assert fake_parent.symbol_table.lookup("arg3").interface.access == \
        ArgumentInterface.Access.WRITE

    reader = FortranStringReader("integer, intent ( InOut ) :: arg4")
    arg_list.append(Name("arg4"))
    fparser2spec = Specification_Part(reader).content[0]
    processor.process_declarations(fake_parent, [fparser2spec], arg_list)
    assert fake_parent.symbol_table.lookup("arg4").interface.access is \
        ArgumentInterface.Access.READWRITE


def test_process_declarations_kind_new_param(f2008_parser):
    ''' Test that process_declarations handles variables declared with
    an explicit KIND parameter that has not already been declared.

    '''
    fake_parent, fp2spec = process_declarations("real(kind=wp) :: var1")
    assert isinstance(fake_parent.symbol_table.lookup("var1").precision,
                      DataSymbol)
    # Check that this has resulted in the creation of a new 'wp' symbol
    wp_var = fake_parent.symbol_table.lookup("wp")
    assert wp_var.datatype == "integer"
    assert fake_parent.symbol_table.lookup("var1").precision is wp_var
    # Check that we raise an error if the KIND expression has an unexpected
    # structure
    # Break the parse tree by changing Name('wp') into a str
    fp2spec[0].items[0].items[1].items = ("(", "blah", ")")
    processor = Fparser2Reader()
    with pytest.raises(NotImplementedError) as err:
        processor.process_declarations(fake_parent, fp2spec, [])
    assert ("Failed to find valid Name in Fortran Kind Selector: "
            "'(KIND = blah)'" in str(err.value))


@pytest.mark.xfail(reason="Kind parameter declarations not supported - #585")
def test_process_declarations_kind_param(f2008_parser):
    ''' Test that process_declarations handles the kind attribute when
    it specifies a previously-declared symbol.

    '''
    fake_parent = KernelSchedule("dummy_schedule")
    processor = Fparser2Reader()
    reader = FortranStringReader("integer, parameter :: r_def = KIND(1.0D0)\n"
                                 "real(kind=r_def) :: var2")
    fparser2spec = Specification_Part(reader)
    processor.process_declarations(fake_parent, fparser2spec.content, [])
    assert isinstance(fake_parent.symbol_table.lookup("var2").precision,
                      DataSymbol)


def test_process_declarations_kind_use(f2008_parser):
    ''' Test that process_declarations handles the kind attribute when
    it specifies a symbol accessed via a USE.

    '''
    fake_parent, _ = process_declarations("use kind_mod, only: r_def\n"
                                          "real(kind=r_def) :: var2")
    assert isinstance(fake_parent.symbol_table.lookup("var2").precision,
                      DataSymbol)
    assert fake_parent.symbol_table.lookup("r_def") is \
        fake_parent.symbol_table.lookup("var2").precision


def test_wrong_type_kind_param(f2008_parser):
    ''' Check that we raise the expected error if a variable used as a KIND
    specifier has already been declared with non-integer type.

    '''
    with pytest.raises(TypeError) as err:
        process_declarations("real :: r_def\n"
                             "real(kind=r_def) :: var2")
    assert "already contains an entry for variable 'r_def'" in str(err.value)


@pytest.mark.parametrize("vartype, kind, precision",
                         [("real", "1.0d0", DataSymbol.Precision.DOUBLE),
                          ("real", "1.0D7", DataSymbol.Precision.DOUBLE),
                          ("real", "1_t_def", None),
                          ("real", "1.0", DataSymbol.Precision.SINGLE),
                          ("real", "1.0E3", DataSymbol.Precision.SINGLE),
                          # 32-bit integer
                          ("integer", "1", DataSymbol.Precision.SINGLE),
                          # 64-bit integer
                          ("integer", str(1 << 31 + 4)+"_t_def", None)])
def test_process_declarations_kind_literals(f2008_parser,
                                            vartype, kind, precision):
    ''' Test that process_declarations handles variables declared with
    an explicit KIND specified using a literal constant.

    '''
    fake_parent, _ = process_declarations("{0}(kind=KIND({1})) :: var".
                                          format(vartype, kind))
    if not precision:
        assert fake_parent.symbol_table.lookup("var").precision is \
            fake_parent.symbol_table.lookup("t_def")
    else:
        assert fake_parent.symbol_table.lookup("var").precision == precision


@pytest.mark.parametrize("vartype, kind",
                         [("logical", ".false."),
                          ("real", "-1.0D7"),
                          ("real", "kvar"),
                          ("real", "kvar(1)")])
def test_unsupported_kind(f2008_parser, vartype, kind):
    ''' Check that we raise an error for an unsupported kind specifier.
        TODO #569 - add support for some/all of these.

    '''
    with pytest.raises(NotImplementedError) as err:
        process_declarations("{0}(kind=KIND({1})) :: var".format(vartype,
                                                                 kind))
    assert ("Only real and integer literals are supported as arguments to"
            in str(err.value))


def test_process_declarations_stmt_functions(f2008_parser):
    '''Test that process_declarations method handles statement functions
    appropriately.
    '''
    from fparser.two.Fortran2003 import Stmt_Function_Stmt
    fake_parent = KernelSchedule("dummy_schedule")
    processor = Fparser2Reader()

    # If 'a' is not declared it could be a statement function, which are
    # unsupported and produce a NotImplementedError.
    reader = FortranStringReader("a(x) = 1")
    fparser2spec = Stmt_Function_Stmt(reader)
    with pytest.raises(NotImplementedError) as error:
        processor.process_declarations(fake_parent, [fparser2spec], [])
    assert "Could not process '" in str(error.value)
    assert "'. Statement Function declarations are not supported." \
        in str(error.value)

    # If 'a' is declared in the symbol table as an array, it is an array
    # assignment which belongs in the execution part.
    fake_parent.symbol_table.add(DataSymbol('a', 'real', shape=[None]))
    fake_parent.symbol_table.add(DataSymbol('x', 'real', shape=[]))
    processor.process_declarations(fake_parent, [fparser2spec], [])
    assert len(fake_parent.children) == 1
    array = fake_parent.children[0].children[0]
    assert isinstance(array, Array)
    assert array.name == "a"

    # Test that it works with multi-dimensional arrays
    fake_parent = KernelSchedule("dummy_schedule")
    reader = FortranStringReader("b(x, y) = 1")
    fparser2spec = Stmt_Function_Stmt(reader)
    fake_parent.symbol_table.add(DataSymbol('b', 'real', shape=[None, None]))
    fake_parent.symbol_table.add(DataSymbol('x', 'integer', shape=[]))
    fake_parent.symbol_table.add(DataSymbol('y', 'integer', shape=[]))
    processor.process_declarations(fake_parent, [fparser2spec], [])
    assert len(fake_parent.children) == 1
    array = fake_parent.children[0].children[0]
    assert isinstance(array, Array)
    assert array.name == "b"

    # Test that if symbol is not an array, it raises GenerationError
    fake_parent.symbol_table.lookup('b')._shape = []
    with pytest.raises(InternalError) as error:
        processor.process_declarations(fake_parent, [fparser2spec], [])
    assert "Could not process '" in str(error.value)
    assert "'. Symbol 'b' is in the SymbolTable but it is not an array as " \
        "expected, so it can not be recovered as an array assignment." \
        in str(error.value)


def test_parse_array_dimensions_attributes(f2008_parser):
    '''Test that process_declarations method parses multiple specifications
    of array attributes.
    '''
    from fparser.two.Fortran2003 import Name, Dimension_Attr_Spec

    sym_table = SymbolTable()
    reader = FortranStringReader("dimension(:)")
    fparser2spec = Dimension_Attr_Spec(reader)
    shape = Fparser2Reader._parse_dimensions(fparser2spec, sym_table)
    assert shape == [None]

    reader = FortranStringReader("dimension(:,:,:)")
    fparser2spec = Dimension_Attr_Spec(reader)
    shape = Fparser2Reader._parse_dimensions(fparser2spec, sym_table)
    assert shape == [None, None, None]

    reader = FortranStringReader("dimension(3,5)")
    fparser2spec = Dimension_Attr_Spec(reader)
    shape = Fparser2Reader._parse_dimensions(fparser2spec, sym_table)
    assert shape == [3, 5]

    sym_table.add(DataSymbol('var1', 'integer', []))
    reader = FortranStringReader("dimension(var1)")
    fparser2spec = Dimension_Attr_Spec(reader)
    shape = Fparser2Reader._parse_dimensions(fparser2spec, sym_table)
    assert len(shape) == 1
    assert shape[0] == sym_table.lookup('var1')

    # Assumed size arrays not supported
    reader = FortranStringReader("dimension(*)")
    fparser2spec = Dimension_Attr_Spec(reader)
    with pytest.raises(NotImplementedError) as error:
        _ = Fparser2Reader._parse_dimensions(fparser2spec, sym_table)
    assert "Could not process " in str(error.value)
    assert "Assumed-size arrays are not supported." in str(error.value)

    # Explicit shape symbols must be integer
    reader = FortranStringReader("dimension(var2)")
    fparser2spec = Dimension_Attr_Spec(reader)
    with pytest.raises(NotImplementedError) as error:
        sym_table.add(DataSymbol("var2", "real", []))
        _ = Fparser2Reader._parse_dimensions(fparser2spec, sym_table)
    assert "Could not process " in str(error.value)
    assert ("Only scalar integer literals or symbols are supported for "
            "explicit shape array declarations.") in str(error.value)

    # Explicit shape symbols can only be Literal or Symbol
    with pytest.raises(NotImplementedError) as error:
        class UnrecognizedType(object):
            '''Type guaranteed to not be part of the _parse_dimensions
            conditional type handler.'''
        fparser2spec.items[1].items[0].items[1].__class__ = UnrecognizedType
        _ = Fparser2Reader._parse_dimensions(fparser2spec, sym_table)
    assert "Could not process " in str(error.value)
    assert ("Only scalar integer literals or symbols are supported for "
            "explicit shape array declarations.") in str(error.value)

    # Test dimension and intent arguments together
    fake_parent = KernelSchedule("dummy_schedule")
    processor = Fparser2Reader()
    reader = FortranStringReader("real, intent(in), dimension(:) :: array3")
    fparser2spec = Specification_Part(reader).content[0]
    processor.process_declarations(fake_parent, [fparser2spec],
                                   [Name("array3")])
    assert fake_parent.symbol_table.lookup("array3").name == "array3"
    assert fake_parent.symbol_table.lookup("array3").datatype == 'real'
    assert fake_parent.symbol_table.lookup("array3").shape == [None]
    assert fake_parent.symbol_table.lookup("array3").interface.access is \
        ArgumentInterface.Access.READ
<<<<<<< HEAD


def test_deferred_array_size(f2008_parser):
    ''' Check that we handle the case of an array being declared with an
    extent specified by a variable that is declared after it. '''
    from fparser.two.Fortran2003 import Name
    fake_parent = KernelSchedule("dummy_schedule")
    processor = Fparser2Reader()
    reader = FortranStringReader("real, intent(in), dimension(n) :: array3\n"
                                 "integer, intent(in) :: n")
    fparser2spec = Specification_Part(reader).content
    processor.process_declarations(fake_parent, fparser2spec,
                                   [Name("array3"), Name("n")])
    dim_sym = fake_parent.symbol_table.lookup("n")
    assert isinstance(dim_sym.interface, ArgumentInterface)
    assert dim_sym.datatype == "integer"


def test_unresolved_array_size(f2008_parser):
    ''' Check that we handle the case where we do not find an explicit
    declaration of a symbol used in the definition of an array extent. '''
    from psyclone.psyir.symbols import DeferredInterface
    fake_parent = KernelSchedule("dummy_schedule")
    processor = Fparser2Reader()
    reader = FortranStringReader("real, dimension(n) :: array3")
    fparser2spec = Specification_Part(reader).content
    processor.process_declarations(fake_parent, fparser2spec, [])
    dim_sym = fake_parent.symbol_table.lookup("n")
    assert isinstance(dim_sym.interface, DeferredInterface)
    assert dim_sym.datatype == "integer"
=======
>>>>>>> c80042c3


def test_use_stmt(f2008_parser):
    ''' Check that SymbolTable entries are correctly created from
    module use statements. '''
    fake_parent = KernelSchedule("dummy_schedule")
    processor = Fparser2Reader()
    reader = FortranStringReader("use my_mod, only: some_var\n"
                                 "use this_mod\n"
                                 "use other_mod, only: var1, var2\n")
    fparser2spec = Specification_Part(reader)
    processor.process_declarations(fake_parent, fparser2spec.content, [])

    symtab = fake_parent.symbol_table

    for module_name in ["my_mod", "this_mod", "other_mod"]:
        container = symtab.lookup(module_name)
        assert isinstance(container, ContainerSymbol)
        assert container.name == module_name
        assert not container._reference  # It is not evaluated explicitly told

    for var in ["some_var", "var1", "var2"]:
        assert symtab.lookup(var).name == var

    assert symtab.lookup("some_var").interface.container_symbol \
        == symtab.lookup("my_mod")
    assert symtab.lookup("var2").interface.container_symbol \
        == symtab.lookup("other_mod")


def test_use_stmt_error(f2008_parser, monkeypatch):
    ''' Check that we raise the expected error if the parse tree representing
    a USE statement doesn't have the expected structure. '''
    fake_parent = KernelSchedule("dummy_schedule")
    processor = Fparser2Reader()
    reader = FortranStringReader("use my_mod, only: some_var\n"
                                 "use this_mod\n"
                                 "use other_mod, only: var1, var2\n")
    fparser2spec = Specification_Part(reader)
    monkeypatch.setattr(fparser2spec.content[0], "items",
                        [None, "hello", None])
    with pytest.raises(GenerationError) as err:
        processor.process_declarations(fake_parent, fparser2spec.content, [])
    assert ("Expected the parse tree for a USE statement to contain 5 items "
            "but found 3 for 'hello'" in str(err))


def test_parse_array_dimensions_unhandled(f2008_parser, monkeypatch):
    '''Test that process_declarations method parses multiple specifications
    of array attributes.
    '''
    from fparser.two.Fortran2003 import Dimension_Attr_Spec
    import fparser

    def walk_ast_return(_1, _2, _3=None, _4=None):
        '''Function that returns a unique object that will not be part
        of the implemented handling in the walk_ast method caller.'''
        class Invalid(object):
            '''Class that would be invalid to return from an fparser2 parse
            tree.'''
        newobject = Invalid()
        return [newobject]

    monkeypatch.setattr(fparser.two.utils, 'walk_ast', walk_ast_return)

    reader = FortranStringReader("dimension(:)")
    fparser2spec = Dimension_Attr_Spec(reader)
    with pytest.raises(InternalError) as error:
        _ = Fparser2Reader._parse_dimensions(fparser2spec, None)
    assert "Reached end of loop body and array-shape specification" \
        in str(error.value)
    assert " has not been handled." in str(error.value)


def test_handling_assignment_stmt(f2008_parser):
    ''' Test that fparser2 Assignment_Stmt is converted to the expected PSyIR
    tree structure.
    '''
    from fparser.two.Fortran2003 import Execution_Part
    reader = FortranStringReader("x=1")
    fparser2assignment = Execution_Part.match(reader)[0][0]

    fake_parent = Node()
    processor = Fparser2Reader()
    processor.process_nodes(fake_parent, [fparser2assignment], None)
    # Check a new node was generated and connected to parent
    assert len(fake_parent.children) == 1
    new_node = fake_parent.children[0]
    assert isinstance(new_node, Assignment)
    assert len(new_node.children) == 2


def test_handling_name(f2008_parser):
    ''' Test that fparser2 Name is converted to the expected PSyIR
    tree structure.
    '''
    from fparser.two.Fortran2003 import Execution_Part
    from psyclone.psyir.symbols import SymbolError
    reader = FortranStringReader("x=1")
    fparser2name = Execution_Part.match(reader)[0][0].items[0]

    fake_parent = KernelSchedule('kernel')
    processor = Fparser2Reader()

    # If one of the ancestors has a symbol table then process_nodes()
    # checks that the symbol is declared.
    with pytest.raises(SymbolError) as error:
        processor.process_nodes(fake_parent, [fparser2name], None)
    assert "Undeclared reference 'x' found." in str(error)

    fake_parent.symbol_table.add(DataSymbol('x', 'integer'))
    processor.process_nodes(fake_parent, [fparser2name], None)
    assert len(fake_parent.children) == 1
    new_node = fake_parent.children[0]
    assert isinstance(new_node, Reference)
    assert new_node._reference == "x"


def test_handling_parenthesis(f2008_parser):
    ''' Test that fparser2 Parenthesis is converted to the expected PSyIR
    tree structure.
    '''
    from fparser.two.Fortran2003 import Execution_Part
    reader = FortranStringReader("x=(x+1)")
    fparser2parenthesis = Execution_Part.match(reader)[0][0].items[2]

    fake_parent = Node()
    processor = Fparser2Reader()
    processor.process_nodes(fake_parent, [fparser2parenthesis], None)
    # Check a new node was generated and connected to parent
    assert len(fake_parent.children) == 1
    new_node = fake_parent.children[0]
    # Check parenthesis are ignored and process_nodes uses its child
    assert isinstance(new_node, BinaryOperation)


def test_handling_part_ref(f2008_parser):
    ''' Test that fparser2 Part_Ref is converted to the expected PSyIR
    tree structure.
    '''
    from fparser.two.Fortran2003 import Execution_Part
    from psyclone.psyir.symbols import SymbolError
    reader = FortranStringReader("x(2)=1")
    fparser2part_ref = Execution_Part.match(reader)[0][0].items[0]

    fake_parent = KernelSchedule('kernel')
    processor = Fparser2Reader()

    # If one of the ancestors has a symbol table then process_nodes()
    # checks that the symbol is declared.
    with pytest.raises(SymbolError) as error:
        processor.process_nodes(fake_parent, [fparser2part_ref], None)
    assert "Undeclared reference 'x' found." in str(error)

    fake_parent.symbol_table.add(DataSymbol('x', 'integer'))
    processor.process_nodes(fake_parent, [fparser2part_ref], None)
    assert len(fake_parent.children) == 1
    new_node = fake_parent.children[0]
    assert isinstance(new_node, Array)
    assert new_node._reference == "x"
    assert len(new_node.children) == 1  # Array dimensions

    # Parse a complex array expression
    fake_parent = Node()
    reader = FortranStringReader("x(i+3,j-4,(z*5)+1)=1")
    fparser2part_ref = Execution_Part.match(reader)[0][0].items[0]

    fake_parent = Node()
    processor.process_nodes(fake_parent, [fparser2part_ref], None)
    # Check a new node was generated and connected to parent
    assert len(fake_parent.children) == 1
    new_node = fake_parent.children[0]
    assert isinstance(new_node, Array)
    assert new_node._reference == "x"
    assert len(new_node.children) == 3  # Array dimensions


def test_handling_intrinsics(f2008_parser):
    ''' Test that fparser2 Intrinsic_Function_Reference nodes are
    handled appropriately.
    '''
    from fparser.two.Fortran2003 import Execution_Part
    processor = Fparser2Reader()

    # Test parsing all supported binary operators.
    testlist = (
        ('x = exp(a)', UnaryOperation, UnaryOperation.Operator.EXP),
        ('x = sin(a)', UnaryOperation, UnaryOperation.Operator.SIN),
        ('x = asin(a)', UnaryOperation, UnaryOperation.Operator.ASIN),
        ('ix = ceiling(a)', UnaryOperation, UnaryOperation.Operator.CEIL),
        ('x = abs(a)', UnaryOperation, UnaryOperation.Operator.ABS),
        ('x = cos(a)', UnaryOperation, UnaryOperation.Operator.COS),
        ('x = acos(a)', UnaryOperation, UnaryOperation.Operator.ACOS),
        ('x = tan(a)', UnaryOperation, UnaryOperation.Operator.TAN),
        ('x = atan(a)', UnaryOperation, UnaryOperation.Operator.ATAN),
        ('x = real(a)', UnaryOperation, UnaryOperation.Operator.REAL),
        ('x = real(a, 8)', CodeBlock, None),
        ('x = int(a)', UnaryOperation, UnaryOperation.Operator.INT),
        ('x = int(a, 8)', CodeBlock, None),
        ('x = log(a)', UnaryOperation, UnaryOperation.Operator.LOG),
        ('x = log10(a)', UnaryOperation, UnaryOperation.Operator.LOG10),
        ('x = mod(a, b)', BinaryOperation, BinaryOperation.Operator.REM),
        ('x = max(a, b)', BinaryOperation, BinaryOperation.Operator.MAX),
        ('x = mAx(a, b, c)', NaryOperation, NaryOperation.Operator.MAX),
        ('x = min(a, b)', BinaryOperation, BinaryOperation.Operator.MIN),
        ('x = min(a, b, c)', NaryOperation, NaryOperation.Operator.MIN),
        ('x = sign(a, b)', BinaryOperation, BinaryOperation.Operator.SIGN),
        ('x = sqrt(a)', UnaryOperation, UnaryOperation.Operator.SQRT),
        ('x = sum(a, idim)', BinaryOperation, BinaryOperation.Operator.SUM),
        ('x = suM(a, idim, mask)', NaryOperation, NaryOperation.Operator.SUM),
        # Check that we get a CodeBlock for an unsupported N-ary operation
        ('x = reshape(a, b, c)', CodeBlock, None),
    )

    for code, expected_type, expected_op in testlist:
        fake_parent = Node()
        reader = FortranStringReader(code)
        fp2node = Execution_Part.match(reader)[0][0].items[2]
        processor.process_nodes(fake_parent, [fp2node], None)
        assert len(fake_parent.children) == 1
        assert isinstance(fake_parent.children[0], expected_type), \
            "Fails when parsing '" + code + "'"
        if expected_type is not CodeBlock:
            assert fake_parent.children[0]._operator == expected_op, \
                "Fails when parsing '" + code + "'"


def test_intrinsic_no_args(f2008_parser):
    ''' Check that an intrinsic with no arguments results in a
    NotImplementedError. '''
    from fparser.two.Fortran2003 import Execution_Part
    processor = Fparser2Reader()
    fake_parent = Node()
    reader = FortranStringReader("x = SUM(a, b)")
    fp2node = Execution_Part.match(reader)[0][0].items[2]
    # Manually remove the arguments
    fp2node.items = (fp2node.items[0],)
    with pytest.raises(NotImplementedError) as err:
        processor._intrinsic_handler(fp2node, fake_parent)
    assert "SUM" in str(err)


def test_unary_op_handler_error(f2008_parser):
    ''' Check that the unary op handler raises the expected error if the
    parse tree has an unexpected structure. This is a hard error to
    provoke since fparser checks that the number of arguments is correct. '''
    from fparser.two.Fortran2003 import Execution_Part
    processor = Fparser2Reader()
    fake_parent = Node()
    reader = FortranStringReader("x = exp(a)")
    fp2node = Execution_Part.match(reader)[0][0].items[2]
    # Create an fparser node for a binary operation so that we can steal
    # its operands
    reader = FortranStringReader("x = max(a, b)")
    maxnode = Execution_Part.match(reader)[0][0].items[2]
    # Break the number of arguments in the fparser node by using those
    # from the binary operation
    fp2node.items = (fp2node.items[0], maxnode.items[1])
    with pytest.raises(InternalError) as err:
        processor._unary_op_handler(fp2node, fake_parent)
    assert ("Operation 'EXP(a, b)' has more than one argument and is "
            "therefore not unary" in str(err))


def test_binary_op_handler_error(f2008_parser):
    ''' Check that the binary op handler raises the expected errors if the
    parse tree has an unexpected structure. '''
    from fparser.two.Fortran2003 import Execution_Part, Name
    processor = Fparser2Reader()
    fake_parent = Node()
    reader = FortranStringReader("x = SUM(a, b)")
    fp2node = Execution_Part.match(reader)[0][0].items[2]
    # Break the number of arguments in the fparser node
    fp2node.items[1].items = (Name('a'),)
    with pytest.raises(InternalError) as err:
        processor._binary_op_handler(fp2node, fake_parent)
    assert ("Binary operator should have exactly two arguments but found 1 "
            "for 'SUM(a)'." in str(err))
    # Now break the 'items' tuple of this fparser node
    fp2node.items = (fp2node.items[0], Name('dummy'))
    with pytest.raises(InternalError) as err:
        processor._binary_op_handler(fp2node, fake_parent)
    assert ("binary intrinsic operation 'SUM(dummy)'. Expected second child "
            "to be Actual_Arg_Spec_List" in str(err))


def test_nary_op_handler_error(f2008_parser):
    ''' Check that the Nary op handler raises the expected error if the parse
    tree has an unexpected structure. '''
    from fparser.two.Fortran2003 import Execution_Part, Name
    processor = Fparser2Reader()
    fake_parent = Node()
    reader = FortranStringReader("x = SUM(a, b, mask)")
    fp2node = Execution_Part.match(reader)[0][0].items[2]
    # Give the node an incorrect number of arguments for the Nary handler
    fp2node.items[1].items = (Name('a'),)
    with pytest.raises(InternalError) as err:
        processor._nary_op_handler(fp2node, fake_parent)
    assert ("An N-ary operation must have more than two arguments but found 1 "
            "for 'SUM(a)'" in str(err))
    # Break the 'items' tuple of this fparser node
    fp2node.items = (fp2node.items[0], Name('dummy'))
    with pytest.raises(InternalError) as err:
        processor._nary_op_handler(fp2node, fake_parent)
    assert ("Expected second 'item' of N-ary intrinsic 'SUM(dummy)' in fparser"
            " parse tree to be an Actual_Arg_Spec_List" in str(err))


def test_handling_nested_intrinsic(f2008_parser):
    ''' Check that we correctly handle nested intrinsic functions. '''
    from fparser.two.Fortran2003 import Execution_Part
    processor = Fparser2Reader()
    fake_parent = Node()
    reader = FortranStringReader(
        "ze_z = SUM( e1t(:,:) * e2t(:,:) * zav_tide(:,:,jk) * "
        "tmask_i(:,:) ) &\n"
        "   &  / MAX( 1.e-20, SUM( e1t(:,:) * e2t(:,:) * wmask (:,:,jk) * "
        "tmask_i(:,:) ) )")
    fp2node = Execution_Part.match(reader)[0][0].items[2]
    processor.process_nodes(fake_parent, [fp2node], None)
    array_refs = fake_parent.walk(Reference)
    assert "sum" not in [str(ref.name) for ref in array_refs]
    reader = FortranStringReader(
        "zccc = SQRT(MAX(zbbb * zbbb - 4._wp * rcpi * rLfus * ztmelts, 0.0))")
    fp2node = Execution_Part(reader)
    # Check that the frontend does not produce any CodeBlocks
    processor.process_nodes(fake_parent, fp2node.content, None)
    cblocks = fake_parent.children[1].walk(CodeBlock)
    assert not cblocks


@pytest.mark.xfail(reason="#412 Fortran array notation not yet handled in "
                   "non-NEMO PSyIR")
def test_handling_array_product(f2008_parser):
    ''' Check that we correctly handle array products. '''
    from fparser.two.Fortran2003 import Execution_Part
    processor = Fparser2Reader()
    fake_parent = Node()
    reader = FortranStringReader(
        "ze_z(:,:) = e1t(:,:) * e2t(:,:) * zav_tide(:,:,jk)")
    fp2node = Execution_Part.match(reader)
    processor.process_nodes(fake_parent, [fp2node[0][0]], None)
    fake_parent.children[0].view()
    assert not fake_parent.walk(CodeBlock)


def test_handling_if_stmt(f2008_parser):
    ''' Test that fparser2 If_Stmt is converted to the expected PSyIR
    tree structure.
    '''
    from fparser.two.Fortran2003 import Execution_Part
    reader = FortranStringReader("if(x==1)y=1")
    fparser2if_stmt = Execution_Part.match(reader)[0][0]

    fake_parent = Node()
    processor = Fparser2Reader()
    processor.process_nodes(fake_parent, [fparser2if_stmt], None)
    # Check a new node was generated and connected to parent
    assert len(fake_parent.children) == 1
    new_node = fake_parent.children[0]
    assert isinstance(new_node, IfBlock)
    assert len(new_node.children) == 2


def test_handling_if_construct(f2008_parser):
    ''' Test that fparser2 If_Construct is converted to the expected PSyIR
    tree structure.
    '''
    from fparser.two.Fortran2003 import Execution_Part
    reader = FortranStringReader(
        '''if (condition1 == 1) then
            branch1 = 1
            branch1 = 2
        elseif (condition2 == 2) then
            branch2 = 1
        else
            branch3 = 1
        endif''')
    fparser2if_construct = Execution_Part.match(reader)[0][0]

    fake_parent = Node()
    processor = Fparser2Reader()
    processor.process_nodes(fake_parent, [fparser2if_construct], None)

    # Check a new node was properly generated and connected to parent
    assert len(fake_parent.children) == 1
    ifnode = fake_parent.children[0]
    assert isinstance(ifnode, IfBlock)
    assert ifnode.ast is fparser2if_construct
    assert 'was_elseif' not in ifnode.annotations

    # First level contains: condition1, branch1 and elsebody
    assert len(ifnode.children) == 3
    assert ifnode.condition.children[0].name == 'condition1'
    assert isinstance(ifnode.children[1], Schedule)
    assert ifnode.children[1].ast is fparser2if_construct.content[1]
    assert ifnode.children[1].ast_end is fparser2if_construct.content[2]
    assert ifnode.if_body[0].children[0].name == 'branch1'
    assert isinstance(ifnode.children[2], Schedule)
    assert ifnode.children[2].ast is fparser2if_construct.content[3]

    # Second level contains condition2, branch2, elsebody
    ifnode = ifnode.else_body[0]
    assert 'was_elseif' in ifnode.annotations
    assert ifnode.condition.children[0].name == 'condition2'
    assert isinstance(ifnode.children[1], Schedule)
    assert ifnode.if_body[0].children[0].name == 'branch2'
    assert isinstance(ifnode.children[2], Schedule)

    # Third level is just branch3
    elsebody = ifnode.else_body[0]
    assert elsebody.children[0].name == 'branch3'
    assert elsebody.ast is fparser2if_construct.content[6]


def test_handling_if_construct_errors(f2008_parser):
    ''' Test that unsupported If_Construct structures raise the proper
    errors.
    '''
    from fparser.two.Fortran2003 import Execution_Part

    reader = FortranStringReader(
        '''if (condition1) then
        elseif (condition2) then
        endif''')

    fake_parent = Node()
    processor = Fparser2Reader()

    # Test with no opening If_Then_Stmt
    fparser2if_construct = Execution_Part.match(reader)[0][0]
    del fparser2if_construct.content[0]
    with pytest.raises(InternalError) as error:
        processor.process_nodes(fake_parent, [fparser2if_construct], None)
    assert "Failed to find opening if then statement in:" in str(error.value)

    reader = FortranStringReader(
        '''if (condition1) then
        elseif (condition2) then
        endif''')

    # Test with no closing End_If_Stmt
    fparser2if_construct = Execution_Part.match(reader)[0][0]
    del fparser2if_construct.content[-1]
    with pytest.raises(InternalError) as error:
        processor.process_nodes(fake_parent, [fparser2if_construct], None)
    assert "Failed to find closing end if statement in:" in str(error.value)

    reader = FortranStringReader(
        '''if (condition1) then
        elseif (condition2) then
        else
        endif''')

    # Test with else clause before and elseif clause
    fparser2if_construct = Execution_Part.match(reader)[0][0]
    children = fparser2if_construct.content
    children[1], children[2] = children[2], children[1]  # Swap clauses
    with pytest.raises(InternalError) as error:
        processor.process_nodes(fake_parent, [fparser2if_construct], None)
    assert ("Else clause should only be found next to last clause, but "
            "found") in str(error.value)

    reader = FortranStringReader(
        '''if (condition1) then
        elseif (condition2) then
        else
        endif''')

    # Test with unexpected clause
    fparser2if_construct = Execution_Part.match(reader)[0][0]
    children = fparser2if_construct.content
    children[1] = children[-1]  # Add extra End_If_Stmt
    with pytest.raises(InternalError) as error:
        processor.process_nodes(fake_parent, [fparser2if_construct], None)
    assert ("Only fparser2 If_Then_Stmt, Else_If_Stmt and Else_Stmt are "
            "expected, but found") in str(error.value)


def test_handling_complex_if_construct(f2008_parser):
    ''' Test that nested If_Construct structures and empty bodies are
    handled properly.
    '''
    from fparser.two.Fortran2003 import Execution_Part
    reader = FortranStringReader(
        '''if (condition1) then
        elseif (condition2) then
            if (condition3) then
            elseif (condition4) then
                if (condition6) found = 1
            elseif (condition5) then
            else
            endif
        else
        endif''')
    fparser2if_construct = Execution_Part.match(reader)[0][0]

    fake_parent = Node()
    processor = Fparser2Reader()
    processor.process_nodes(fake_parent, [fparser2if_construct], None)

    elseif = fake_parent.children[0].children[2].children[0]
    assert 'was_elseif' in elseif.annotations
    nested_if = elseif.children[1].children[0]
    assert 'was_elseif' not in nested_if.annotations  # Was manually nested
    elseif2 = nested_if.children[2].children[0]
    assert 'was_elseif' in elseif2.annotations
    nested_if2 = elseif2.children[1].children[0]
    assert nested_if2.children[1].children[0].children[0].name == 'found'


def test_handling_case_construct(f2008_parser):
    ''' Test that fparser2 Case_Construct is converted to the expected PSyIR
    tree structure.
    '''
    from fparser.two.Fortran2003 import Execution_Part
    reader = FortranStringReader(
        '''SELECT CASE (selector)
            CASE (label1)
                branch1 = 1
            CASE (label2)
                branch2 = 1
            END SELECT''')
    fparser2case_construct = Execution_Part.match(reader)[0][0]

    fake_parent = Node()
    processor = Fparser2Reader()
    processor.process_nodes(fake_parent, [fparser2case_construct], None)

    # Check a new node was properly generated and connected to parent
    assert len(fake_parent.children) == 1
    ifnode = fake_parent.children[0]
    assert isinstance(ifnode, IfBlock)
    assert ifnode.if_body.ast is fparser2case_construct.content[2]
    assert ifnode.if_body.ast_end is fparser2case_construct.content[2]
    assert 'was_case' in ifnode.annotations
    assert ifnode.condition.children[0].name == 'selector'
    assert ifnode.condition.children[1].name == 'label1'
    assert ifnode.if_body[0].children[0].name == 'branch1'
    assert isinstance(ifnode.else_body[0], IfBlock)
    assert ifnode.else_body[0].condition.children[1].name == 'label2'
    assert ifnode.else_body[0].if_body[0].children[0].name == 'branch2'
    assert ifnode.else_body[0].ast is \
        fparser2case_construct.content[4]
    assert ifnode.else_body[0].children[1].ast is \
        fparser2case_construct.content[4]
    assert ifnode.else_body[0].children[1].ast_end is \
        fparser2case_construct.content[4]
    assert len(ifnode.else_body[0].children) == 2  # SELECT CASE ends here


def test_case_default(f2008_parser):
    ''' Check that the fparser2Reader handles SELECT blocks with
    a default clause. '''
    from fparser.two.Fortran2003 import Execution_Part, Assignment_Stmt
    case_clauses = ["CASE default\nbranch3 = 1\nbranch3 = branch3 * 2\n",
                    "CASE (label1)\nbranch1 = 1\n",
                    "CASE (label2)\nbranch2 = 1\n"]
    # Loop over the 3 possible locations for the 'default' clause
    for idx1, idx2, idx3 in [(0, 1, 2), (1, 0, 2), (1, 2, 0)]:
        fortran_text = (
            "SELECT CASE (selector)\n"
            "{0}{1}{2}"
            "END SELECT\n".format(case_clauses[idx1], case_clauses[idx2],
                                  case_clauses[idx3]))
        reader = FortranStringReader(fortran_text)
        fparser2case_construct = Execution_Part.match(reader)[0][0]

        fake_parent = Node()
        processor = Fparser2Reader()
        processor.process_nodes(fake_parent, [fparser2case_construct], None)
        assigns = fake_parent.walk(Assignment)
        # Check that the assignment to 'branch 3' (in the default clause) is
        # the deepest in the tree
        assert "branch3" in str(assigns[2])
        assert isinstance(assigns[2].ast, Assignment_Stmt)
        assert isinstance(assigns[2].parent, Schedule)
        assert isinstance(assigns[2].parent.ast, Assignment_Stmt)
        assert "branch3 * 2" in str(assigns[2].parent.ast_end)
        assert isinstance(assigns[2].parent.parent, IfBlock)
        # Check that the if-body of the parent IfBlock also contains
        # an Assignment
        assert isinstance(assigns[2].parent.parent.children[1], Schedule)
        assert isinstance(assigns[2].parent.parent.children[1].children[0],
                          Assignment)


def test_handling_case_list(f2008_parser):
    ''' Test that the Case_Construct handler correctly processes CASE
    statements involving a list of conditions. '''
    from fparser.two.Fortran2003 import Execution_Part
    reader = FortranStringReader(
        '''SELECT CASE (my_var)
            CASE (label2, label3)
                branch2 = 1
            END SELECT''')
    fparser2case_construct = Execution_Part.match(reader)[0][0]

    fake_parent = Node()
    processor = Fparser2Reader()
    processor.process_nodes(fake_parent, [fparser2case_construct], None)
    assert len(fake_parent.children) == 1
    ifnode = fake_parent.children[0]
    assert isinstance(ifnode, IfBlock)
    assert isinstance(ifnode.condition, BinaryOperation)
    assert ifnode.condition.operator == BinaryOperation.Operator.OR
    eqnode = ifnode.condition.children[0]
    assert eqnode.operator == BinaryOperation.Operator.EQ
    assert "my_var" in str(eqnode.children[0])
    assert "label2" in str(eqnode.children[1])
    eqnode = ifnode.children[0].children[1]
    assert eqnode.operator == BinaryOperation.Operator.EQ
    assert "my_var" in str(eqnode.children[0])
    assert "label3" in str(eqnode.children[1])

    assert "Reference[name:'branch2']" in str(ifnode.if_body[0].lhs)


def test_handling_case_range(f2008_parser):
    ''' Test that the Case_Construct handler correctly processes CASE
    statements involving a range. '''
    from fparser.two.Fortran2003 import Execution_Part
    reader = FortranStringReader(
        '''SELECT CASE (my_var)
            CASE (label4:label5)
                branch3 = 1
            END SELECT''')
    fparser2case_construct = Execution_Part.match(reader)[0][0]

    fake_parent = Node()
    processor = Fparser2Reader()
    processor.process_nodes(fake_parent, [fparser2case_construct], None)
    assert len(fake_parent.children) == 1
    ifnode = fake_parent.children[0]
    assert isinstance(ifnode, IfBlock)
    assert isinstance(ifnode.children[0], BinaryOperation)
    assert ifnode.condition.operator == BinaryOperation.Operator.AND
    assert ifnode.condition.children[0].operator == BinaryOperation.Operator.GE
    assert ifnode.condition.children[1].operator == BinaryOperation.Operator.LE
    assert "branch3" in str(ifnode.if_body[0].lhs)


def test_handling_case_range_list(f2008_parser):
    ''' Test that the Case_Construct handler correctly processes CASE
    statements involving a list of ranges. '''
    from fparser.two.Fortran2003 import Execution_Part
    reader = FortranStringReader(
        '''SELECT CASE (my_var)
            CASE (:label1, label5:, label6)
                branch4 = 1
            END SELECT''')
    # We should end up with:
    #    my_var <= label1 OR my_var >= label5 OR my_var == label6
    fparser2case_construct = Execution_Part.match(reader)[0][0]

    fake_parent = Node()
    processor = Fparser2Reader()
    processor.process_nodes(fake_parent, [fparser2case_construct], None)
    assert len(fake_parent.children) == 1
    ifnode = fake_parent.children[0]
    assert isinstance(ifnode, IfBlock)
    assert isinstance(ifnode.condition, BinaryOperation)
    assert ifnode.condition.operator == BinaryOperation.Operator.OR
    assert ifnode.condition.children[0].operator == BinaryOperation.Operator.LE
    assert "label1" in str(ifnode.condition.children[0].children[1])
    orop = ifnode.condition.children[1]
    assert orop.operator == BinaryOperation.Operator.OR
    assert orop.children[0].operator == BinaryOperation.Operator.GE
    assert "label5" in str(orop.children[0].children[1])
    assert orop.children[1].operator == BinaryOperation.Operator.EQ
    assert "label6" in str(orop.children[1].children[1])
    assert "branch4" in str(ifnode.if_body[0].lhs)


def test_handling_invalid_case_construct(f2008_parser):
    ''' Test that the Case_Construct handler raises the proper errors when
    it parses invalid or unsupported fparser2 trees.
    '''
    from fparser.two.Fortran2003 import Execution_Part, Name

    # CASE (default) is just a regular symbol named default
    reader = FortranStringReader(
        '''SELECT CASE (selector)
            CASE (default)
                branch3 = 1
            END SELECT''')
    fparser2case_construct = Execution_Part.match(reader)[0][0]

    fake_parent = Node()
    processor = Fparser2Reader()
    processor.process_nodes(fake_parent, [fparser2case_construct], None)
    assert isinstance(fake_parent.children[0], IfBlock)

    # Test with no opening Select_Case_Stmt
    reader = FortranStringReader(
        '''SELECT CASE (selector)
            CASE (label1)
                branch1 = 1
            CASE (label2)
                branch2 = 1
            END SELECT''')
    fparser2case_construct = Execution_Part.match(reader)[0][0]
    del fparser2case_construct.content[0]
    with pytest.raises(InternalError) as error:
        processor.process_nodes(fake_parent, [fparser2case_construct], None)
    assert "Failed to find opening case statement in:" in str(error.value)

    # Test with no closing End_Select_Stmt
    reader = FortranStringReader(
        '''SELECT CASE (selector)
            CASE (label1)
                branch1 = 1
            CASE (label2)
                branch2 = 1
            END SELECT''')
    fparser2case_construct = Execution_Part.match(reader)[0][0]
    del fparser2case_construct.content[-1]
    with pytest.raises(InternalError) as error:
        processor.process_nodes(fake_parent, [fparser2case_construct], None)
    assert "Failed to find closing case statement in:" in str(error.value)

    # Test when one clause is not of the expected type
    reader = FortranStringReader(
        '''SELECT CASE (selector)
            CASE (label1)
                branch1 = 1
            CASE (label2)
                branch2 = 1
            END SELECT''')
    fparser2case_construct = Execution_Part.match(reader)[0][0]
    fparser2case_construct.content[1].items = (Name("Fake"), None)
    with pytest.raises(InternalError) as error:
        processor.process_nodes(fake_parent, [fparser2case_construct], None)
    assert "to be a Case_Selector but got" in str(error.value)


def test_handling_numberbase(f2008_parser):
    ''' Test that fparser2 NumberBase is converted to the expected PSyIR
    tree structure.
    '''
    from fparser.two.Fortran2003 import Execution_Part
    reader = FortranStringReader("x=1")
    fparser2number = Execution_Part.match(reader)[0][0].items[2]

    fake_parent = Node()
    processor = Fparser2Reader()
    processor.process_nodes(fake_parent, [fparser2number], None)
    # Check a new node was generated and connected to parent
    assert len(fake_parent.children) == 1
    new_node = fake_parent.children[0]
    assert isinstance(new_node, Literal)
    assert new_node._value == "1"


def test_handling_binaryopbase(f2008_parser):
    ''' Test that fparser2 BinaryOpBase is converted to the expected PSyIR
    tree structure.
    '''
    from fparser.two.Fortran2003 import Execution_Part
    reader = FortranStringReader("x=1+4")
    fp2binaryop = Execution_Part.match(reader)[0][0].items[2]

    fake_parent = Node()
    processor = Fparser2Reader()
    processor.process_nodes(fake_parent, [fp2binaryop], None)
    # Check a new node was generated and connected to parent
    assert len(fake_parent.children) == 1
    new_node = fake_parent.children[0]
    assert isinstance(new_node, BinaryOperation)
    assert len(new_node.children) == 2
    assert new_node._operator == BinaryOperation.Operator.ADD

    # Test parsing all supported binary operators.
    testlist = (('+', BinaryOperation.Operator.ADD),
                ('-', BinaryOperation.Operator.SUB),
                ('*', BinaryOperation.Operator.MUL),
                ('/', BinaryOperation.Operator.DIV),
                ('**', BinaryOperation.Operator.POW),
                ('==', BinaryOperation.Operator.EQ),
                ('.eq.', BinaryOperation.Operator.EQ),
                ('.EQ.', BinaryOperation.Operator.EQ),
                ('/=', BinaryOperation.Operator.NE),
                ('.ne.', BinaryOperation.Operator.NE),
                ('>', BinaryOperation.Operator.GT),
                ('.GT.', BinaryOperation.Operator.GT),
                ('<', BinaryOperation.Operator.LT),
                ('.lt.', BinaryOperation.Operator.LT),
                ('>=', BinaryOperation.Operator.GE),
                ('.ge.', BinaryOperation.Operator.GE),
                ('<=', BinaryOperation.Operator.LE),
                ('.LE.', BinaryOperation.Operator.LE),
                ('.and.', BinaryOperation.Operator.AND),
                ('.or.', BinaryOperation.Operator.OR))

    for opstring, expected in testlist:
        # Manipulate the fparser2 ParseTree so that it contains the operator
        # under test
        fp2binaryop.items = (fp2binaryop.items[0], opstring,
                             fp2binaryop.items[2])
        # And then translate it to PSyIR again.
        fake_parent = Node()
        processor.process_nodes(fake_parent, [fp2binaryop], None)
        assert len(fake_parent.children) == 1
        assert isinstance(fake_parent.children[0], BinaryOperation), \
            "Fails when parsing '" + opstring + "'"
        assert fake_parent.children[0]._operator == expected, \
            "Fails when parsing '" + opstring + "'"

    # Test that an unsupported binary operator creates a CodeBlock
    fake_parent = Node()
    fp2binaryop.items = (fp2binaryop.items[0], 'unsupported',
                         fp2binaryop.items[2])
    processor.process_nodes(fake_parent, [fp2binaryop], None)
    assert len(fake_parent.children) == 1
    assert isinstance(fake_parent.children[0], CodeBlock)


def test_handling_unaryopbase(f2008_parser):
    ''' Test that fparser2 UnaryOpBase is converted to the expected PSyIR
    tree structure.
    '''
    from fparser.two.Fortran2003 import Execution_Part, UnaryOpBase
    reader = FortranStringReader("x=-4")
    fp2unaryop = Execution_Part.match(reader)[0][0].items[2]
    assert isinstance(fp2unaryop, UnaryOpBase)

    fake_parent = Node()
    processor = Fparser2Reader()
    processor.process_nodes(fake_parent, [fp2unaryop], None)
    # Check a new node was generated and connected to parent
    assert len(fake_parent.children) == 1
    new_node = fake_parent.children[0]
    assert isinstance(new_node, UnaryOperation)
    assert len(new_node.children) == 1
    assert new_node._operator == UnaryOperation.Operator.MINUS

    # Test parsing all supported unary operators.
    testlist = (('+', UnaryOperation.Operator.PLUS),
                ('-', UnaryOperation.Operator.MINUS),
                ('.not.', UnaryOperation.Operator.NOT),
                ('.NOT.', UnaryOperation.Operator.NOT))

    for opstring, expected in testlist:
        # Manipulate the fparser2 ParseTree so that it contains the operator
        # under test
        fp2unaryop.items = (opstring, fp2unaryop.items[1])
        # And then translate it to PSyIR again.
        fake_parent = Node()
        processor.process_nodes(fake_parent, [fp2unaryop], None)
        assert len(fake_parent.children) == 1
        assert isinstance(fake_parent.children[0], UnaryOperation), \
            "Fails when parsing '" + opstring + "'"
        assert fake_parent.children[0]._operator == expected, \
            "Fails when parsing '" + opstring + "'"

    # Test that an unsupported unary operator creates a CodeBlock
    fp2unaryop.items = ('unsupported', fp2unaryop.items[1])
    fake_parent = Node()
    processor.process_nodes(fake_parent, [fp2unaryop], None)

    assert len(fake_parent.children) == 1
    new_node = fake_parent.children[0]
    assert isinstance(new_node, CodeBlock)


def test_handling_return_stmt(f2008_parser):
    ''' Test that fparser2 Return_Stmt is converted to the expected PSyIR
    tree structure.
    '''
    from fparser.two.Fortran2003 import Execution_Part, Return_Stmt
    reader = FortranStringReader("return")
    return_stmt = Execution_Part.match(reader)[0][0]
    assert isinstance(return_stmt, Return_Stmt)

    fake_parent = Node()
    processor = Fparser2Reader()
    processor.process_nodes(fake_parent, [return_stmt], None)
    # Check a new node was generated and connected to parent
    assert len(fake_parent.children) == 1
    new_node = fake_parent.children[0]
    assert isinstance(new_node, Return)
    assert not new_node.children


def test_handling_end_do_stmt(f2008_parser):
    ''' Test that fparser2 End_Do_Stmt are ignored.'''
    from fparser.two.Fortran2003 import Execution_Part
    reader = FortranStringReader('''
        do i=1,10
            a=a+1
        end do
        ''')
    fparser2enddo = Execution_Part.match(reader)[0][0].content[-1]

    fake_parent = Node()
    processor = Fparser2Reader()
    processor.process_nodes(fake_parent, [fparser2enddo], None)
    assert not fake_parent.children  # No new children created


def test_handling_end_subroutine_stmt(f2008_parser):
    ''' Test that fparser2 End_Subroutine_Stmt are ignored.'''
    from fparser.two.Fortran2003 import Subroutine_Subprogram
    reader = FortranStringReader('''
        subroutine dummy_code()
        end subroutine dummy_code
        ''')
    fparser2endsub = Subroutine_Subprogram.match(reader)[0][-1]

    fake_parent = Node()
    processor = Fparser2Reader()
    processor.process_nodes(fake_parent, [fparser2endsub], None)
    assert not fake_parent.children  # No new children created


def test_do_construct(f2008_parser):
    ''' Check that do loop constructs are converted to the expected
    PSyIR node'''
    from fparser.two.Fortran2003 import Execution_Part
    from psyclone.psyGen import Loop
    reader = FortranStringReader('''
        do i = 1, 10 , 2\n
            sum = sum + i\n
        end do\n
        ''')
    fparser2do = Execution_Part.match(reader)[0][0]
    processor = Fparser2Reader()
    fake_parent = Node()
    processor.process_nodes(fake_parent, [fparser2do], None)
    assert fake_parent.children[0]
    new_loop = fake_parent.children[0]
    assert isinstance(new_loop, Loop)
    assert new_loop.variable_name == "i"
    assert new_loop.start_expr.value == "1"
    assert new_loop.stop_expr.value == "10"
    assert new_loop.step_expr.value == "2"
    assert len(new_loop.loop_body.children) == 1
    assert isinstance(new_loop.loop_body[0], Assignment)


def test_do_construct_while(f2008_parser):
    ''' Check that do while constructs are placed in Codeblocks '''
    from fparser.two.Fortran2003 import Execution_Part
    reader = FortranStringReader('''
        do while(a .gt. b)\n
            c = c + 1\n
        end do\n
        ''')
    fparser2while = Execution_Part.match(reader)[0][0]
    processor = Fparser2Reader()
    fake_parent = Node()
    processor.process_nodes(fake_parent, [fparser2while], None)
    assert isinstance(fake_parent.children[0], CodeBlock)


# (1/4) fparser2reader::nodes_to_code_block
def test_nodes_to_code_block_1(f2008_parser):
    '''Check that a statement codeblock that is at the "top level" in the
    PSyIR has the structure property set to statement (as it has a
    schedule as parent).

    '''
    reader = FortranStringReader('''
        program test
        do while(a .gt. b)
            c = c + 1
        end do
        end program test
        ''')
    prog = f2008_parser(reader)
    psy = PSyFactory(api="nemo").create(prog)
    schedule = psy.invokes.invoke_list[0].schedule
    assert isinstance(schedule[0], CodeBlock)
    assert schedule[0].structure == CodeBlock.Structure.STATEMENT


# (2/4) fparser2reader::nodes_to_code_block
def test_nodes_to_code_block_2(f2008_parser):
    '''Check that a statement codeblock that is within another statement
    in the PSyIR has the structure property set to statement (as it
    has a schedule as parent).

    '''
    reader = FortranStringReader('''
        program test
        if (.true.) then
            do while(a .gt. b)
                c = c + 1
            end do
        end if
        end program test
        ''')
    prog = f2008_parser(reader)
    psy = PSyFactory(api="nemo").create(prog)
    schedule = psy.invokes.invoke_list[0].schedule
    assert isinstance(schedule[0].if_body[0], CodeBlock)
    assert schedule[0].if_body[0].structure == CodeBlock.Structure.STATEMENT


# (3/4) fparser2reader::nodes_to_code_block
def test_nodes_to_code_block_3(f2008_parser):
    '''Check that a codeblock that contains an expression has the
    structure property set to expression.

    '''
    # The string "HELLO" is currently a code block in the PSyIR
    reader = FortranStringReader('''
        program test
        if (a == "HELLO") then
        end if
        end program test
        ''')
    prog = f2008_parser(reader)
    psy = PSyFactory(api="nemo").create(prog)
    schedule = psy.invokes.invoke_list[0].schedule
    code_block = schedule[0].condition.children[1]
    assert isinstance(code_block, CodeBlock)
    assert code_block.structure == CodeBlock.Structure.EXPRESSION


# (4/4) fparser2reader::nodes_to_code_block
def test_nodes_to_code_block_4(f2008_parser):
    '''Check that a codeblock that has a directive as a parent causes the
    expected exception.

    '''
    with pytest.raises(InternalError) as excinfo:
        _ = Fparser2Reader.nodes_to_code_block(Directive(), "hello")
    assert ("A CodeBlock with a Directive as parent is not yet supported."
            in str(excinfo.value))


def test_missing_loop_control(f2008_parser, monkeypatch):
    ''' Check that encountering a loop in the fparser parse tree that is
    missing a Loop_Control element raises an InternalError. '''
    from fparser.two.utils import walk_ast
    from fparser.two import Fortran2003
    reader = FortranStringReader('''
        do while(a .gt. b)\n
            c = c + 1\n
        end do\n
        ''')
    fparser2while = Fortran2003.Execution_Part.match(reader)[0][0]
    processor = Fparser2Reader()

    # We have to break the fparser2 parse tree in order to trigger the
    # internal error
    ctrl = walk_ast(fparser2while.content[0].items, [Fortran2003.Loop_Control])
    # 'items' is a tuple and therefore immutable so make a new list
    item_list = list(fparser2while.content[0].items)
    # Create a new tuple for the items member without the Loop_Control
    item_list.remove(ctrl[0])
    fparser2while.content[0].items = tuple(item_list)
    monkeypatch.setattr(fparser2while, "tostr", lambda: "<fparser2while>")

    fake_parent = Node()
    with pytest.raises(InternalError) as err:
        processor.process_nodes(fake_parent, [fparser2while], None)
    assert "Unrecognised form of DO loop - failed to find Loop_Control " \
        "element in the node '<fparser2while>'." in str(err)<|MERGE_RESOLUTION|>--- conflicted
+++ resolved
@@ -103,14 +103,9 @@
 
 # Method generate_container
 def test_generate_container(parser):
-<<<<<<< HEAD
-    ''' '''
-    dummy_module_metadata = '''
-=======
     ''' Test that generate_container creates a PSyIR container with the
     contents of the given fparser2 fortran module.'''
     dummy_module = '''
->>>>>>> c80042c3
     module dummy_mod
         use mod1
         use mod2, only: var1
@@ -124,11 +119,7 @@
         end subroutine dummy_code
     end module dummy_mod
     '''
-<<<<<<< HEAD
-    reader = FortranStringReader(dummy_module_metadata)
-=======
     reader = FortranStringReader(dummy_module)
->>>>>>> c80042c3
     ast = parser(reader)
     processor = Fparser2Reader()
     container = processor.generate_container(ast)
@@ -137,14 +128,8 @@
     assert container.symbol_table
     assert container.symbol_table.lookup("modvar1")
     assert container.symbol_table.lookup("var1")
-<<<<<<< HEAD
-    # TODO: uncomment below
-    # assert container.symbol_table.lookup("mod1")
-    # assert container.symbol_table.lookup("mod2")
-=======
     assert container.symbol_table.lookup("mod1")
     assert container.symbol_table.lookup("mod2")
->>>>>>> c80042c3
 
 
 def test_generate_container_two_modules(parser):
@@ -736,7 +721,6 @@
     assert fake_parent.symbol_table.lookup("array3").shape == [None]
     assert fake_parent.symbol_table.lookup("array3").interface.access is \
         ArgumentInterface.Access.READ
-<<<<<<< HEAD
 
 
 def test_deferred_array_size(f2008_parser):
@@ -767,8 +751,6 @@
     dim_sym = fake_parent.symbol_table.lookup("n")
     assert isinstance(dim_sym.interface, DeferredInterface)
     assert dim_sym.datatype == "integer"
-=======
->>>>>>> c80042c3
 
 
 def test_use_stmt(f2008_parser):
