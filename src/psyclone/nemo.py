--- conflicted
+++ resolved
@@ -46,13 +46,9 @@
 from fparser.two import Fortran2003
 from psyclone.configuration import Config
 from psyclone.psyGen import PSy, Invokes, Invoke, InvokeSchedule, \
-<<<<<<< HEAD
-    Loop, InlinedKern, InternalError, NameSpaceFactory, Schedule
-=======
     InlinedKern, NameSpaceFactory
 from psyclone.errors import InternalError
 from psyclone.psyir.nodes import Node, Loop, Schedule
->>>>>>> f680badf
 from psyclone.psyir.frontend.fparser2 import Fparser2Reader
 
 
@@ -112,14 +108,8 @@
         '''
         # We create a fake node because we need to parse the children
         # before we decide what to do with them.
-<<<<<<< HEAD
         fakeparent = Schedule(parent=loop_body)
-        self.process_nodes(parent=fakeparent, nodes=node.content[1:-1],
-                           nodes_parent=node)
-=======
-        fakeparent = Schedule()
         self.process_nodes(parent=fakeparent, nodes=node.content[1:-1])
->>>>>>> f680badf
 
         if NemoKern.match(fakeparent):
             # Create a new kernel object and make it the only
@@ -425,11 +415,6 @@
         # TODO this can be removed once #435 is done and we're no longer
         # manipulating the fparser2 parse tree.
         self._name_clashes_checked = False
-<<<<<<< HEAD
-=======
-
-        self.process_nodes(self, ast.content)
->>>>>>> f680badf
         self._text_name = "InvokeSchedule"
         self._colour_key = "Schedule"
 
