--- conflicted
+++ resolved
@@ -3234,21 +3234,16 @@
 
 class DynBasisFunctions(DynCollection):
     ''' Holds all information on the basis and differential basis
-    functions required by an invoke. This covers both those required for
-    quadrature and for evaluators.
-
-<<<<<<< HEAD
-    :param node: either the schedule of an Invoke or a single Kernel object.
-    :type node: :py:class:`psyclone.dynamo0p3.DynSchedule` or \
+    functions required by an invoke or kernel call. This covers both those
+    required for quadrature and for evaluators.
+
+    :param node: either the schedule of an Invoke or a single Kernel object \
+                 for which to extract information on all required \
+                 basis/diff-basis functions.
+    :type node: :py:class:`psyclone.dynamo0p3.DynInvokeSchedule` or \
                 :py:class:`psyclone.dynamo0p3.DynKern`
-=======
-    :param schedule: the schedule of the Invoke for which to extract \
-                     information on all required basis/diff-basis functions.
-    :type schedule: :py:class:`psyclone.dynamo0p3.DynInvokeSchedule`
->>>>>>> 5bf6c6d4
-
-    :raises InternalError: if a call in the supplied InvokeSchedule has an \
-                           unrecognised evaluator shape.
+
+    :raises InternalError: if a call has an unrecognised evaluator shape.
     '''
     qr_dim_vars = {"xyoz": ["np_xy", "np_z"]}
     qr_weight_vars = {"xyoz": ["weights_xy", "weights_z"]}
