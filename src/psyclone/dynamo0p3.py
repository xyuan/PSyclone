--- conflicted
+++ resolved
@@ -55,12 +55,8 @@
 from psyclone import psyGen
 from psyclone.configuration import Config
 from psyclone.core.access_type import AccessType
-<<<<<<< HEAD
 from psyclone.domain.lfric import (FunctionSpace, KernCallArgList,
                                    KernStubArgList)
-=======
-from psyclone.domain.lfric import FunctionSpace
->>>>>>> e658c828
 from psyclone.psyir.nodes import Loop, Literal, Schedule
 from psyclone.errors import GenerationError, InternalError, FieldNotFoundError
 from psyclone.psyGen import (PSy, Invokes, Invoke, InvokeSchedule,
@@ -7548,1136 +7544,6 @@
         super(DynKern, self).gen_code(parent)
 
 
-<<<<<<< HEAD
-=======
-class ArgOrdering(object):
-    '''Base class capturing the arguments, type and ordering of data in
-    a Kernel call.'''
-    def __init__(self, kern):
-        self._kern = kern
-        self._generate_called = False
-
-    def generate(self):
-        '''
-        Specifies which arguments appear in an argument list, their type
-        and their ordering. Calls methods for each type of argument
-        that can be specialised by a child class for its particular need.
-
-        :raises GenerationError: if the kernel arguments break the
-                                 rules for the Dynamo 0.3 API.
-        '''
-        self._generate_called = True
-        if self._kern.arguments.has_operator():
-            # All operator types require the cell index to be provided
-            self.cell_position()
-        # Pass the number of layers in the mesh unless this kernel is
-        # applying a CMA operator or doing a CMA matrix-matrix calculation
-        if self._kern.cma_operation not in ["apply", "matrix-matrix"]:
-            self.mesh_height()
-        # Pass the number of cells in the mesh if this kernel has a
-        # LMA operator argument
-        # TODO this code should replace the code that currently includes
-        # this quantity for *every* operator it encounters.
-        # if self._kern.arguments.has_operator(op_type="gh_operator"):
-        #     self.mesh_ncell3d()
-        # Pass the number of columns in the mesh if this kernel has a CMA
-        # operator argument
-        if self._kern.arguments.has_operator(op_type="gh_columnwise_operator"):
-            self.mesh_ncell2d()
-
-        if self._kern.is_intergrid:
-            # Inter-grid kernels require special arguments
-            # The cell-map for the current column providing the mapping from
-            # the coarse to the fine mesh.
-            self.cell_map()
-
-        # for each argument in the order they are specified in the
-        # kernel metadata, call particular methods depending on what
-        # type of argument we find (field, field vector, operator or
-        # scalar). If the argument is a field or field vector and also
-        # has a stencil access then also call appropriate stencil
-        # methods.
-        for arg in self._kern.arguments.args:
-            if arg.type == "gh_field":
-                if arg.vector_size > 1:
-                    self.field_vector(arg)
-                else:
-                    self.field(arg)
-                if arg.descriptor.stencil:
-                    if not arg.descriptor.stencil['extent']:
-                        # stencil extent is not provided in the
-                        # metadata so must be passed
-                        self.stencil_unknown_extent(arg)
-                    if arg.descriptor.stencil['type'] == "xory1d":
-                        # if "xory1d is specified then the actual
-                        # direction must be passed
-                        self.stencil_unknown_direction(arg)
-                    # stencil information that is always passed
-                    self.stencil(arg)
-            elif arg.type == "gh_operator":
-                self.operator(arg)
-            elif arg.type == "gh_columnwise_operator":
-                self.cma_operator(arg)
-            elif arg.type in GH_VALID_SCALAR_NAMES:
-                self.scalar(arg)
-            else:
-                raise GenerationError(
-                    "Unexpected arg type found in dynamo0p3.py:"
-                    "ArgOrdering:generate(). Expected one of '{0}' "
-                    "but found '{1}'".format(GH_VALID_ARG_TYPE_NAMES,
-                                             arg.type))
-        # For each function space (in the order they appear in the
-        # metadata arguments)
-        for unique_fs in self._kern.arguments.unique_fss:
-            # Provide arguments common to LMA operators and fields on
-            # a space *unless* this is an inter-grid or CMA
-            # matrix-matrix kernel
-            if self._kern.cma_operation not in ["matrix-matrix"] and \
-               not self._kern.is_intergrid:
-                self.fs_common(unique_fs)
-            # Provide additional arguments if there is a
-            # field on this space
-            if unique_fs.field_on_space(self._kern.arguments):
-                if self._kern.is_intergrid:
-                    self.fs_intergrid(unique_fs)
-                else:
-                    self.fs_compulsory_field(unique_fs)
-            cma_op = unique_fs.cma_on_space(self._kern.arguments)
-            if cma_op:
-                if self._kern.cma_operation == "assembly":
-                    # CMA-assembly requires banded dofmaps
-                    self.banded_dofmap(unique_fs)
-                elif self._kern.cma_operation == "apply":
-                    # Applying a CMA operator requires indirection dofmaps
-                    self.indirection_dofmap(unique_fs, operator=cma_op)
-
-            # Provide any optional arguments. These arguments are
-            # associated with the keyword arguments (basis function,
-            # differential basis function and orientation) for a
-            # function space.
-            if self._kern.fs_descriptors.exists(unique_fs):
-                descriptors = self._kern.fs_descriptors
-                descriptor = descriptors.get_descriptor(unique_fs)
-                if descriptor.requires_basis:
-                    self.basis(unique_fs)
-                if descriptor.requires_diff_basis:
-                    self.diff_basis(unique_fs)
-                if descriptor.requires_orientation:
-                    self.orientation(unique_fs)
-            # Fix for boundary_dofs array to the boundary condition
-            # kernel (enforce_bc_kernel) arguments
-            if self._kern.name.lower() == "enforce_bc_code" and \
-               unique_fs.orig_name.lower() == "any_space_1":
-                self.field_bcs_kernel(unique_fs)
-
-        # Add boundary dofs array to the operator boundary condition
-        # kernel (enforce_operator_bc_kernel) arguments
-        if self._kern.name.lower() == "enforce_operator_bc_code":
-            # Sanity checks - this kernel should only have a single LMA
-            # operator as argument
-            if len(self._kern.arguments.args) > 1:
-                raise GenerationError(
-                    "Kernel {0} has {1} arguments when it should only have 1 "
-                    "(an LMA operator)".format(self._kern.name,
-                                               len(self._kern.arguments.args)))
-            op_arg = self._kern.arguments.args[0]
-            if op_arg.type != "gh_operator":
-                raise GenerationError(
-                    "Expected a LMA operator from which to look-up boundary "
-                    "dofs but kernel {0} has argument {1}.".
-                    format(self._kern.name, op_arg.type))
-            if op_arg.access != AccessType.READWRITE:
-                raise GenerationError(
-                    "Kernel {0} is recognised as a kernel which applies "
-                    "boundary conditions to an operator. However its operator "
-                    "argument has access {1} rather than gh_readwrite.".
-                    format(self._kern.name, op_arg.access.api_specific_name()))
-            self.operator_bcs_kernel(op_arg.function_space_to)
-
-        # Reference-element properties
-        if self._kern.reference_element:
-            self.ref_element_properties()
-
-        # Mesh properties
-        if self._kern.mesh:
-            self.mesh_properties()
-
-        # Provide qr arguments if required
-        if self._kern.qr_required:
-            self.quad_rule()
-
-    def cell_position(self):
-        '''
-        Add cell position information
-
-        :raises NotImplementedError: because this is an abstract method
-        '''
-        raise NotImplementedError(
-            "Error: ArgOrdering.cell_position() must be implemented by "
-            "subclass")
-
-    def cell_map(self):
-        '''
-        Add cell-map information (for inter-grid kernels)
-
-        :raises NotImplementedError: because this is an abstract method
-        '''
-        raise NotImplementedError(
-            "Error: ArgOrdering.cell_map() must be implemented by subclass")
-
-    def mesh_height(self):
-        '''
-        Add height information (i.e. no. of layers)
-
-        :raises NotImplementedError: because this is an abstract method
-        '''
-        raise NotImplementedError(
-            "Error: ArgOrdering.mesh_height() must be implemented by subclass")
-
-    def mesh_ncell2d(self):
-        '''
-        Add the number of columns in the mesh
-
-        :raises NotImplementedError: because this is an abstract method
-        '''
-        raise NotImplementedError(
-            "Error: ArgOrdering.mesh_ncell2d() must be implemented by"
-            "subclass")
-
-    def cma_operator(self, arg):
-        '''
-        Add information on the CMA operator
-
-        :raises NotImplementedError: because this is an abstract method
-        '''
-        raise NotImplementedError("Error: ArgOrdering.cma_operator() must "
-                                  "be implemented by subclass")
-
-    def field_vector(self, arg):
-        '''
-        Add field-vector information for this field-vector argument
-
-        :raises NotImplementedError: because this is an abstract method
-        '''
-        raise NotImplementedError(
-            "Error: ArgOrdering.field_vector() must be implemented by "
-            "subclass")
-
-    def field(self, arg):
-        '''
-        Add field information for this field argument
-
-        :raises NotImplementedError: because this is an abstract method
-        '''
-        raise NotImplementedError(
-            "Error: ArgOrdering.field() must be implemented by subclass")
-
-    def stencil_unknown_extent(self, arg):
-        '''
-        Add stencil extent information for this stencil argument
-
-        :raises NotImplementedError: because this is an abstract method
-        '''
-        raise NotImplementedError(
-            "Error: ArgOrdering.stencil_unknown_extent() must be implemented "
-            "by subclass")
-
-    def stencil_unknown_direction(self, arg):
-        '''
-        Add stencil direction information for this stencil argument
-
-        :raises NotImplementedError: because this is an abstract method
-        '''
-        raise NotImplementedError(
-            "Error: ArgOrdering.stencil_unknown_direction() must be "
-            "implemented by subclass")
-
-    def stencil(self, arg):
-        '''
-        Add stencil information for this stencil argument
-
-        :raises NotImplementedError: because this is an abstract method
-        '''
-        raise NotImplementedError(
-            "Error: ArgOrdering.stencil() must be implemented by subclass")
-
-    def operator(self, arg):
-        '''
-        Add operator information for this operator argument
-
-        :raises NotImplementedError: because this is an abstract method
-        '''
-        raise NotImplementedError(
-            "Error: ArgOrdering.operator() must be implemented by subclass")
-
-    def scalar(self, arg):
-        '''
-        Add scalar information for this scalar argument
-
-        :raises NotImplementedError: because this is an abstract method
-        '''
-        raise NotImplementedError(
-            "Error: ArgOrdering.scalar() must be implemented by subclass")
-
-    def fs_common(self, function_space):
-        '''
-        Add information common to LMA operators and fields for this
-        function space
-
-        :raises NotImplementedError: because this is an abstract method
-        '''
-        raise NotImplementedError(
-            "Error: ArgOrdering.fs_common() must be implemented by "
-            "subclass")
-
-    def fs_compulsory_field(self, function_space):
-        '''
-        Add compulsory information for this function space
-
-        :raises NotImplementedError: because this is an abstract method
-        '''
-        raise NotImplementedError(
-            "Error: ArgOrdering.fs_compulsory_field() must be implemented "
-            "by subclass")
-
-    def basis(self, function_space):
-        '''
-        Add basis function information for this function space
-
-        :raises NotImplementedError: because this is an abstract method
-        '''
-        raise NotImplementedError(
-            "Error: ArgOrdering.basis() must be implemented by subclass")
-
-    def diff_basis(self, function_space):
-        '''
-        Add differential basis function information for this function
-        space
-
-        :raises NotImplementedError: because this is an abstract method
-        '''
-        raise NotImplementedError(
-            "Error: ArgOrdering.diff_basis() must be implemented by subclass")
-
-    def orientation(self, function_space):
-        '''
-        Add orientation information for this function space
-
-        :raises NotImplementedError: because this is an abstract method
-        '''
-        raise NotImplementedError(
-            "Error: ArgOrdering.orientation() must be implemented by subclass")
-
-    def field_bcs_kernel(self, function_space):
-        '''
-        Add boundary condition information for a field on this function
-        space
-
-        :raises NotImplementedError: because this is an abstract method
-        '''
-        raise NotImplementedError(
-            "Error: ArgOrdering.field_bcs_kernel() must be implemented by "
-            "subclass")
-
-    def operator_bcs_kernel(self, function_space):
-        '''
-        Add boundary condition information for an operator on this function
-        space
-
-        :raises NotImplementedError: because this is an abstract method
-        '''
-        raise NotImplementedError(
-            "Error: ArgOrdering.operator_bcs_kernel() must be implemented by "
-            "subclass")
-
-    def ref_element_properties(self):
-        ''' Add kernel arguments relating to properties of the reference
-        element. '''
-        if self._kern.reference_element.properties:
-            refelem_args = DynReferenceElement(self._kern).kern_args()
-            self._arglist.extend(refelem_args)
-
-    @abc.abstractmethod
-    def mesh_properties(self):
-        ''' Provide the kernel arguments required for the mesh properties
-        specified in the kernel metadata. '''
-
-    @abc.abstractmethod
-    def quad_rule(self):
-        ''' Add kernel arguments required for quadrature. '''
-
-    def banded_dofmap(self, function_space):
-        '''
-        Add banded dofmap (required for CMA operator assembly)
-
-        :raises NotImplementedError: because this is an abstract method
-        '''
-        raise NotImplementedError("Error: ArgOrdering.banded_dofmap() must"
-                                  " be implemented by subclass")
-
-    def indirection_dofmap(self, function_space, operator=None):
-        '''
-        Add indirection dofmap required when applying a CMA operator
-
-        :raises NotImplementedError: because this is an abstract method
-        '''
-        raise NotImplementedError("Error: ArgOrdering.indirection_dofmap() "
-                                  "must be implemented by subclass")
-
-
-class KernCallArgList(ArgOrdering):
-    '''Creates the argument list required to call kernel "kern" from the
-    PSy-layer and captures the positions of the following arguments in
-    the argument list: nlayers, number of quadrature points and number
-    of degrees of freedom. The ordering and type of arguments is
-    captured by the base class.
-
-    :param kern: The kernel that is being called.
-    :type kern: :py:class:`psyclone.dynamo0p3.DynKern`
-
-    '''
-    NdfInfo = namedtuple("NdfInfo", ["position", "function_space"])
-
-    def __init__(self, kern):
-        ArgOrdering.__init__(self, kern)
-        self._arglist = []
-        self._nlayers_positions = []
-        self._nqp_positions = []
-        self._ndf_positions = []
-
-    def cell_position(self):
-        ''' add a cell argument to the argument list'''
-        self._arglist.append(self._cell_ref_name)
-
-    def cell_map(self):
-        ''' Add cell-map and related cell counts to the argument list '''
-        symtab = self._kern.root.symbol_table
-        cargs = psyGen.args_filter(self._kern.args, arg_meshes=["gh_coarse"])
-        carg = cargs[0]
-        fargs = psyGen.args_filter(self._kern.args, arg_meshes=["gh_fine"])
-        farg = fargs[0]
-        base_name = "cell_map_" + carg.name
-        map_name = symtab.name_from_tag(base_name)
-        # Add the cell map to our argument list
-        self._arglist.append("{0}(:,{1})".format(map_name,
-                                                 self._cell_ref_name))
-        # No. of fine cells per coarse cell
-        base_name = "ncpc_{0}_{1}".format(farg.name, carg.name)
-        ncellpercell = symtab.name_from_tag(base_name)
-        self._arglist.append(ncellpercell)
-        # No. of columns in the fine mesh
-        base_name = "ncell_{0}".format(farg.name)
-        ncell_fine = symtab.name_from_tag(base_name)
-        self._arglist.append(ncell_fine)
-
-    def mesh_height(self):
-        ''' add mesh height (nlayers) to the argument list'''
-        nlayers_name = \
-            self._kern.root.symbol_table.name_from_tag("nlayers")
-        self._arglist.append(nlayers_name)
-        self._nlayers_positions.append(len(self._arglist))
-
-    # TODO uncomment this method when ensuring we only pass ncell3d once
-    # to any given kernel.
-    # def mesh_ncell3d(self):
-    #     ''' Add the number of cells in the full 3D mesh to the argument
-    #     list '''
-    #     ncell3d_name = self._name_space_manager.create_name(
-    #         root_name="ncell_3d", context="PSyVars", label="ncell3d")
-    #     self._arglist.append(ncell3d_name)
-
-    def mesh_ncell2d(self):
-        ''' Add the number of columns in the mesh to the argument list '''
-        ncell2d_name = \
-            self._kern.root.symbol_table.name_from_tag("ncell_2d")
-        self._arglist.append(ncell2d_name)
-
-    def field_vector(self, argvect):
-        '''add the field vector associated with the argument 'argvect' to the
-        argument list '''
-        # the range function below returns values from
-        # 1 to the vector size which is what we
-        # require in our Fortran code
-        for idx in range(1, argvect.vector_size+1):
-            text = argvect.proxy_name + "(" + str(idx) + ")%data"
-            self._arglist.append(text)
-
-    def field(self, arg):
-        '''add the field array associated with the argument 'arg' to the
-        argument list'''
-        text = arg.proxy_name + "%data"
-        self._arglist.append(text)
-
-    def stencil_unknown_extent(self, arg):
-        '''
-        Add stencil information to the argument list associated with the
-        argument 'arg' if the extent is unknown.
-
-        :param arg: the kernel argument with which the stencil is associated.
-        :type arg: :py:class:`psyclone.dynamo0p3.DynKernelArgument`
-
-        '''
-        # The extent is not specified in the metadata so pass the value in
-        name = DynStencils.dofmap_size_name(self._kern.root.symbol_table, arg)
-        self._arglist.append(name)
-
-    def stencil_unknown_direction(self, arg):
-        '''
-        Add stencil information to the argument list associated with the
-        argument 'arg' if the direction is unknown (i.e. it's being supplied
-        in a variable).
-
-        :param arg: the kernel argument with which the stencil is associated.
-        :type arg: :py:class:`psyclone.dynamo0p3.DynKernelArgument`
-
-        '''
-        # the direction of the stencil is not known so pass the value in
-        name = arg.stencil.direction_arg.varname
-        self._arglist.append(name)
-
-    def stencil(self, arg):
-        '''
-        Add general stencil information associated with the argument 'arg'
-        to the argument list.
-
-        :param arg: the kernel argument with which the stencil is associated.
-        :type arg: :py:class:`psyclone.dynamo0p3.DynKernelArgument`
-
-        '''
-        # add in stencil dofmap
-        var_name = DynStencils.dofmap_name(self._kern.root.symbol_table, arg)
-        name = var_name + "(:,:," + self._cell_ref_name + ")"
-        self._arglist.append(name)
-
-    def operator(self, arg):
-        ''' add the operator arguments to the argument list '''
-        # TODO we should only be including ncell_3d once in the argument
-        # list but this adds it for every operator
-        self._arglist.append(arg.proxy_name_indexed+"%ncell_3d")
-        self._arglist.append(arg.proxy_name_indexed+"%local_stencil")
-
-    def cma_operator(self, arg):
-        '''
-        Add the CMA operator and associated scalars to the argument
-        list.
-
-        :param arg: the CMA operator argument.
-        :type arg: :py:class:`psyclone.dynamo0p3.DynKernelArgument`
-
-        '''
-        components = ["matrix"]
-        if arg.function_space_to.orig_name != \
-           arg.function_space_from.orig_name:
-            components += DynCMAOperators.cma_diff_fs_params
-        else:
-            components += DynCMAOperators.cma_same_fs_params
-        for component in components:
-            self._arglist.append(
-                self._kern.root.symbol_table.name_from_tag(
-                    arg.name + "_" + component))
-
-    def scalar(self, scalar_arg):
-        '''add the name associated with the scalar argument to the argument
-        list'''
-        self._arglist.append(scalar_arg.name)
-
-    def fs_common(self, function_space):
-        '''add function-space related arguments common to LMA operators and
-        fields'''
-        # There is currently one argument: "ndf"
-        ndf_name = function_space.ndf_name
-        self._arglist.append(ndf_name)
-        self._ndf_positions.append(
-            KernCallArgList.NdfInfo(position=len(self._arglist),
-                                    function_space=function_space.orig_name))
-
-    def fs_compulsory_field(self, function_space):
-        '''add compulsory arguments to the argument list, when there is a
-        field on this function space'''
-        undf_name = function_space.undf_name
-        self._arglist.append(undf_name)
-        map_name = function_space.map_name
-        self._arglist.append(map_name+"(:,"+self._cell_ref_name+")")
-
-    def fs_intergrid(self, function_space):
-        '''
-        Add function-space related arguments for an intergrid kernel
-
-        :param function_space: the function space for which to add arguments
-        :type function_space: :py:class:`psyclone.dynamo0p3.FunctionSpace`
-        '''
-        # Is this FS associated with the coarse or fine mesh? (All fields
-        # on a given mesh must be on the same FS.)
-        arg = self._kern.arguments.get_arg_on_space(function_space)
-        if arg.mesh == "gh_fine":
-            # For the fine mesh, we need ndf, undf and the *whole*
-            # dofmap
-            self.fs_common(function_space)
-            undf_name = function_space.undf_name
-            self._arglist.append(undf_name)
-            map_name = function_space.map_name
-            self._arglist.append(map_name)
-        else:
-            # For the coarse mesh we only need undf and the dofmap for
-            # the current column
-            self.fs_compulsory_field(function_space)
-
-    def basis(self, function_space):
-        '''
-        Add basis function information for this function space to the
-        argument list.
-
-        :param function_space: the function space for which the basis \
-                               function is required.
-        :type function_space: :py:class:`psyclone.dynamo0p3.FunctionSpace`
-
-        '''
-        for rule in self._kern.qr_rules.values():
-            basis_name = function_space.get_basis_name(qr_var=rule.psy_name)
-            self._arglist.append(basis_name)
-
-        if "gh_evaluator" in self._kern.eval_shapes:
-            # We are dealing with an evaluator and therefore need as many
-            # basis functions as there are target function spaces.
-            for fs_name in self._kern.eval_targets:
-                # The associated FunctionSpace object is the first item in
-                # the tuple dict entry associated with the name of the target
-                # function space
-                fspace = self._kern.eval_targets[fs_name][0]
-                basis_name = function_space.get_basis_name(on_space=fspace)
-                self._arglist.append(basis_name)
-
-    def diff_basis(self, function_space):
-        '''
-        Add differential basis information for the function space to the
-        argument list.
-
-        :param function_space: the function space for which the differential \
-                               basis functions are required.
-        :type function_space: :py:class:`psyclone.dynamo0p3.FunctionSpace`
-
-        '''
-        for rule in self._kern.qr_rules.values():
-            diff_basis_name = function_space.get_diff_basis_name(
-                qr_var=rule.psy_name)
-            self._arglist.append(diff_basis_name)
-
-        if "gh_evaluator" in self._kern.eval_shapes:
-            # We are dealing with an evaluator and therefore need as many
-            # basis functions as there are target function spaces.
-            for fs_name in self._kern.eval_targets:
-                # The associated FunctionSpace object is the first item in
-                # the tuple dict entry associated with the name of the target
-                # function space
-                fspace = self._kern.eval_targets[fs_name][0]
-                diff_basis_name = function_space.get_diff_basis_name(
-                    on_space=fspace)
-                self._arglist.append(diff_basis_name)
-
-    def orientation(self, function_space):
-        '''add orientation information for this function space to the
-        argument list'''
-        orientation_name = function_space.orientation_name
-        self._arglist.append(orientation_name)
-
-    def field_bcs_kernel(self, function_space):
-        '''
-        Implement the boundary_dofs array fix for a field.
-
-        :param function_space: unused argument.
-        '''
-        fspace = None
-        for fspace in self._kern.arguments.unique_fss:
-            if fspace.orig_name == "any_space_1":
-                break
-        farg = self._kern.arguments.get_arg_on_space(fspace)
-        # Sanity check - expect the enforce_bc_code kernel to only have
-        # a field argument.
-        if farg.type != "gh_field":
-            raise GenerationError(
-                "Expected a gh_field from which to look-up boundary dofs "
-                "for kernel {0} but got {1}".format(self._kern.name,
-                                                    farg.type))
-        base_name = "boundary_dofs_" + farg.name
-        name = self._kern.root.symbol_table.name_from_tag(base_name)
-        self._arglist.append(name)
-
-    def operator_bcs_kernel(self, _):
-        '''
-        Supply necessary additional arguments for the kernel that
-        applies boundary conditions to a LMA operator. 2nd (unused)
-        argument is for consistency with base class.
-
-        '''
-        # This kernel has only a single LMA operator as argument.
-        # Checks for this are performed in ArgOrdering.generate()
-        op_arg = self._kern.arguments.args[0]
-        base_name = "boundary_dofs_"+op_arg.name
-        name = self._kern.root.symbol_table.name_from_tag(base_name)
-        self._arglist.append(name)
-
-    def mesh_properties(self):
-        ''' Provide the kernel arguments required for the mesh properties
-        specified in the kernel metadata.
-
-        '''
-        if self._kern.mesh.properties:
-            self._arglist.extend(
-                LFRicMeshProperties(self._kern).kern_args(stub=False))
-
-    def quad_rule(self):
-        ''' Add quadrature-related information to the kernel argument list.
-        Adds the necessary arguments to the self._arglist list.
-
-        '''
-        # The QR shapes that this routine supports
-        supported_qr_shapes = ["gh_quadrature_xyoz", "gh_quadrature_edge",
-                               "gh_quadrature_face"]
-
-        for shape, rule in self._kern.qr_rules.items():
-
-            if shape == "gh_quadrature_xyoz":
-                # XYoZ quadrature requires the number of quadrature points in
-                # the horizontal and in the vertical.
-                self._nqp_positions.append(
-                    {"horizontal": len(self._arglist) + 1,
-                     "vertical": len(self._arglist) + 2})
-                self._arglist.extend(rule.kernel_args)
-            elif shape == "gh_quadrature_edge":
-                # TODO #705 support transformations supplying the number of
-                # quadrature points for edge quadrature.
-                self._arglist.extend(rule.kernel_args)
-            elif shape == "gh_quadrature_face":
-                # TODO #705 support transformations supplying the number of
-                # quadrature points for face quadrature.
-                self._arglist.extend(rule.kernel_args)
-            else:
-                raise NotImplementedError(
-                    "quad_rule: no support implemented for quadrature with a "
-                    "shape of '{0}'. Supported shapes are: {1}.".format(
-                        shape, supported_qr_shapes))
-
-    def banded_dofmap(self, function_space):
-        ''' Add banded dofmap (required for CMA operator assembly) '''
-        # Note that the necessary ndf values will already have been added
-        # to the argument list as they are mandatory for every function
-        # space that appears in the meta-data.
-        self._arglist.append(function_space.cbanded_map_name)
-
-    def indirection_dofmap(self, function_space, operator=None):
-        ''' Add indirection dofmap required when applying a CMA operator '''
-        self._arglist.append(function_space.cma_indirection_map_name)
-
-    @property
-    def nlayers_positions(self):
-        '''
-        :return: the position(s) in the argument list of the \
-        variable(s) that passes the number of layers. The generate \
-        method must be called first.
-        :rtype: list of int.
-
-        :raises InternalError: if the generate() method has not been
-        called.
-
-        '''
-        if not self._generate_called:
-            raise InternalError(
-                "KernCallArgList: the generate() method should be called "
-                "before the nlayers_positions() method")
-        return self._nlayers_positions
-
-    @property
-    def nqp_positions(self):
-        '''
-        :return: the positions in the argument list of the variables that \
-        pass the number of quadrature points. The number and type of \
-        these will change depending on the type of quadrature. A list \
-        of dictionaries is returned with the quadrature directions \
-        being the keys to the dictionaries and their position in the \
-        argument list being the values. At the moment only XYoZ is \
-        supported (which has horizontal and vertical quadrature \
-        points). The generate method must be called first.
-        :rtype: [{str: int, ...}]
-
-        :raises InternalError: if the generate() method has not been \
-        called.
-
-        '''
-        if not self._generate_called:
-            raise InternalError(
-                "KernCallArgList: the generate() method should be called "
-                "before the nqp_positions() method")
-        return self._nqp_positions
-
-    @property
-    def ndf_positions(self):
-        '''
-        :return: the position(s) in the argument list and the function \
-        space(s) associated with the variable(s) that pass(es) the \
-        number of degrees of freedom for the function space. The \
-        generate method must be called first.
-        :rtype: list of namedtuple (position=int, function_space=str).
-
-        :raises InternalError: if the generate() method has not been \
-        called.
-
-        '''
-        if not self._generate_called:
-            raise InternalError(
-                "KernCallArgList: the generate() method should be called "
-                "before the ndf_positions() method")
-        return self._ndf_positions
-
-    @property
-    def arglist(self):
-        '''
-        :return: the kernel argument list. The generate method must be \
-        called first.
-        :rtype: list of str.
-
-        :raises InternalError: if the generate() method has not been \
-        called.
-
-        '''
-        if not self._generate_called:
-            raise InternalError(
-                "KernCallArgList: the generate() method should be called "
-                "before the arglist() method")
-        return self._arglist
-
-    @property
-    def _cell_ref_name(self):
-        '''
-        Utility routine which determines whether to return the cell value
-        or the colourmap lookup value.
-
-        :returns: the Fortran code needed to access the current cell index.
-        :rtype: str
-        '''
-        if self._kern.is_coloured():
-            return self._kern.colourmap + "(colour, cell)"
-        return "cell"
-
-
-class KernStubArgList(ArgOrdering):
-    '''Creates the argument list required to create and declare the
-    required arguments for a kernel subroutine.  The ordering and type
-    of the arguments is captured by the base class.
-
-    :param kern: Kernel for which to create argument list.
-    :type kern: :py:class:`psyclone.dynamo0p3.DynKern`
-
-    :raises NotImplementedError: if the kernel is inter-grid.
-    :raises NotImplementedError: if the kernel requires properties of the \
-                                 reference element.
-    '''
-    def __init__(self, kern):
-        # We don't yet support inter-grid kernels (Issue #162)
-        if kern.is_intergrid:
-            raise NotImplementedError(
-                "Kernel {0} is an inter-grid kernel and stub generation "
-                "is not yet supported for inter-grid kernels".
-                format(kern.name))
-        self._first_arg = True
-        self._first_arg_decl = None
-        ArgOrdering.__init__(self, kern)
-        # TODO 719 The stub_symtab is not connected to other parts of the
-        # Stub generation. Also the symboltable already has an
-        # argument_list that may be able to replace the _arglist below.
-        self._arglist = []
-        self._stub_symtab = SymbolTable()
-
-    def cell_position(self):
-        ''' Add cell position to the argument list. '''
-        self._arglist.append("cell")
-
-    def mesh_height(self):
-        ''' Add mesh height (nlayers) to the argument list. '''
-        self._arglist.append("nlayers")
-
-    def mesh_ncell2d(self):
-        ''' Add the number of columns in the mesh to the argument list. '''
-        self._arglist.append("ncell_2d")
-
-    def field_vector(self, argvect):
-        '''Add the field vector associated with the argument 'argvect' to the
-        argument list.
-
-        :param argvect: the corresponding kernel argument.
-        :type argvect:  :py:class:`psyclone.dynamo0p3.DynKernelArgument`
-        '''
-        # the range function below returns values from
-        # 1 to the vector size which is what we
-        # require in our Fortran code
-        for idx in range(1, argvect.vector_size+1):
-            text = (argvect.name + "_" +
-                    argvect.function_space.mangled_name +
-                    "_v" + str(idx))
-            if self._first_arg:
-                self._first_arg = False
-            self._arglist.append(text)
-
-    def field(self, arg):
-        '''
-        Add the field associated with the argument 'arg' to the argument list.
-
-        :param arg: the kernel argument (field).
-        :type arg: :py:class:`psyclone.dynamo0p3.DynKernelArgument`
-        '''
-        text = arg.name + "_" + arg.function_space.mangled_name
-        self._arglist.append(text)
-
-    def stencil_unknown_extent(self, arg):
-        '''
-        Add stencil information associated with a kernel argument if the
-        extent is unknown.
-
-        :param arg: the meta-data description of the kernel argument with \
-                    which the stencil is associated.
-        :type arg: :py:class:`psyclone.dynamo0p3.DynKernelArgument`
-        '''
-        name = DynStencils.dofmap_size_name(self._stub_symtab, arg)
-        self._arglist.append(name)
-
-    def stencil_unknown_direction(self, arg):
-        '''
-        Add stencil information associated with the argument 'arg' if the
-        direction is unknown.
-
-        :param arg: the kernel argument with which the stencil is associated.
-        :type arg: :py:class:`psyclone.dynamo0p3.DynKernelArgument`
-
-        '''
-        self._arglist.append(DynStencils.direction_name(
-            self._stub_symtab, arg))
-
-    def stencil(self, arg):
-        '''
-        Add general stencil information associated with a kernel argument.
-
-        :param arg: the meta-data description of the kernel argument with \
-                    which the stencil is associated.
-        :type arg: :py:class:`psyclone.dynamo0p3.DynKernelArgument`
-        '''
-        self._arglist.append(DynStencils.dofmap_name(self._stub_symtab, arg))
-
-    def operator(self, arg):
-        ''' add the operator arguments to the argument list '''
-        size = arg.name + "_ncell_3d"
-        self._arglist.append(size)
-        # If this is the first argument in the kernel then keep a
-        # note so that we can put subsequent declarations in the
-        # correct location
-        if self._first_arg:
-            self._first_arg = False
-        text = arg.name
-        self._arglist.append(text)
-
-    def cma_operator(self, arg):
-        ''' add the CMA operator arguments to the argument list '''
-        # The CMA operator itself
-        self._arglist.append(arg.name)
-        # Associated scalar parameters
-        nrow = arg.name + "_nrow"
-        _local_args = [nrow]
-        if arg.function_space_to.orig_name != \
-           arg.function_space_from.orig_name:
-            # If the to- and from-spaces are different then so are ncol and
-            # nrow so we pass both of them. If they are the same then we
-            # could pass either but choose to pass nrow and not ncol.
-            ncol = arg.name + "_ncol"
-            _local_args.append(ncol)
-        bandwidth = arg.name + "_bandwidth"
-        alpha = arg.name + "_alpha"
-        beta = arg.name + "_beta"
-        gamma_m = arg.name + "_gamma_m"
-        gamma_p = arg.name + "_gamma_p"
-        _local_args += [bandwidth, alpha, beta, gamma_m, gamma_p]
-        self._arglist += _local_args
-
-        if self._first_arg:
-            self._first_arg = False
-
-    def banded_dofmap(self, function_space):
-        ''' Declare the banded dofmap required for a CMA operator
-        that maps to/from the specified function space '''
-        dofmap = function_space.cbanded_map_name
-        self._arglist.append(dofmap)
-
-    def indirection_dofmap(self, function_space, operator=None):
-        '''
-        Declare the indirection dofmaps required when applying a
-        CMA operator.
-
-        :param function_space: the function space for which the dofmap \
-                               is required.
-        :type function_space: :py:class:`psyclone.dynamo0p3.FunctionSpace`
-        :param operator: the CMA operator for which the dofmap is required.
-        :type operator: :py:class:`psyclone.dynamo0p3.DynKernelArgument`
-
-        :raises GenerationError: if no kernel argument is supplied.
-        :raises GenerationError: if the supplied kernel argument is not a \
-                                 CMA operator.
-
-        '''
-        if not operator:
-            raise GenerationError("Internal error: no CMA operator supplied.")
-        if operator.type != "gh_columnwise_operator":
-            raise GenerationError(
-                "Internal error: a CMA operator (gh_columnwise_operator) must "
-                "be supplied but got {0}".format(operator.type))
-        map_name = function_space.cma_indirection_map_name
-        self._arglist.append(map_name)
-
-    def scalar(self, arg):
-        '''
-        Add the name associated with the scalar argument to the argument list.
-
-        :param arg: the kernel argument.
-        :type arg: :py:class:`psyclone.dynamo0p3.DynKernelArgument`
-
-        :raises InternalError: if the argument is not a recognised scalar type.
-        '''
-        if arg.type not in GH_VALID_SCALAR_NAMES:
-            raise InternalError(
-                "Expected argument type to be one of '{0}' but got '{1}'".
-                format(GH_VALID_SCALAR_NAMES, arg.type))
-        self._arglist.append(arg.name)
-
-    def fs_common(self, function_space):
-        ''' Provide arguments common to LMA operators and
-        fields on a space. There is one: "ndf". '''
-        ndf_name = function_space.ndf_name
-        self._arglist.append(ndf_name)
-
-    def fs_compulsory_field(self, function_space):
-        ''' Provide compulsory arguments if there is a field on this
-        function space'''
-        undf_name = function_space.undf_name
-        self._arglist.append(undf_name)
-        map_name = function_space.map_name
-        self._arglist.append(map_name)
-
-    def basis(self, function_space):
-        '''
-        Add the necessary declarations for basis function(s) on the supplied
-        function space. There can be more than one if this is an evaluator
-        and/or multiple 'gh_shape's have been requested in the kernel metadata.
-
-        :param function_space: the function space for which to provide \
-                               the basis functions
-        :type function_space: :py:class:`psyclone.dynamo0p3.FunctionSpace`
-
-        :raises InternalError: if the evaluator shape is not recognised.
-
-        '''
-        for shape in self._kern.eval_shapes:
-            if shape in VALID_QUADRATURE_SHAPES:
-                # A kernel stub won't have a name for the corresponding
-                # quadrature argument so we create one by appending the last
-                # part of the shape name to "qr_".
-                basis_name = function_space.get_basis_name(
-                    qr_var="qr_"+shape.split("_")[-1])
-                self._arglist.append(basis_name)
-            elif shape in VALID_EVALUATOR_SHAPES:
-                # Need a basis array for each target space upon which the basis
-                # functions have been evaluated. _kern.eval_targets is a dict
-                # where the values are 2-tuples of (FunctionSpace, argument).
-                for _, target in self._kern.eval_targets.items():
-                    basis_name = \
-                        function_space.get_basis_name(on_space=target[0])
-                    self._arglist.append(basis_name)
-            else:
-                raise InternalError(
-                    "Unrecognised evaluator shape ('{0}'). Expected one of: "
-                    "{1}".format(shape, VALID_EVALUATOR_SHAPES))
-
-    def diff_basis(self, function_space):
-        '''
-        Provide the necessary declarations for the differential basis function
-        on the supplied function space.
-
-        :param function_space: the function space for which to provide the \
-                               differential basis function
-        :type function_space: :py:class:`psyclone.dynamo0p3.FunctionSpace`
-
-        :raises InternalError: if the evaluator shape is not recognised.
-
-        '''
-        for shape in self._kern.eval_shapes:
-            if shape in VALID_QUADRATURE_SHAPES:
-                # We need differential basis functions for quadrature. A
-                # kernel stub won't have a name for the corresponding
-                # quadrature argument so we create one by appending the
-                # last part of the shape name to "qr_".
-                diff_basis_name = function_space.get_diff_basis_name(
-                    qr_var="qr_"+shape.split("_")[-1])
-                self._arglist.append(diff_basis_name)
-
-            elif shape in VALID_EVALUATOR_SHAPES:
-                # We need differential basis functions for an evaluator,
-                # potentially for multiple target spaces. _kern.eval_targets is
-                # a dict where the values are 2-tuples of
-                # (FunctionSpace, argument).
-                for _, target in self._kern.eval_targets.items():
-                    diff_basis_name = function_space.get_diff_basis_name(
-                        on_space=target[0])
-                    self._arglist.append(diff_basis_name)
-            else:
-                raise InternalError("Unrecognised evaluator shape ('{0}'). "
-                                    "Expected one of: {1}".format(
-                                        shape, VALID_EVALUATOR_SHAPES))
-
-    def orientation(self, function_space):
-        '''
-        Provide orientation information for the function space.
-
-        :param function_space: the function space for which orientation \
-                               is required.
-        :type function_space: :py:class:`psyclone.dynamo0p3.FunctionSpace`
-
-        '''
-        orientation_name = function_space.orientation_name
-        self._arglist.append(orientation_name)
-
-    def field_bcs_kernel(self, function_space):
-        ''' implement the boundary_dofs array fix for fields '''
-        arg = self._kern.arguments.get_arg_on_space(function_space)
-        self._arglist.append("boundary_dofs_"+arg.name)
-
-    def operator_bcs_kernel(self, function_space):
-        ''' Implement the boundary_dofs array fix for operators. This is the
-        same as for fields with the function space set to the 'to' space of
-        the operator. '''
-        self.field_bcs_kernel(function_space)
-
-    def mesh_properties(self):
-        ''' Provide the kernel arguments required for the mesh properties
-        specified in the kernel metadata.
-
-        '''
-        if self._kern.mesh.properties:
-            self._arglist.extend(
-                LFRicMeshProperties(self._kern).kern_args(stub=True))
-
-    def quad_rule(self):
-        ''' Provide quadrature information for this kernel stub (necessary
-        arguments). '''
-        for rule in self._kern.qr_rules.values():
-            self._arglist.extend(rule.kernel_args)
-
-    @property
-    def arglist(self):
-        '''return the kernel argument list. The generate function must be
-        called first'''
-        if not self._arglist:
-            raise GenerationError(
-                "Internal error. The argument list in KernStubArgList:"
-                "arglist() is empty. Has the generate() method been called?")
-        return self._arglist
-
-
->>>>>>> e658c828
 # class DinoWriters(ArgOrdering):
 #    def __init__(self, kern, parent=None, position=None):
 #        ArgOrdering.__init__(self, kern)
