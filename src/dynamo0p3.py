--- conflicted
+++ resolved
@@ -2856,65 +2856,6 @@
         if not self.module_inline:
             parent.add(UseGen(parent, name=self._module_name,
                               only=True, funcnames=[self._name]))
-<<<<<<< HEAD
-=======
-        # 5: Fix for boundary_dofs array in matrix_vector_code
-        if self.name == "matrix_vector_code":
-            # Any call to this kernel must be followed by a call
-            # to update boundary conditions (if the updated field
-            # is not on a discontinuous space).
-            # Rather than rely on knowledge of the interface to
-            # matrix_vector kernel, look-up the argument that is
-            # updated and then apply b.c.'s to that...
-            enforce_bc_arg = self.updated_arg
-            # We only need to call the enforce_bc kernel if the field is on
-            # a vector function space
-            space_names = ["w1", "w2", "w2h", "w2v", "any_w2"]
-            kern_func_space_name = enforce_bc_arg.function_space
-            ndf_name = get_fs_ndf_name(kern_func_space_name)
-            undf_name = get_fs_undf_name(kern_func_space_name)
-            map_name = get_fs_map_name(kern_func_space_name)
-            proxy_name = enforce_bc_arg.proxy_name
-            self._name_space_manager = NameSpaceFactory().create()
-            fs_name = self._name_space_manager.create_name(root_name="fs")
-            boundary_dofs_name = self._name_space_manager.create_name(
-                root_name="boundary_dofs")
-            parent.add(UseGen(parent, name="function_space_mod",
-                              only=True, funcnames=space_names))
-            parent.add(DeclGen(parent, datatype="integer", pointer=True,
-                               entity_decls=[boundary_dofs_name +
-                                             "(:,:) => null()"]))
-            parent.add(DeclGen(parent, datatype="integer",
-                               entity_decls=[fs_name]))
-            new_parent, position = parent.start_parent_loop()
-            new_parent.add(AssignGen(new_parent, lhs=fs_name,
-                                     rhs=enforce_bc_arg.name +
-                                     "%which_function_space()"),
-                           position=["before", position])
-            test_str = " .or. ".join(
-                [fs_name + " == " + space_name for space_name in
-                 space_names])
-            if_then = IfThenGen(new_parent, test_str)
-            new_parent.add(if_then, position=["before", position])
-            if_then.add(AssignGen(if_then, pointer=True,
-                                  lhs=boundary_dofs_name,
-                                  rhs=proxy_name +
-                                  "%vspace%get_boundary_dofs()"))
-            parent.add(CommentGen(parent, ""))
-            if_then = IfThenGen(parent, test_str)
-            parent.add(if_then)
-            nlayers_name = self._name_space_manager.create_name(
-                root_name="nlayers", context="PSyVars", label="nlayers")
-            parent.add(UseGen(parent, name="enforce_bc_kernel_mod", only=True,
-                              funcnames=["enforce_bc_code"]))
-            if_then.add(CallGen(if_then, "enforce_bc_code",
-                                [nlayers_name,
-                                 enforce_bc_arg.proxy_name+"%data",
-                                 ndf_name, undf_name,
-                                 map_name+"(:,"+cell_index+")",
-                                 boundary_dofs_name]))
-            parent.add(CommentGen(parent, ""))
->>>>>>> 00ea9663
 
 
 class ArgOrdering(object):
